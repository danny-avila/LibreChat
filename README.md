<p align="center">
  <a href="https://docs.librechat.ai">
    <img src="docs/assets/LibreChat.svg" height="256">
  </a>
  <a href="https://docs.librechat.ai">
    <h1 align="center">LibreChat</h1>
  </a>
</p>

## All-In-One AI Conversations with LibreChat ##
LibreChat brings together the future of assistant AIs with the revolutionary technology of OpenAI's ChatGPT. Celebrating the original styling, LibreChat gives you the ability to integrate multiple AI models. It also integrates and enhances original client features such as conversation and message search, prompt templates and plugins.

With LibreChat, you no longer need to opt for ChatGPT Plus and can instead use free or pay-per-call APIs. We welcome contributions, cloning, and forking to enhance the capabilities of this advanced chatbot platform.
  
<!-- https://github.com/danny-avila/LibreChat/assets/110412045/c1eb0c0f-41f6-4335-b982-84b278b53d59 -->

[![Watch the video](https://img.youtube.com/vi/pNIOs1ovsXw/maxresdefault.jpg)](https://youtu.be/pNIOs1ovsXw)
Click on the thumbnail to open the video☝️

# Features
- Response streaming identical to ChatGPT through server-sent events
- UI from original ChatGPT, including Dark mode
- AI model selection: OpenAI API, BingAI, ChatGPT Browser, PaLM2, Anthropic (Claude), Plugins
- Create, Save, & Share custom presets - [More info on prompt presets here](https://github.com/danny-avila/LibreChat/releases/tag/v0.3.0)
- Edit and Resubmit messages with conversation branching
- Search all messages/conversations - [More info here](https://github.com/danny-avila/LibreChat/releases/tag/v0.1.0)
- Plugins now available (including web access, image generation and more)

---

## ⚠️ [Breaking Changes](docs/general_info/breaking_changes.md) ⚠️

**Please read this before updating from a previous version**

---

## Changelog 
Keep up with the latest updates by visiting the releases page - [Releases](https://github.com/danny-avila/LibreChat/releases)

---

<h1>Table of Contents</h1>

<details open>
  <summary><strong>Getting Started</strong></summary>

  * Installation
    * [Docker Compose Install🐳](docs/install/docker_compose_install.md)
    * [Linux Install🐧](docs/install/linux_install.md)
    * [Mac Install🍎](docs/install/mac_install.md)
    * [Windows Install💙](docs/install/windows_install.md)
  * Configuration
    * [APIs and Tokens](docs/install/apis_and_tokens.md)
    * [User Auth System](docs/install/user_auth_system.md)
    * [Online MongoDB Database](docs/install/mongodb.md)
    * [Default Language](docs/install/default_language.md)
</details>

<details>
  <summary><strong>General Information</strong></summary>

  * [Code of Conduct](.github/CODE_OF_CONDUCT.md)
  * [Project Origin](docs/general_info/project_origin.md)
  * [Multilingual Information](docs/general_info/multilingual_information.md)
  * [Tech Stack](docs/general_info/tech_stack.md)   
</details>

<details>
  <summary><strong>Features</strong></summary>

  * **Plugins**
    * [Introduction](docs/features/plugins/introduction.md)
    * [Google](docs/features/plugins/google_search.md)
    * [Stable Diffusion](docs/features/plugins/stable_diffusion.md)
    * [Wolfram](docs/features/plugins/wolfram.md)
    * [Make Your Own Plugin](docs/features/plugins/make_your_own.md)
    * [Using official ChatGPT Plugins](docs/features/plugins/chatgpt_plugins_openapi.md)

  
  * [Automated Moderation](docs/features/mod_system.md)
  * [Third-Party Tools](docs/features/third_party.md)
  * [Proxy](docs/features/proxy.md)
  * [Bing Jailbreak](docs/features/bing_jailbreak.md)
  * [Token Usage](docs/features/token_usage.md)
</details>

<details>
  <summary><strong>Cloud Deployment</strong></summary>

  * [DigitalOcean](docs/deployment/digitalocean.md)
  * [Azure](docs/deployment/azure-terraform.md)
  * [Linode](docs/deployment/linode.md)
  * [Cloudflare](docs/deployment/cloudflare.md)
  * [Ngrok](docs/deployment/ngrok.md)
  * [HuggingFace](docs/deployment/huggingface.md)
  * [Render](docs/deployment/render.md)
<<<<<<< HEAD
=======
  * [Meilisearch in Render](docs/deployment/meilisearch_in_render.md)
>>>>>>> efe057e0
  * [Hetzner](docs/deployment/hetzner_ubuntu.md)
  * [Heroku](docs/deployment/heroku.md)
</details>

<details>
  <summary><strong>Contributions</strong></summary>
  
  * [Contributor Guidelines](.github/CONTRIBUTING.md)
  * [Documentation Guidelines](docs/contributions/documentation_guidelines.md)
  * [Contribute a Translation](docs/contributions/translation_contribution.md)
  * [Code Standards and Conventions](docs/contributions/coding_conventions.md)
  * [Testing](docs/contributions/testing.md)
  * [Security](.github/SECURITY.md)
  * [Project Roadmap](https://github.com/users/danny-avila/projects/2)
</details>


---

## Star History

<a href="https://star-history.com/#danny-avila/LibreChat&Date">
  <img alt="Star History Chart" src="https://api.star-history.com/svg?repos=danny-avila/LibreChat&type=Date&theme=dark" onerror="this.src='https://api.star-history.com/svg?repos=danny-avila/LibreChat&type=Date'" />
</a>

---

## Sponsors

  Sponsored by <a href="https://github.com/mjtechguy"><b>@mjtechguy</b></a>, <a href="https://github.com/SphaeroX"><b>@SphaeroX</b></a>, <a href="https://github.com/DavidDev1334"><b>@DavidDev1334</b></a>, <a href="https://github.com/fuegovic"><b>@fuegovic</b></a>, <a href="https://github.com/Pharrcyde"><b>@Pharrcyde</b></a> 
  
---

## Contributors
Contributions and suggestions bug reports and fixes are welcome!
Please read the documentation before you do!

---

For new features, components, or extensions, please open an issue and discuss before sending a PR. 

- Join the [Discord community](https://discord.gg/uDyZ5Tzhct)

This project exists in its current state thanks to all the people who contribute
---
<a href="https://github.com/danny-avila/LibreChat/graphs/contributors">
  <img src="https://contrib.rocks/image?repo=danny-avila/LibreChat" />
</a><|MERGE_RESOLUTION|>--- conflicted
+++ resolved
@@ -4,6 +4,25 @@
   </a>
   <a href="https://docs.librechat.ai">
     <h1 align="center">LibreChat</h1>
+  </a>
+</p>
+
+<p align="center">
+  <a href="https://discord.gg/NGaa9RPCft"> 
+    <img
+      src="https://img.shields.io/discord/1086345563026489514?label=&logo=discord&style=for-the-badge&logoWidth=20&logoColor=white&labelColor=000000&color=blueviolet">
+  </a>
+  <a href="https://www.youtube.com/@LibreChat"> 
+    <img
+      src="https://img.shields.io/badge/YOUTUBE-red.svg?style=for-the-badge&logo=youtube&logoColor=white&labelColor=000000&logoWidth=20">
+  </a>
+  <a href="https://docs.librechat.ai"> 
+    <img
+      src="https://img.shields.io/badge/DOCS-blue.svg?style=for-the-badge&logo=read-the-docs&logoColor=white&labelColor=000000&logoWidth=20">
+  </a>
+  <a aria-label="Sponsors" href="#sponsors">
+    <img
+      src="https://img.shields.io/badge/SPONSORS-brightgreen.svg?style=for-the-badge&logo=github-sponsors&logoColor=white&labelColor=000000&logoWidth=20">
   </a>
 </p>
 
@@ -94,10 +113,7 @@
   * [Ngrok](docs/deployment/ngrok.md)
   * [HuggingFace](docs/deployment/huggingface.md)
   * [Render](docs/deployment/render.md)
-<<<<<<< HEAD
-=======
   * [Meilisearch in Render](docs/deployment/meilisearch_in_render.md)
->>>>>>> efe057e0
   * [Hetzner](docs/deployment/hetzner_ubuntu.md)
   * [Heroku](docs/deployment/heroku.md)
 </details>
