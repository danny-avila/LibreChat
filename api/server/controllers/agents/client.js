require('events').EventEmitter.defaultMaxListeners = 100;
const { logger } = require('@librechat/data-schemas');
const { DynamicStructuredTool } = require('@langchain/core/tools');
const { getBufferString, HumanMessage } = require('@langchain/core/messages');
const {
  createRun,
  Tokenizer,
  checkAccess,
  logAxiosError,
  sanitizeTitle,
  resolveHeaders,
  createSafeUser,
  getBalanceConfig,
  memoryInstructions,
  getTransactionsConfig,
  createMemoryProcessor,
  filterMalformedContentParts,
} = require('@librechat/api');
const {
  Callback,
  Providers,
  TitleMethod,
  formatMessage,
  labelContentByAgent,
  formatAgentMessages,
  getTokenCountForMessage,
  createMetadataAggregator,
} = require('@librechat/agents');
const {
  Constants,
  Permissions,
  VisionModes,
  ContentTypes,
  EModelEndpoint,
  PermissionTypes,
  isAgentsEndpoint,
  AgentCapabilities,
  bedrockInputSchema,
  removeNullishValues,
} = require('librechat-data-provider');
const { initializeAgent } = require('~/server/services/Endpoints/agents/agent');
const { spendTokens, spendStructuredTokens } = require('~/models/spendTokens');
const { getFormattedMemories, deleteMemory, setMemory } = require('~/models');
const { encodeAndFormat } = require('~/server/services/Files/images/encode');
const { getProviderConfig } = require('~/server/services/Endpoints');
const { createContextHandlers } = require('~/app/clients/prompts');
const { checkCapability } = require('~/server/services/Config');
const BaseClient = require('~/app/clients/BaseClient');
const { getRoleByName } = require('~/models/Role');
const { loadAgent } = require('~/models/Agent');
const { getMCPManager } = require('~/config');
const { getCachedPrompts } = require('~/server/services/Config');
const omitTitleOptions = new Set([
  'stream',
  'thinking',
  'streaming',
  'clientOptions',
  'thinkingConfig',
  'thinkingBudget',
  'includeThoughts',
  'maxOutputTokens',
  'additionalModelRequestFields',
]);

/**
 * @param {ServerRequest} req
 * @param {Agent} agent
 * @param {string} endpoint
 */
const payloadParser = ({ req, agent, endpoint }) => {
  if (isAgentsEndpoint(endpoint)) {
    return { model: undefined };
  } else if (endpoint === EModelEndpoint.bedrock) {
    const parsedValues = bedrockInputSchema.parse(agent.model_parameters);
    if (parsedValues.thinking == null) {
      parsedValues.thinking = false;
    }
    return parsedValues;
  }
  return req.body.endpointOption.model_parameters;
};

function createTokenCounter(encoding) {
  return function (message) {
    const countTokens = (text) => Tokenizer.getTokenCount(text, encoding);
    return getTokenCountForMessage(message, countTokens);
  };
}

function logToolError(graph, error, toolId) {
  logAxiosError({
    error,
    message: `[api/server/controllers/agents/client.js #chatCompletion] Tool Error "${toolId}"`,
  });
}

/**
 * Applies agent labeling to conversation history when multi-agent patterns are detected.
 * Labels content parts by their originating agent to prevent identity confusion.
 *
 * @param {TMessage[]} orderedMessages - The ordered conversation messages
 * @param {Agent} primaryAgent - The primary agent configuration
 * @param {Map<string, Agent>} agentConfigs - Map of additional agent configurations
 * @returns {TMessage[]} Messages with agent labels applied where appropriate
 */
function applyAgentLabelsToHistory(orderedMessages, primaryAgent, agentConfigs) {
  const shouldLabelByAgent = (primaryAgent.edges?.length ?? 0) > 0 || (agentConfigs?.size ?? 0) > 0;

  if (!shouldLabelByAgent) {
    return orderedMessages;
  }

  const processedMessages = [];

  for (let i = 0; i < orderedMessages.length; i++) {
    const message = orderedMessages[i];

    /** @type {Record<string, string>} */
    const agentNames = { [primaryAgent.id]: primaryAgent.name || 'Assistant' };

    if (agentConfigs) {
      for (const [agentId, agentConfig] of agentConfigs.entries()) {
        agentNames[agentId] = agentConfig.name || agentConfig.id;
      }
    }

    if (
      !message.isCreatedByUser &&
      message.metadata?.agentIdMap &&
      Array.isArray(message.content)
    ) {
      try {
        const labeledContent = labelContentByAgent(
          message.content,
          message.metadata.agentIdMap,
          agentNames,
        );

        processedMessages.push({ ...message, content: labeledContent });
      } catch (error) {
        logger.error('[AgentClient] Error applying agent labels to message:', error);
        processedMessages.push(message);
      }
    } else {
      processedMessages.push(message);
    }
  }

  return processedMessages;
}

class AgentClient extends BaseClient {
  constructor(options = {}) {
    super(null, options);
    /** The current client class
     * @type {string} */
    this.clientName = EModelEndpoint.agents;

    /** @type {'discard' | 'summarize'} */
    this.contextStrategy = 'discard';

    /** @deprecated @type {true} - Is a Chat Completion Request */
    this.isChatCompletion = true;

    /** @type {AgentRun} */
    this.run;

    const {
      agentConfigs,
      contentParts,
      collectedUsage,
      artifactPromises,
      maxContextTokens,
      ...clientOptions
    } = options;

    this.agentConfigs = agentConfigs;
    this.maxContextTokens = maxContextTokens;
    /** @type {MessageContentComplex[]} */
    this.contentParts = contentParts;
    /** @type {Array<UsageMetadata>} */
    this.collectedUsage = collectedUsage;
    /** @type {ArtifactPromises} */
    this.artifactPromises = artifactPromises;
    /** @type {AgentClientOptions} */
    this.options = Object.assign({ endpoint: options.endpoint }, clientOptions);
    /** @type {string} */
    this.model = this.options.agent.model_parameters.model;
    /** The key for the usage object's input tokens
     * @type {string} */
    this.inputTokensKey = 'input_tokens';
    /** The key for the usage object's output tokens
     * @type {string} */
    this.outputTokensKey = 'output_tokens';
    /** @type {UsageMetadata} */
    this.usage;
    /** @type {Record<string, number>} */
    this.indexTokenCountMap = {};
    /** @type {(messages: BaseMessage[]) => Promise<void>} */
    this.processMemory;
    /** @type {Record<number, string> | null} */
    this.agentIdMap = null;
  }

  /**
   * Returns the aggregated content parts for the current run.
   * @returns {MessageContentComplex[]} */
  getContentParts() {
    return this.contentParts;
  }

  setOptions(options) {
    logger.info('[api/server/controllers/agents/client.js] setOptions', options);
  }

  /**
   * `AgentClient` is not opinionated about vision requests, so we don't do anything here
   * @param {MongoFile[]} attachments
   */
  checkVisionRequest() {}

  getSaveOptions() {
    // TODO:
    // would need to be override settings; otherwise, model needs to be undefined
    // model: this.override.model,
    // instructions: this.override.instructions,
    // additional_instructions: this.override.additional_instructions,
    let runOptions = {};
    try {
      runOptions = payloadParser(this.options);
    } catch (error) {
      logger.error(
        '[api/server/controllers/agents/client.js #getSaveOptions] Error parsing options',
        error,
      );
    }

    return removeNullishValues(
      Object.assign(
        {
          endpoint: this.options.endpoint,
          agent_id: this.options.agent.id,
          modelLabel: this.options.modelLabel,
          maxContextTokens: this.options.maxContextTokens,
          resendFiles: this.options.resendFiles,
          imageDetail: this.options.imageDetail,
          spec: this.options.spec,
          iconURL: this.options.iconURL,
        },
        // TODO: PARSE OPTIONS BY PROVIDER, MAY CONTAIN SENSITIVE DATA
        runOptions,
      ),
    );
  }

  getBuildMessagesOptions() {
    return {
      instructions: this.options.agent.instructions,
      additional_instructions: this.options.agent.additional_instructions,
    };
  }

  /**
   *
   * @param {TMessage} message
   * @param {Array<MongoFile>} attachments
   * @returns {Promise<Array<Partial<MongoFile>>>}
   */
  async addImageURLs(message, attachments) {
    const { files, image_urls } = await encodeAndFormat(
      this.options.req,
      attachments,
      {
        provider: this.options.agent.provider,
        endpoint: this.options.endpoint,
      },
      VisionModes.agents,
    );
    message.image_urls = image_urls.length ? image_urls : undefined;
    return files;
  }

  async buildMessages(
    messages,
    parentMessageId,
    { instructions = null, additional_instructions = null },
    opts,
  ) {
    let orderedMessages = this.constructor.getMessagesForConversation({
      messages,
      parentMessageId,
      summary: this.shouldSummarize,
    });

    orderedMessages = applyAgentLabelsToHistory(
      orderedMessages,
      this.options.agent,
      this.agentConfigs,
    );

    let payload;
    /** @type {number | undefined} */
    let promptTokens;

    /** @type {string} */
    let systemContent = [instructions ?? '', additional_instructions ?? '']
      .filter(Boolean)
      .join('\n')
      .trim();

    if (this.options.attachments) {
      const attachments = await this.options.attachments;
      const latestMessage = orderedMessages[orderedMessages.length - 1];

      if (this.message_file_map) {
        this.message_file_map[latestMessage.messageId] = attachments;
      } else {
        this.message_file_map = {
          [latestMessage.messageId]: attachments,
        };
      }

      await this.addFileContextToMessage(latestMessage, attachments);
      const files = await this.processAttachments(latestMessage, attachments);

      this.options.attachments = files;
    }

    /** Note: Bedrock uses legacy RAG API handling */
    if (this.message_file_map && !isAgentsEndpoint(this.options.endpoint)) {
      this.contextHandlers = createContextHandlers(
        this.options.req,
        orderedMessages[orderedMessages.length - 1].text,
      );
    }

    const formattedMessages = orderedMessages.map((message, i) => {
      const formattedMessage = formatMessage({
        message,
        userName: this.options?.name,
        assistantName: this.options?.modelLabel,
      });

      if (message.fileContext && i !== orderedMessages.length - 1) {
        if (typeof formattedMessage.content === 'string') {
          formattedMessage.content = message.fileContext + '\n' + formattedMessage.content;
        } else {
          const textPart = formattedMessage.content.find((part) => part.type === 'text');
          textPart
            ? (textPart.text = message.fileContext + '\n' + textPart.text)
            : formattedMessage.content.unshift({ type: 'text', text: message.fileContext });
        }
      } else if (message.fileContext && i === orderedMessages.length - 1) {
        systemContent = [systemContent, message.fileContext].join('\n');
      }

      const needsTokenCount =
        (this.contextStrategy && !orderedMessages[i].tokenCount) || message.fileContext;

      /* If tokens were never counted, or, is a Vision request and the message has files, count again */
      if (needsTokenCount || (this.isVisionModel && (message.image_urls || message.files))) {
        orderedMessages[i].tokenCount = this.getTokenCountForMessage(formattedMessage);
      }

      /* If message has files, calculate image token cost */
      if (this.message_file_map && this.message_file_map[message.messageId]) {
        const attachments = this.message_file_map[message.messageId];
        for (const file of attachments) {
          if (file.embedded) {
            this.contextHandlers?.processFile(file);
            continue;
          }
          if (file.metadata?.fileIdentifier) {
            continue;
          }
          // orderedMessages[i].tokenCount += this.calculateImageTokenCost({
          //   width: file.width,
          //   height: file.height,
          //   detail: this.options.imageDetail ?? ImageDetail.auto,
          // });
        }
      }

      return formattedMessage;
    });

    if (this.contextHandlers) {
      this.augmentedPrompt = await this.contextHandlers.createContext();
      systemContent = this.augmentedPrompt + systemContent;
    }

    // Inject MCP server instructions if available
    const ephemeralAgent = this.options.req.body.ephemeralAgent;
    let mcpServers = [];

    // Check for ephemeral agent MCP servers
    if (ephemeralAgent && ephemeralAgent.mcp && ephemeralAgent.mcp.length > 0) {
      mcpServers = ephemeralAgent.mcp;
    }
    // Check for regular agent MCP tools
    else if (this.options.agent && this.options.agent.tools) {
      mcpServers = this.options.agent.tools
        .filter(
          (tool) =>
            tool instanceof DynamicStructuredTool && tool.name.includes(Constants.mcp_delimiter),
        )
        .map((tool) => tool.name.split(Constants.mcp_delimiter).pop())
        .filter(Boolean);
    }

    if (mcpServers.length > 0) {
      try {
        const mcpInstructions = await getMCPManager().formatInstructionsForContext(mcpServers);
        if (mcpInstructions) {
          systemContent = [systemContent, mcpInstructions].filter(Boolean).join('\n\n');
          logger.debug('[AgentClient] Injected MCP instructions for servers:', mcpServers);
        }
      } catch (error) {
        logger.error('[AgentClient] Failed to inject MCP instructions:', error);
      }
    }

    if (systemContent) {
      this.options.agent.instructions = systemContent;
    }

    /** @type {Record<string, number> | undefined} */
    let tokenCountMap;

    if (this.contextStrategy) {
      ({ payload, promptTokens, tokenCountMap, messages } = await this.handleContextStrategy({
        orderedMessages,
        formattedMessages,
      }));
    }

    for (let i = 0; i < messages.length; i++) {
      this.indexTokenCountMap[i] = messages[i].tokenCount;
    }

    const result = {
      tokenCountMap,
      prompt: payload,
      promptTokens,
      messages,
    };

    if (promptTokens >= 0 && typeof opts?.getReqData === 'function') {
      opts.getReqData({ promptTokens });
    }

    const withoutKeys = await this.useMemory();
    if (withoutKeys) {
      systemContent += `${memoryInstructions}\n\n# Existing memory about the user:\n${withoutKeys}`;
    }

    if (systemContent) {
      this.options.agent.instructions = systemContent;
    }

    return result;
  }

  /**
   * Creates a promise that resolves with the memory promise result or undefined after a timeout
   * @param {Promise<(TAttachment | null)[] | undefined>} memoryPromise - The memory promise to await
   * @param {number} timeoutMs - Timeout in milliseconds (default: 3000)
   * @returns {Promise<(TAttachment | null)[] | undefined>}
   */
  async awaitMemoryWithTimeout(memoryPromise, timeoutMs = 3000) {
    if (!memoryPromise) {
      return;
    }

    try {
      const timeoutPromise = new Promise((_, reject) =>
        setTimeout(() => reject(new Error('Memory processing timeout')), timeoutMs),
      );

      const attachments = await Promise.race([memoryPromise, timeoutPromise]);
      return attachments;
    } catch (error) {
      if (error.message === 'Memory processing timeout') {
        logger.warn('[AgentClient] Memory processing timed out after 3 seconds');
      } else {
        logger.error('[AgentClient] Error processing memory:', error);
      }
      return;
    }
  }

  /**
   * @returns {Promise<string | undefined>}
   */
  async useMemory() {
    const user = this.options.req.user;
    if (user.personalization?.memories === false) {
      return;
    }
    const hasAccess = await checkAccess({
      user,
      permissionType: PermissionTypes.MEMORIES,
      permissions: [Permissions.USE],
      getRoleByName,
    });

    if (!hasAccess) {
      logger.debug(
        `[api/server/controllers/agents/client.js #useMemory] User ${user.id} does not have USE permission for memories`,
      );
      return;
    }
    const appConfig = this.options.req.config;
    const memoryConfig = appConfig.memory;
    if (!memoryConfig || memoryConfig.disabled === true) {
      return;
    }

    /** @type {Agent} */
    let prelimAgent;
    const allowedProviders = new Set(
      appConfig?.endpoints?.[EModelEndpoint.agents]?.allowedProviders,
    );
    try {
      if (memoryConfig.agent?.id != null && memoryConfig.agent.id !== this.options.agent.id) {
        prelimAgent = await loadAgent({
          req: this.options.req,
          agent_id: memoryConfig.agent.id,
          endpoint: EModelEndpoint.agents,
        });
      } else if (
        memoryConfig.agent?.id == null &&
        memoryConfig.agent?.model != null &&
        memoryConfig.agent?.provider != null
      ) {
        prelimAgent = { id: Constants.EPHEMERAL_AGENT_ID, ...memoryConfig.agent };
      }
    } catch (error) {
      logger.error(
        '[api/server/controllers/agents/client.js #useMemory] Error loading agent for memory',
        error,
      );
    }

    const agent = await initializeAgent({
      req: this.options.req,
      res: this.options.res,
      agent: prelimAgent,
      allowedProviders,
      endpointOption: {
        endpoint:
          prelimAgent.id !== Constants.EPHEMERAL_AGENT_ID
            ? EModelEndpoint.agents
            : memoryConfig.agent?.provider,
      },
    });

    if (!agent) {
      logger.warn(
        '[api/server/controllers/agents/client.js #useMemory] No agent found for memory',
        memoryConfig,
      );
      return;
    }

    const llmConfig = Object.assign(
      {
        provider: agent.provider,
        model: agent.model,
      },
      agent.model_parameters,
    );

    /** @type {import('@librechat/api').MemoryConfig} */
    const config = {
      validKeys: memoryConfig.validKeys,
      instructions: agent.instructions,
      llmConfig,
      tokenLimit: memoryConfig.tokenLimit,
    };

    const userId = this.options.req.user.id + '';
    const messageId = this.responseMessageId + '';
    const conversationId = this.conversationId + '';
    const [withoutKeys, processMemory] = await createMemoryProcessor({
      userId,
      config,
      messageId,
      conversationId,
      memoryMethods: {
        setMemory,
        deleteMemory,
        getFormattedMemories,
      },
      res: this.options.res,
    });

    this.processMemory = processMemory;
    return withoutKeys;
  }

  /**
   * Filters out image URLs from message content
   * @param {BaseMessage} message - The message to filter
   * @returns {BaseMessage} - A new message with image URLs removed
   */
  filterImageUrls(message) {
    if (!message.content || typeof message.content === 'string') {
      return message;
    }

    if (Array.isArray(message.content)) {
      const filteredContent = message.content.filter(
        (part) => part.type !== ContentTypes.IMAGE_URL,
      );

      if (filteredContent.length === 1 && filteredContent[0].type === ContentTypes.TEXT) {
        const MessageClass = message.constructor;
        return new MessageClass({
          content: filteredContent[0].text,
          additional_kwargs: message.additional_kwargs,
        });
      }

      const MessageClass = message.constructor;
      return new MessageClass({
        content: filteredContent,
        additional_kwargs: message.additional_kwargs,
      });
    }

    return message;
  }

  /**
   * @param {BaseMessage[]} messages
   * @returns {Promise<void | (TAttachment | null)[]>}
   */
  async runMemory(messages) {
    try {
      if (this.processMemory == null) {
        return;
      }
      const appConfig = this.options.req.config;
      const memoryConfig = appConfig.memory;
      const messageWindowSize = memoryConfig?.messageWindowSize ?? 5;

      let messagesToProcess = [...messages];
      if (messages.length > messageWindowSize) {
        for (let i = messages.length - messageWindowSize; i >= 0; i--) {
          const potentialWindow = messages.slice(i, i + messageWindowSize);
          if (potentialWindow[0]?.role === 'user') {
            messagesToProcess = [...potentialWindow];
            break;
          }
        }

        if (messagesToProcess.length === messages.length) {
          messagesToProcess = [...messages.slice(-messageWindowSize)];
        }
      }

      const filteredMessages = messagesToProcess.map((msg) => this.filterImageUrls(msg));
      const bufferString = getBufferString(filteredMessages);
      const bufferMessage = new HumanMessage(`# Current Chat:\n\n${bufferString}`);
      return await this.processMemory([bufferMessage]);
    } catch (error) {
      logger.error('Memory Agent failed to process memory', error);
    }
  }

  /** @type {sendCompletion} */
  async sendCompletion(payload, opts = {}) {
    await this.chatCompletion({
      payload,
      onProgress: opts.onProgress,
      userMCPAuthMap: opts.userMCPAuthMap,
      abortController: opts.abortController,
    });

    const completion = filterMalformedContentParts(this.contentParts);
    const metadata = this.agentIdMap ? { agentIdMap: this.agentIdMap } : undefined;

    return { completion, metadata };
  }

  /**
   * @param {Object} params
   * @param {string} [params.model]
   * @param {string} [params.context='message']
   * @param {AppConfig['balance']} [params.balance]
   * @param {AppConfig['transactions']} [params.transactions]
   * @param {UsageMetadata[]} [params.collectedUsage=this.collectedUsage]
   */
  async recordCollectedUsage({
    model,
    balance,
    transactions,
    context = 'message',
    collectedUsage = this.collectedUsage,
  }) {
    if (!collectedUsage || !collectedUsage.length) {
      return;
    }
    const input_tokens =
      (collectedUsage[0]?.input_tokens || 0) +
      (Number(collectedUsage[0]?.input_token_details?.cache_creation) || 0) +
      (Number(collectedUsage[0]?.input_token_details?.cache_read) || 0);

    let output_tokens = 0;
    let previousTokens = input_tokens; // Start with original input
    for (let i = 0; i < collectedUsage.length; i++) {
      const usage = collectedUsage[i];
      if (!usage) {
        continue;
      }

      const cache_creation = Number(usage.input_token_details?.cache_creation) || 0;
      const cache_read = Number(usage.input_token_details?.cache_read) || 0;

      const txMetadata = {
        context,
        balance,
        transactions,
        conversationId: this.conversationId,
        user: this.user ?? this.options.req.user?.id,
        endpointTokenConfig: this.options.endpointTokenConfig,
        model: usage.model ?? model ?? this.model ?? this.options.agent.model_parameters.model,
      };

      if (i > 0) {
        // Count new tokens generated (input_tokens minus previous accumulated tokens)
        output_tokens +=
          (Number(usage.input_tokens) || 0) + cache_creation + cache_read - previousTokens;
      }

      // Add this message's output tokens
      output_tokens += Number(usage.output_tokens) || 0;

      // Update previousTokens to include this message's output
      previousTokens += Number(usage.output_tokens) || 0;

      if (cache_creation > 0 || cache_read > 0) {
        spendStructuredTokens(txMetadata, {
          promptTokens: {
            input: usage.input_tokens,
            write: cache_creation,
            read: cache_read,
          },
          completionTokens: usage.output_tokens,
        }).catch((err) => {
          logger.error(
            '[api/server/controllers/agents/client.js #recordCollectedUsage] Error spending structured tokens',
            err,
          );
        });
        continue;
      }
      spendTokens(txMetadata, {
        promptTokens: usage.input_tokens,
        completionTokens: usage.output_tokens,
      }).catch((err) => {
        logger.error(
          '[api/server/controllers/agents/client.js #recordCollectedUsage] Error spending tokens',
          err,
        );
      });
    }

    this.usage = {
      input_tokens,
      output_tokens,
    };
  }

  /**
   * Get stream usage as returned by this client's API response.
   * @returns {UsageMetadata} The stream usage object.
   */
  getStreamUsage() {
    return this.usage;
  }

  /**
   * @param {TMessage} responseMessage
   * @returns {number}
   */
  getTokenCountForResponse({ content }) {
    return this.getTokenCountForMessage({
      role: 'assistant',
      content,
    });
  }

  /**
   * Calculates the correct token count for the current user message based on the token count map and API usage.
   * Edge case: If the calculation results in a negative value, it returns the original estimate.
   * If revisiting a conversation with a chat history entirely composed of token estimates,
   * the cumulative token count going forward should become more accurate as the conversation progresses.
   * @param {Object} params - The parameters for the calculation.
   * @param {Record<string, number>} params.tokenCountMap - A map of message IDs to their token counts.
   * @param {string} params.currentMessageId - The ID of the current message to calculate.
   * @param {OpenAIUsageMetadata} params.usage - The usage object returned by the API.
   * @returns {number} The correct token count for the current user message.
   */
  calculateCurrentTokenCount({ tokenCountMap, currentMessageId, usage }) {
    const originalEstimate = tokenCountMap[currentMessageId] || 0;

    if (!usage || typeof usage[this.inputTokensKey] !== 'number') {
      return originalEstimate;
    }

    tokenCountMap[currentMessageId] = 0;
    const totalTokensFromMap = Object.values(tokenCountMap).reduce((sum, count) => {
      const numCount = Number(count);
      return sum + (isNaN(numCount) ? 0 : numCount);
    }, 0);
    const totalInputTokens = usage[this.inputTokensKey] ?? 0;

    const currentMessageTokens = totalInputTokens - totalTokensFromMap;
    return currentMessageTokens > 0 ? currentMessageTokens : originalEstimate;
  }

  /**
   * @param {object} params
   * @param {string | ChatCompletionMessageParam[]} params.payload
   * @param {Record<string, Record<string, string>>} [params.userMCPAuthMap]
   * @param {AbortController} [params.abortController]
   */
  async chatCompletion({ payload, userMCPAuthMap, abortController = null }) {
    /** @type {Partial<GraphRunnableConfig>} */
    let config;
    /** @type {ReturnType<createRun>} */
    let run;
    /** @type {Promise<(TAttachment | null)[] | undefined>} */
    let memoryPromise;
    const appConfig = this.options.req.config;
    const balanceConfig = getBalanceConfig(appConfig);
    const transactionsConfig = getTransactionsConfig(appConfig);
    try {
      if (!abortController) {
        abortController = new AbortController();
      }

      /** @type {AppConfig['endpoints']['agents']} */
      const agentsEConfig = appConfig.endpoints?.[EModelEndpoint.agents];

      config = {
        runName: 'AgentRun',
        configurable: {
          thread_id: this.conversationId,
          last_agent_index: this.agentConfigs?.size ?? 0,
          user_id: this.user ?? this.options.req.user?.id,
          hide_sequential_outputs: this.options.agent.hide_sequential_outputs,
          requestBody: {
            messageId: this.responseMessageId,
            conversationId: this.conversationId,
            parentMessageId: this.parentMessageId,
          },
          user: createSafeUser(this.options.req.user),
        },
        recursionLimit: agentsEConfig?.recursionLimit ?? 25,
        signal: abortController.signal,
        streamMode: 'values',
        version: 'v2',
      };

      const toolSet = new Set((this.options.agent.tools ?? []).map((tool) => tool && tool.name));
      let { messages: initialMessages, indexTokenCountMap } = formatAgentMessages(
        payload,
        this.indexTokenCountMap,
        toolSet,
      );

      /**
       * @param {BaseMessage[]} messages
       */
<<<<<<< HEAD
      const runAgent = async (agent, _messages, i = 0, contentData = [], _currentIndexCountMap) => {
        let mcpPrompts = this.options.agent.mcp_prompts ?? [];
        let mcpPromptData = '';
        if (mcpPrompts.length > 0) {
          const cachedPrompts = await getCachedPrompts();
          for (const prompt of mcpPrompts) {
            let cachedPrompt = cachedPrompts[prompt];
            mcpPromptData += cachedPrompt ? `\n${cachedPrompt.description}` : '';
          }
        }
        config.configurable.model = agent.model_parameters.model;
        const currentIndexCountMap = _currentIndexCountMap ?? indexTokenCountMap;
        if (i > 0) {
          this.model = agent.model_parameters.model;
        }
        if (i > 0 && config.signal == null) {
          config.signal = abortController.signal;
=======
      const runAgents = async (messages) => {
        const agents = [this.options.agent];
        if (
          this.agentConfigs &&
          this.agentConfigs.size > 0 &&
          ((this.options.agent.edges?.length ?? 0) > 0 ||
            (await checkCapability(this.options.req, AgentCapabilities.chain)))
        ) {
          agents.push(...this.agentConfigs.values());
>>>>>>> b2387cc6
        }

        if (agents[0].recursion_limit && typeof agents[0].recursion_limit === 'number') {
          config.recursionLimit = agents[0].recursion_limit;
        }

        if (
          agentsEConfig?.maxRecursionLimit &&
          config.recursionLimit > agentsEConfig?.maxRecursionLimit
        ) {
          config.recursionLimit = agentsEConfig?.maxRecursionLimit;
        }
<<<<<<< HEAD
        config.configurable.agent_id = agent.id;
        config.configurable.name = agent.name;
        config.configurable.agent_index = i;
        const noSystemMessages = noSystemModelRegex.some((regex) =>
          agent.model_parameters.model.match(regex),
        );

        const systemMessage = Object.values(agent.toolContextMap ?? {})
          .join('\n')
          .trim();

        let systemContent = [
          systemMessage,
          agent.instructions ?? '',
          i !== 0 ? (agent.additional_instructions ?? '') : '',
          mcpPromptData ?? '',
        ]
          .join('\n')
          .trim();

        if (noSystemMessages === true) {
          agent.instructions = undefined;
          agent.additional_instructions = undefined;
        } else {
          agent.instructions = systemContent;
          agent.additional_instructions = undefined;
        }
=======
>>>>>>> b2387cc6

        // TODO: needs to be added as part of AgentContext initialization
        // const noSystemModelRegex = [/\b(o1-preview|o1-mini|amazon\.titan-text)\b/gi];
        // const noSystemMessages = noSystemModelRegex.some((regex) =>
        //   agent.model_parameters.model.match(regex),
        // );
        // if (noSystemMessages === true && systemContent?.length) {
        //   const latestMessageContent = _messages.pop().content;
        //   if (typeof latestMessageContent !== 'string') {
        //     latestMessageContent[0].text = [systemContent, latestMessageContent[0].text].join('\n');
        //     _messages.push(new HumanMessage({ content: latestMessageContent }));
        //   } else {
        //     const text = [systemContent, latestMessageContent].join('\n');
        //     _messages.push(new HumanMessage(text));
        //   }
        // }
        // let messages = _messages;
        // if (agent.useLegacyContent === true) {
        //   messages = formatContentStrings(messages);
        // }
        // if (
        //   agent.model_parameters?.clientOptions?.defaultHeaders?.['anthropic-beta']?.includes(
        //     'prompt-caching',
        //   )
        // ) {
        //   messages = addCacheControl(messages);
        // }

        memoryPromise = this.runMemory(messages);

        run = await createRun({
          agents,
          indexTokenCountMap,
          runId: this.responseMessageId,
          signal: abortController.signal,
          customHandlers: this.options.eventHandlers,
          requestBody: config.configurable.requestBody,
          user: createSafeUser(this.options.req?.user),
          tokenCounter: createTokenCounter(this.getEncoding()),
        });

        if (!run) {
          throw new Error('Failed to create run');
        }

        this.run = run;
        if (userMCPAuthMap != null) {
          config.configurable.userMCPAuthMap = userMCPAuthMap;
        }

        /** @deprecated Agent Chain */
        config.configurable.last_agent_id = agents[agents.length - 1].id;
        await run.processStream({ messages }, config, {
          callbacks: {
            [Callback.TOOL_ERROR]: logToolError,
          },
        });

        config.signal = null;
      };

      await runAgents(initialMessages);
      /** @deprecated Agent Chain */
      if (config.configurable.hide_sequential_outputs) {
        this.contentParts = this.contentParts.filter((part, index) => {
          // Include parts that are either:
          // 1. At or after the finalContentStart index
          // 2. Of type tool_call
          // 3. Have tool_call_ids property
          return (
            index >= this.contentParts.length - 1 ||
            part.type === ContentTypes.TOOL_CALL ||
            part.tool_call_ids
          );
        });
      }

      try {
        /** Capture agent ID map if we have edges or multiple agents */
        const shouldStoreAgentMap =
          (this.options.agent.edges?.length ?? 0) > 0 || (this.agentConfigs?.size ?? 0) > 0;
        if (shouldStoreAgentMap && run?.Graph) {
          const contentPartAgentMap = run.Graph.getContentPartAgentMap();
          if (contentPartAgentMap && contentPartAgentMap.size > 0) {
            this.agentIdMap = Object.fromEntries(contentPartAgentMap);
            logger.debug('[AgentClient] Captured agent ID map:', {
              totalParts: this.contentParts.length,
              mappedParts: Object.keys(this.agentIdMap).length,
            });
          }
        }
      } catch (error) {
        logger.error('[AgentClient] Error capturing agent ID map:', error);
      }
    } catch (err) {
      logger.error(
        '[api/server/controllers/agents/client.js #sendCompletion] Operation aborted',
        err,
      );
      if (!abortController.signal.aborted) {
        logger.error(
          '[api/server/controllers/agents/client.js #sendCompletion] Unhandled error type',
          err,
        );
        this.contentParts.push({
          type: ContentTypes.ERROR,
          [ContentTypes.ERROR]: `An error occurred while processing the request${err?.message ? `: ${err.message}` : ''}`,
        });
      }
    } finally {
      try {
        const attachments = await this.awaitMemoryWithTimeout(memoryPromise);
        if (attachments && attachments.length > 0) {
          this.artifactPromises.push(...attachments);
        }

        await this.recordCollectedUsage({
          context: 'message',
          balance: balanceConfig,
          transactions: transactionsConfig,
        });
      } catch (err) {
        logger.error(
          '[api/server/controllers/agents/client.js #chatCompletion] Error in cleanup phase',
          err,
        );
      }
      run = null;
      config = null;
      memoryPromise = null;
    }
  }

  /**
   *
   * @param {Object} params
   * @param {string} params.text
   * @param {string} params.conversationId
   */
  async titleConvo({ text, abortController }) {
    if (!this.run) {
      throw new Error('Run not initialized');
    }
    const { handleLLMEnd, collected: collectedMetadata } = createMetadataAggregator();
    const { req, res, agent } = this.options;
    const appConfig = req.config;
    let endpoint = agent.endpoint;

    /** @type {import('@librechat/agents').ClientOptions} */
    let clientOptions = {
      model: agent.model || agent.model_parameters.model,
    };

    let titleProviderConfig = getProviderConfig({ provider: endpoint, appConfig });

    /** @type {TEndpoint | undefined} */
    const endpointConfig =
      appConfig.endpoints?.all ??
      appConfig.endpoints?.[endpoint] ??
      titleProviderConfig.customEndpointConfig;
    if (!endpointConfig) {
      logger.debug(
        `[api/server/controllers/agents/client.js #titleConvo] No endpoint config for "${endpoint}"`,
      );
    }

    if (endpointConfig?.titleConvo === false) {
      logger.debug(
        `[api/server/controllers/agents/client.js #titleConvo] Title generation disabled for endpoint "${endpoint}"`,
      );
      return;
    }

    if (endpointConfig?.titleEndpoint && endpointConfig.titleEndpoint !== endpoint) {
      try {
        titleProviderConfig = getProviderConfig({
          provider: endpointConfig.titleEndpoint,
          appConfig,
        });
        endpoint = endpointConfig.titleEndpoint;
      } catch (error) {
        logger.warn(
          `[api/server/controllers/agents/client.js #titleConvo] Error getting title endpoint config for "${endpointConfig.titleEndpoint}", falling back to default`,
          error,
        );
        // Fall back to original provider config
        endpoint = agent.endpoint;
        titleProviderConfig = getProviderConfig({ provider: endpoint, appConfig });
      }
    }

    if (
      endpointConfig &&
      endpointConfig.titleModel &&
      endpointConfig.titleModel !== Constants.CURRENT_MODEL
    ) {
      clientOptions.model = endpointConfig.titleModel;
    }

    const options = await titleProviderConfig.getOptions({
      req,
      res,
      optionsOnly: true,
      overrideEndpoint: endpoint,
      overrideModel: clientOptions.model,
      endpointOption: { model_parameters: clientOptions },
    });

    let provider = options.provider ?? titleProviderConfig.overrideProvider ?? agent.provider;
    if (
      endpoint === EModelEndpoint.azureOpenAI &&
      options.llmConfig?.azureOpenAIApiInstanceName == null
    ) {
      provider = Providers.OPENAI;
    } else if (
      endpoint === EModelEndpoint.azureOpenAI &&
      options.llmConfig?.azureOpenAIApiInstanceName != null &&
      provider !== Providers.AZURE
    ) {
      provider = Providers.AZURE;
    }

    /** @type {import('@librechat/agents').ClientOptions} */
    clientOptions = { ...options.llmConfig };
    if (options.configOptions) {
      clientOptions.configuration = options.configOptions;
    }

    if (clientOptions.maxTokens != null) {
      delete clientOptions.maxTokens;
    }
    if (clientOptions?.modelKwargs?.max_completion_tokens != null) {
      delete clientOptions.modelKwargs.max_completion_tokens;
    }
    if (clientOptions?.modelKwargs?.max_output_tokens != null) {
      delete clientOptions.modelKwargs.max_output_tokens;
    }

    clientOptions = Object.assign(
      Object.fromEntries(
        Object.entries(clientOptions).filter(([key]) => !omitTitleOptions.has(key)),
      ),
    );

    if (
      provider === Providers.GOOGLE &&
      (endpointConfig?.titleMethod === TitleMethod.FUNCTIONS ||
        endpointConfig?.titleMethod === TitleMethod.STRUCTURED)
    ) {
      clientOptions.json = true;
    }

    /** Resolve request-based headers for Custom Endpoints. Note: if this is added to
     *  non-custom endpoints, needs consideration of varying provider header configs.
     */
    if (clientOptions?.configuration?.defaultHeaders != null) {
      clientOptions.configuration.defaultHeaders = resolveHeaders({
        headers: clientOptions.configuration.defaultHeaders,
        user: createSafeUser(this.options.req?.user),
        body: {
          messageId: this.responseMessageId,
          conversationId: this.conversationId,
          parentMessageId: this.parentMessageId,
        },
      });
    }

    try {
      const titleResult = await this.run.generateTitle({
        provider,
        clientOptions,
        inputText: text,
        contentParts: this.contentParts,
        titleMethod: endpointConfig?.titleMethod,
        titlePrompt: endpointConfig?.titlePrompt,
        titlePromptTemplate: endpointConfig?.titlePromptTemplate,
        chainOptions: {
          signal: abortController.signal,
          callbacks: [
            {
              handleLLMEnd,
            },
          ],
          configurable: {
            thread_id: this.conversationId,
            user_id: this.user ?? this.options.req.user?.id,
          },
        },
      });

      const collectedUsage = collectedMetadata.map((item) => {
        let input_tokens, output_tokens;

        if (item.usage) {
          input_tokens =
            item.usage.prompt_tokens || item.usage.input_tokens || item.usage.inputTokens;
          output_tokens =
            item.usage.completion_tokens || item.usage.output_tokens || item.usage.outputTokens;
        } else if (item.tokenUsage) {
          input_tokens = item.tokenUsage.promptTokens;
          output_tokens = item.tokenUsage.completionTokens;
        }

        return {
          input_tokens: input_tokens,
          output_tokens: output_tokens,
        };
      });

      const balanceConfig = getBalanceConfig(appConfig);
      const transactionsConfig = getTransactionsConfig(appConfig);
      await this.recordCollectedUsage({
        collectedUsage,
        context: 'title',
        model: clientOptions.model,
        balance: balanceConfig,
        transactions: transactionsConfig,
      }).catch((err) => {
        logger.error(
          '[api/server/controllers/agents/client.js #titleConvo] Error recording collected usage',
          err,
        );
      });

      return sanitizeTitle(titleResult.title);
    } catch (err) {
      logger.error('[api/server/controllers/agents/client.js #titleConvo] Error', err);
      return;
    }
  }

  /**
   * @param {object} params
   * @param {number} params.promptTokens
   * @param {number} params.completionTokens
   * @param {string} [params.model]
   * @param {OpenAIUsageMetadata} [params.usage]
   * @param {AppConfig['balance']} [params.balance]
   * @param {string} [params.context='message']
   * @returns {Promise<void>}
   */
  async recordTokenUsage({
    model,
    usage,
    balance,
    promptTokens,
    completionTokens,
    context = 'message',
  }) {
    try {
      await spendTokens(
        {
          model,
          context,
          balance,
          conversationId: this.conversationId,
          user: this.user ?? this.options.req.user?.id,
          endpointTokenConfig: this.options.endpointTokenConfig,
        },
        { promptTokens, completionTokens },
      );

      if (
        usage &&
        typeof usage === 'object' &&
        'reasoning_tokens' in usage &&
        typeof usage.reasoning_tokens === 'number'
      ) {
        await spendTokens(
          {
            model,
            balance,
            context: 'reasoning',
            conversationId: this.conversationId,
            user: this.user ?? this.options.req.user?.id,
            endpointTokenConfig: this.options.endpointTokenConfig,
          },
          { completionTokens: usage.reasoning_tokens },
        );
      }
    } catch (error) {
      logger.error(
        '[api/server/controllers/agents/client.js #recordTokenUsage] Error recording token usage',
        error,
      );
    }
  }

  getEncoding() {
    return 'o200k_base';
  }

  /**
   * Returns the token count of a given text. It also checks and resets the tokenizers if necessary.
   * @param {string} text - The text to get the token count for.
   * @returns {number} The token count of the given text.
   */
  getTokenCount(text) {
    const encoding = this.getEncoding();
    return Tokenizer.getTokenCount(text, encoding);
  }
}

module.exports = AgentClient;<|MERGE_RESOLUTION|>--- conflicted
+++ resolved
@@ -875,8 +875,8 @@
       /**
        * @param {BaseMessage[]} messages
        */
-<<<<<<< HEAD
-      const runAgent = async (agent, _messages, i = 0, contentData = [], _currentIndexCountMap) => {
+      const runAgents = async (messages) => {
+        const agents = [this.options.agent];
         let mcpPrompts = this.options.agent.mcp_prompts ?? [];
         let mcpPromptData = '';
         if (mcpPrompts.length > 0) {
@@ -886,16 +886,6 @@
             mcpPromptData += cachedPrompt ? `\n${cachedPrompt.description}` : '';
           }
         }
-        config.configurable.model = agent.model_parameters.model;
-        const currentIndexCountMap = _currentIndexCountMap ?? indexTokenCountMap;
-        if (i > 0) {
-          this.model = agent.model_parameters.model;
-        }
-        if (i > 0 && config.signal == null) {
-          config.signal = abortController.signal;
-=======
-      const runAgents = async (messages) => {
-        const agents = [this.options.agent];
         if (
           this.agentConfigs &&
           this.agentConfigs.size > 0 &&
@@ -903,7 +893,6 @@
             (await checkCapability(this.options.req, AgentCapabilities.chain)))
         ) {
           agents.push(...this.agentConfigs.values());
->>>>>>> b2387cc6
         }
 
         if (agents[0].recursion_limit && typeof agents[0].recursion_limit === 'number') {
@@ -916,7 +905,6 @@
         ) {
           config.recursionLimit = agentsEConfig?.maxRecursionLimit;
         }
-<<<<<<< HEAD
         config.configurable.agent_id = agent.id;
         config.configurable.name = agent.name;
         config.configurable.agent_index = i;
@@ -944,8 +932,6 @@
           agent.instructions = systemContent;
           agent.additional_instructions = undefined;
         }
-=======
->>>>>>> b2387cc6
 
         // TODO: needs to be added as part of AgentContext initialization
         // const noSystemModelRegex = [/\b(o1-preview|o1-mini|amazon\.titan-text)\b/gi];
