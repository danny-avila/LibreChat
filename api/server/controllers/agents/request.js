--- conflicted
+++ resolved
@@ -243,9 +243,6 @@
           delete userMessage.image_urls;
         }
 
-<<<<<<< HEAD
-        if (!job.abortController.signal.aborted) {
-=======
         // Check abort state BEFORE calling completeJob (which triggers abort signal for cleanup)
         const wasAbortedBeforeComplete = job.abortController.signal.aborted;
         const isNewConvo = !reqConversationId || reqConversationId === 'new';
@@ -256,7 +253,6 @@
           !wasAbortedBeforeComplete;
 
         if (!wasAbortedBeforeComplete) {
->>>>>>> 5740ca59
           const finalEvent = {
             final: true,
             conversation,
@@ -294,17 +290,6 @@
           });
         }
 
-<<<<<<< HEAD
-        // Skip title generation if job was aborted
-        const newConvo = !reqConversationId;
-        const shouldGenerateTitle =
-          addTitle &&
-          parentMessageId === Constants.NO_PARENT &&
-          newConvo &&
-          !job.abortController.signal.aborted;
-
-=======
->>>>>>> 5740ca59
         if (shouldGenerateTitle) {
           addTitle(req, {
             text,
@@ -406,12 +391,8 @@
   let client = null;
   let cleanupHandlers = [];
 
-<<<<<<< HEAD
-  const newConvo = !reqConversationId;
-=======
   // Match the same logic used for conversationId generation above
   const isNewConvo = !reqConversationId || reqConversationId === 'new';
->>>>>>> 5740ca59
   const userId = req.user.id;
 
   // Create handler to avoid capturing the entire parent scope
