const { setAuthTokens } = require('../../services/auth.service');
<<<<<<< HEAD
const Session = require('../../../models/Session');
=======
>>>>>>> 34633956
const User = require('../../../models/User');
const jwt = require('jsonwebtoken');

const loginController = async (req, res) => {
  try {
    const user = await User.findById(req.user._id);

    // If user doesn't exist, return error
    if (!user) {
      return res.status(400).json({ message: 'Invalid credentials' });
    }

    const token = await setAuthTokens(user._id, res);

    return res.status(200).send({ token, user });

  } catch (err) {
    console.log(err);
    return res.status(500).json({ message: 'Something went wrong' });
  }
};

module.exports = {
  loginController
};<|MERGE_RESOLUTION|>--- conflicted
+++ resolved
@@ -1,10 +1,5 @@
 const { setAuthTokens } = require('../../services/auth.service');
-<<<<<<< HEAD
-const Session = require('../../../models/Session');
-=======
->>>>>>> 34633956
 const User = require('../../../models/User');
-const jwt = require('jsonwebtoken');
 
 const loginController = async (req, res) => {
   try {
