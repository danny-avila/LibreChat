const { FileContext } = require('librechat-data-provider');
const validateAuthor = require('~/server/middleware/assistants/validateAuthor');
const { getStrategyFunctions } = require('~/server/services/Files/strategies');
const { deleteAssistantActions } = require('~/server/services/ActionService');
const { updateAssistantDoc, getAssistants } = require('~/models/Assistant');
const { uploadImageBuffer } = require('~/server/services/Files/process');
const { getOpenAIClient, fetchAssistants } = require('./helpers');
const { deleteFileByFilter } = require('~/models/File');
const { logger } = require('~/config');

/**
 * Create an assistant.
 * @route POST /assistants
 * @param {AssistantCreateParams} req.body - The assistant creation parameters.
 * @returns {Assistant} 201 - success response - application/json
 */
const createAssistant = async (req, res) => {
  try {
    const { openai } = await getOpenAIClient({ req, res });

<<<<<<< HEAD
    global.appInsights.trackEvent({
      name: 'AssistantCreated',
      properties: {
        userId: req.user.id,
        userEmail: req.user.email,
        assistantName: req.body.name,
      },
    });

    const { tools = [], endpoint, ...assistantData } = req.body;
=======
    const { tools = [], endpoint, conversation_starters, ...assistantData } = req.body;
    delete assistantData.conversation_starters;

>>>>>>> 164ebb96
    assistantData.tools = tools
      .map((tool) => {
        if (typeof tool !== 'string') {
          return tool;
        }

        return req.app.locals.availableTools[tool];
      })
      .filter((tool) => tool);

    let azureModelIdentifier = null;
    if (openai.locals?.azureOptions) {
      azureModelIdentifier = assistantData.model;
      assistantData.model = openai.locals.azureOptions.azureOpenAIApiDeploymentName;
    }

    assistantData.metadata = {
      author: req.user.id,
      endpoint,
    };

    const assistant = await openai.beta.assistants.create(assistantData);

    const createData = { user: req.user.id };
    if (conversation_starters) {
      createData.conversation_starters = conversation_starters;
    }

    const document = await updateAssistantDoc({ assistant_id: assistant.id }, createData);

    if (azureModelIdentifier) {
      assistant.model = azureModelIdentifier;
    }

    if (document.conversation_starters) {
      assistant.conversation_starters = document.conversation_starters;
    }

    logger.debug('/assistants/', assistant);
    res.status(201).json(assistant);
  } catch (error) {
    logger.error('[/assistants] Error creating assistant', error);
    res.status(500).json({ error: error.message });
  }
};

/**
 * Retrieves an assistant.
 * @route GET /assistants/:id
 * @param {string} req.params.id - Assistant identifier.
 * @returns {Assistant} 200 - success response - application/json
 */
const retrieveAssistant = async (req, res) => {
  try {
    /* NOTE: not actually being used right now */
    const { openai } = await getOpenAIClient({ req, res });
    const assistant_id = req.params.id;
    const assistant = await openai.beta.assistants.retrieve(assistant_id);
    res.json(assistant);
  } catch (error) {
    logger.error('[/assistants/:id] Error retrieving assistant', error);
    res.status(500).json({ error: error.message });
  }
};

/**
 * Modifies an assistant.
 * @route PATCH /assistants/:id
 * @param {object} req - Express Request
 * @param {object} req.params - Request params
 * @param {string} req.params.id - Assistant identifier.
 * @param {AssistantUpdateParams} req.body - The assistant update parameters.
 * @returns {Assistant} 200 - success response - application/json
 */
const patchAssistant = async (req, res) => {
  try {
    const { openai } = await getOpenAIClient({ req, res });
    await validateAuthor({ req, openai });

    global.appInsights.trackEvent({
      name: 'AssistantUpdated',
      properties: {
        userId: req.user.id,
        userEmail: req.user.email,
        assistantName: req.body.name,
      },
    });

    const assistant_id = req.params.id;
    const { endpoint: _e, conversation_starters, ...updateData } = req.body;
    updateData.tools = (updateData.tools ?? [])
      .map((tool) => {
        if (typeof tool !== 'string') {
          if (tool.type === 'retrieval' && _e === 'azureAssistants') {tool.type = 'file_search';}

          return tool;
        }

        return req.app.locals.availableTools[tool];
      })
      .filter((tool) => tool);

    if (openai.locals?.azureOptions && updateData.model) {
      updateData.model = openai.locals.azureOptions.azureOpenAIApiDeploymentName;
    }

    const updatedAssistant = await openai.beta.assistants.update(assistant_id, updateData);

    if (conversation_starters !== undefined) {
      const conversationStartersUpdate = await updateAssistantDoc(
        { assistant_id },
        { conversation_starters },
      );
      updatedAssistant.conversation_starters = conversationStartersUpdate.conversation_starters;
    }

    res.json(updatedAssistant);
  } catch (error) {
    logger.error('[/assistants/:id] Error updating assistant', error);
    res.status(500).json({ error: error.message });
  }
};

/**
 * Deletes an assistant.
 * @route DELETE /assistants/:id
 * @param {object} req - Express Request
 * @param {object} req.params - Request params
 * @param {string} req.params.id - Assistant identifier.
 * @returns {Assistant} 200 - success response - application/json
 */
const deleteAssistant = async (req, res) => {
  try {
    const { openai } = await getOpenAIClient({ req, res });
    await validateAuthor({ req, openai });

    global.appInsights.trackEvent({
      name: 'AssistantDeleted',
      properties: {
        userId: req.user.id,
        userEmail: req.user.email,
        assistantName: req.params.id,
      },
    });

    const assistant_id = req.params.id;
    const deletionStatus = await openai.beta.assistants.del(assistant_id);
    if (deletionStatus?.deleted) {
      await deleteAssistantActions({ req, assistant_id });
    }
    res.json(deletionStatus);
  } catch (error) {
    logger.error('[/assistants/:id] Error deleting assistant', error);
    res.status(500).json({ error: 'Error deleting assistant' });
  }
};

/**
 * Returns a list of assistants.
 * @route GET /assistants
 * @param {object} req - Express Request
 * @param {AssistantListParams} req.query - The assistant list parameters for pagination and sorting.
 * @returns {AssistantListResponse} 200 - success response - application/json
 */
const listAssistants = async (req, res) => {
  try {
    const body = await fetchAssistants({ req, res });
    res.json(body);
  } catch (error) {
    logger.error('[/assistants] Error listing assistants', error);
    res.status(500).json({ message: 'Error listing assistants' });
  }
};

/**
 * Filter assistants based on configuration.
 *
 * @param {object} params - The parameters object.
 * @param {string} params.userId -  The user ID to filter private assistants.
 * @param {AssistantDocument[]} params.assistants - The list of assistants to filter.
 * @param {Partial<TAssistantEndpoint>} [params.assistantsConfig] -  The assistant configuration.
 * @returns {AssistantDocument[]} - The filtered list of assistants.
 */
function filterAssistantDocs({ documents, userId, assistantsConfig = {} }) {
  const { supportedIds, excludedIds, privateAssistants } = assistantsConfig;
  const removeUserId = (doc) => {
    const { user: _u, ...document } = doc;
    return document;
  };

  if (privateAssistants) {
    return documents.filter((doc) => userId === doc.user.toString()).map(removeUserId);
  } else if (supportedIds?.length) {
    return documents.filter((doc) => supportedIds.includes(doc.assistant_id)).map(removeUserId);
  } else if (excludedIds?.length) {
    return documents.filter((doc) => !excludedIds.includes(doc.assistant_id)).map(removeUserId);
  }
  return documents.map(removeUserId);
}

/**
 * Returns a list of the user's assistant documents (metadata saved to database).
 * @route GET /assistants/documents
 * @returns {AssistantDocument[]} 200 - success response - application/json
 */
const getAssistantDocuments = async (req, res) => {
  try {
    const endpoint = req.query;
    const assistantsConfig = req.app.locals[endpoint];
    const documents = await getAssistants(
      {},
      {
        user: 1,
        assistant_id: 1,
        conversation_starters: 1,
        createdAt: 1,
        updatedAt: 1,
      },
    );

    const docs = filterAssistantDocs({
      documents,
      userId: req.user.id,
      assistantsConfig,
    });
    res.json(docs);
  } catch (error) {
    logger.error('[/assistants/documents] Error listing assistant documents', error);
    res.status(500).json({ error: error.message });
  }
};

/**
 * Uploads and updates an avatar for a specific assistant.
 * @route POST /avatar/:assistant_id
 * @param {object} req - Express Request
 * @param {object} req.params - Request params
 * @param {string} req.params.assistant_id - The ID of the assistant.
 * @param {Express.Multer.File} req.file - The avatar image file.
 * @param {object} req.body - Request body
 * @param {string} [req.body.metadata] - Optional metadata for the assistant's avatar.
 * @returns {Object} 200 - success response - application/json
 */
const uploadAssistantAvatar = async (req, res) => {
  try {
    const { assistant_id } = req.params;
    if (!assistant_id) {
      return res.status(400).json({ message: 'Assistant ID is required' });
    }

    let { metadata: _metadata = '{}' } = req.body;
    const { openai } = await getOpenAIClient({ req, res });
    await validateAuthor({ req, openai });

    const image = await uploadImageBuffer({
      req,
      context: FileContext.avatar,
      metadata: {
        buffer: req.file.buffer,
      },
    });

    try {
      _metadata = JSON.parse(_metadata);
    } catch (error) {
      logger.error('[/avatar/:assistant_id] Error parsing metadata', error);
      _metadata = {};
    }

    if (_metadata.avatar && _metadata.avatar_source) {
      const { deleteFile } = getStrategyFunctions(_metadata.avatar_source);
      try {
        await deleteFile(req, { filepath: _metadata.avatar });
        await deleteFileByFilter({ filepath: _metadata.avatar });
      } catch (error) {
        logger.error('[/avatar/:assistant_id] Error deleting old avatar', error);
      }
    }

    const metadata = {
      ..._metadata,
      avatar: image.filepath,
      avatar_source: req.app.locals.fileStrategy,
    };

    const promises = [];
    promises.push(
      updateAssistantDoc(
        { assistant_id },
        {
          avatar: {
            filepath: image.filepath,
            source: req.app.locals.fileStrategy,
          },
          user: req.user.id,
        },
      ),
    );
    promises.push(openai.beta.assistants.update(assistant_id, { metadata }));

    const resolved = await Promise.all(promises);
    res.status(201).json(resolved[1]);
  } catch (error) {
    const message = 'An error occurred while updating the Assistant Avatar';
    logger.error(message, error);
    res.status(500).json({ message });
  }
};

module.exports = {
  createAssistant,
  retrieveAssistant,
  patchAssistant,
  deleteAssistant,
  listAssistants,
  getAssistantDocuments,
  uploadAssistantAvatar,
};<|MERGE_RESOLUTION|>--- conflicted
+++ resolved
@@ -18,7 +18,6 @@
   try {
     const { openai } = await getOpenAIClient({ req, res });
 
-<<<<<<< HEAD
     global.appInsights.trackEvent({
       name: 'AssistantCreated',
       properties: {
@@ -28,12 +27,9 @@
       },
     });
 
-    const { tools = [], endpoint, ...assistantData } = req.body;
-=======
     const { tools = [], endpoint, conversation_starters, ...assistantData } = req.body;
     delete assistantData.conversation_starters;
 
->>>>>>> 164ebb96
     assistantData.tools = tools
       .map((tool) => {
         if (typeof tool !== 'string') {
