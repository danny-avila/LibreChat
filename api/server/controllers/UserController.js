const { logger, webSearchKeys } = require('@librechat/data-schemas');
const { Tools, CacheKeys, Constants, FileSources } = require('librechat-data-provider');
const {
  MCPOAuthHandler,
  MCPTokenStorage,
  normalizeHttpError,
  extractWebSearchEnvVars,
} = require('@librechat/api');
const {
  getFiles,
  findToken,
  updateUser,
  deleteFiles,
  deleteConvos,
  deletePresets,
  deleteMessages,
  deleteUserById,
  deleteAllSharedLinks,
  deleteAllUserSessions,
} = require('~/models');
const { updateUserPluginAuth, deleteUserPluginAuth } = require('~/server/services/PluginService');
const { updateUserPluginsService, deleteUserKey } = require('~/server/services/UserService');
const { verifyEmail, resendVerificationEmail } = require('~/server/services/AuthService');
const { needsRefresh, getNewS3URL } = require('~/server/services/Files/S3/crud');
const { processDeleteRequest } = require('~/server/services/Files/process');
const { Transaction, Balance, User, Token } = require('~/db/models');
const { getMCPManager, getFlowStateManager } = require('~/config');
const { getAppConfig } = require('~/server/services/Config');
const { deleteToolCalls } = require('~/models/ToolCall');
const { getLogStores } = require('~/cache');

const getUserController = async (req, res) => {
  const appConfig = await getAppConfig({ role: req.user?.role });
  /** @type {IUser} */
  const userData = req.user.toObject != null ? req.user.toObject() : { ...req.user };
  /**
   * These fields should not exist due to secure field selection, but deletion
   * is done in case of alternate database incompatibility with Mongo API
   * */
  delete userData.password;
  delete userData.totpSecret;
  delete userData.backupCodes;
  if (appConfig.fileStrategy === FileSources.s3 && userData.avatar) {
    const avatarNeedsRefresh = needsRefresh(userData.avatar, 3600);
    if (!avatarNeedsRefresh) {
      return res.status(200).send(userData);
    }
    const originalAvatar = userData.avatar;
    try {
      userData.avatar = await getNewS3URL(userData.avatar);
      await updateUser(userData.id, { avatar: userData.avatar });
    } catch (error) {
      userData.avatar = originalAvatar;
      logger.error('Error getting new S3 URL for avatar:', error);
    }
  }
  res.status(200).send(userData);
};

const getTermsStatusController = async (req, res) => {
  try {
    const user = await User.findById(req.user.id);
    if (!user) {
      return res.status(404).json({ message: 'User not found' });
    }
    res.status(200).json({ termsAccepted: !!user.termsAccepted });
  } catch (error) {
    logger.error('Error fetching terms acceptance status:', error);
    res.status(500).json({ message: 'Error fetching terms acceptance status' });
  }
};

const acceptTermsController = async (req, res) => {
  try {
    const user = await User.findByIdAndUpdate(req.user.id, { termsAccepted: true }, { new: true });
    if (!user) {
      return res.status(404).json({ message: 'User not found' });
    }
    res.status(200).json({ message: 'Terms accepted successfully' });
  } catch (error) {
    logger.error('Error accepting terms:', error);
    res.status(500).json({ message: 'Error accepting terms' });
  }
};

const deleteUserFiles = async (req) => {
  try {
    const userFiles = await getFiles({ user: req.user.id });
    await processDeleteRequest({
      req,
      files: userFiles,
    });
  } catch (error) {
    logger.error('[deleteUserFiles]', error);
  }
};

const updateUserPluginsController = async (req, res) => {
  const appConfig = await getAppConfig({ role: req.user?.role });
  const { user } = req;
  const { pluginKey, action, auth, isEntityTool } = req.body;
  try {
    if (!isEntityTool) {
      const userPluginsService = await updateUserPluginsService(user, pluginKey, action);

      if (userPluginsService instanceof Error) {
        logger.error('[userPluginsService]', userPluginsService);
        const { status, message } = normalizeHttpError(userPluginsService);
        return res.status(status).send({ message });
      }
    }

    if (auth == null) {
      return res.status(200).send();
    }

    let keys = Object.keys(auth);
    const values = Object.values(auth); // Used in 'install' block

    const isMCPTool = pluginKey.startsWith('mcp_') || pluginKey.includes(Constants.mcp_delimiter);

    // Early exit condition:
    // If keys are empty (meaning auth: {} was likely sent for uninstall, or auth was empty for install)
    // AND it's not web_search (which has special key handling to populate `keys` for uninstall)
    // AND it's NOT (an uninstall action FOR an MCP tool - we need to proceed for this case to clear all its auth)
    // THEN return.
    if (
      keys.length === 0 &&
      pluginKey !== Tools.web_search &&
      !(action === 'uninstall' && isMCPTool)
    ) {
      return res.status(200).send();
    }

    /** @type {number} */
    let status = 200;
    /** @type {string} */
    let message;
    /** @type {IPluginAuth | Error} */
    let authService;

    if (pluginKey === Tools.web_search) {
      /** @type  {TCustomConfig['webSearch']} */
      const webSearchConfig = appConfig?.webSearch;
      keys = extractWebSearchEnvVars({
        keys: action === 'install' ? keys : webSearchKeys,
        config: webSearchConfig,
      });
    }

    if (action === 'install') {
      for (let i = 0; i < keys.length; i++) {
        authService = await updateUserPluginAuth(user.id, keys[i], pluginKey, values[i]);
        if (authService instanceof Error) {
          logger.error('[authService]', authService);
          ({ status, message } = normalizeHttpError(authService));
        }
      }
    } else if (action === 'uninstall') {
      // const isMCPTool was defined earlier
      if (isMCPTool && keys.length === 0) {
        // This handles the case where auth: {} is sent for an MCP tool uninstall.
        // It means "delete all credentials associated with this MCP pluginKey".
        authService = await deleteUserPluginAuth(user.id, null, true, pluginKey);
        if (authService instanceof Error) {
          logger.error(
            `[authService] Error deleting all auth for MCP tool ${pluginKey}:`,
            authService,
          );
          ({ status, message } = normalizeHttpError(authService));
        }
        try {
          // if the MCP server uses OAuth, perform a full cleanup and token revocation
          await maybeUninstallOAuthMCP(user.id, pluginKey, appConfig);
        } catch (error) {
          logger.error(
            `[updateUserPluginsController] Error uninstalling OAuth MCP for ${pluginKey}:`,
            error,
          );
        }
      } else {
        // This handles:
        // 1. Web_search uninstall (keys will be populated with all webSearchKeys if auth was {}).
        // 2. Other tools uninstall (if keys were provided).
        // 3. MCP tool uninstall if specific keys were provided in `auth` (not current frontend behavior).
        // If keys is empty for non-MCP tools (and not web_search), this loop won't run, and nothing is deleted.
        for (let i = 0; i < keys.length; i++) {
          authService = await deleteUserPluginAuth(user.id, keys[i]); // Deletes by authField name
          if (authService instanceof Error) {
            logger.error('[authService] Error deleting specific auth key:', authService);
            ({ status, message } = normalizeHttpError(authService));
          }
        }
      }
    }

    if (status === 200) {
      // If auth was updated successfully, disconnect MCP sessions as they might use these credentials
      if (pluginKey.startsWith(Constants.mcp_prefix)) {
        try {
          const mcpManager = getMCPManager(user.id);
          if (mcpManager) {
            // Extract server name from pluginKey (format: "mcp_<serverName>")
            const serverName = pluginKey.replace(Constants.mcp_prefix, '');
            logger.info(
              `[updateUserPluginsController] Attempting disconnect of MCP server "${serverName}" for user ${user.id} after plugin auth update.`,
            );
            await mcpManager.disconnectUserConnection(user.id, serverName);
          }
        } catch (disconnectError) {
          logger.error(
            `[updateUserPluginsController] Error disconnecting MCP connection for user ${user.id} after plugin auth update:`,
            disconnectError,
          );
          // Do not fail the request for this, but log it.
        }
      }
      return res.status(status).send();
    }

    const normalized = normalizeHttpError({ status, message });
    return res.status(normalized.status).send({ message: normalized.message });
  } catch (err) {
    logger.error('[updateUserPluginsController]', err);
    return res.status(500).json({ message: 'Something went wrong.' });
  }
};

const deleteUserController = async (req, res) => {
  const { user } = req;

  try {
    await deleteMessages({ user: user.id }); // delete user messages
    await deleteAllUserSessions({ userId: user.id }); // delete user sessions
    await Transaction.deleteMany({ user: user.id }); // delete user transactions
    await deleteUserKey({ userId: user.id, all: true }); // delete user keys
    await Balance.deleteMany({ user: user._id }); // delete user balances
    await deletePresets(user.id); // delete user presets
    /* TODO: Delete Assistant Threads */
    try {
      await deleteConvos(user.id); // delete user convos
    } catch (error) {
      logger.error('[deleteUserController] Error deleting user convos, likely no convos', error);
    }
    await deleteUserPluginAuth(user.id, null, true); // delete user plugin auth
    await deleteUserById(user.id); // delete user
    await deleteAllSharedLinks(user.id); // delete user shared links
    await deleteUserFiles(req); // delete user files
    await deleteFiles(null, user.id); // delete database files in case of orphaned files from previous steps
    await deleteToolCalls(user.id); // delete user tool calls
    /* TODO: queue job for cleaning actions and assistants of non-existant users */
    logger.info(`User deleted account. Email: ${user.email} ID: ${user.id}`);
    res.status(200).send({ message: 'User deleted' });
  } catch (err) {
    logger.error('[deleteUserController]', err);
    return res.status(500).json({ message: 'Something went wrong.' });
  }
};

const verifyEmailController = async (req, res) => {
  try {
    const verifyEmailService = await verifyEmail(req);
    if (verifyEmailService instanceof Error) {
      return res.status(400).json(verifyEmailService);
    } else {
      return res.status(200).json(verifyEmailService);
    }
  } catch (e) {
    logger.error('[verifyEmailController]', e);
    return res.status(500).json({ message: 'Something went wrong.' });
  }
};

const resendVerificationController = async (req, res) => {
  try {
    const result = await resendVerificationEmail(req);
    if (result instanceof Error) {
      return res.status(400).json(result);
    } else {
      return res.status(200).json(result);
    }
  } catch (e) {
    logger.error('[verifyEmailController]', e);
    return res.status(500).json({ message: 'Something went wrong.' });
  }
};

/**
<<<<<<< HEAD
 * Favorites: Agents
 */
const getFavoriteAgents = async (req, res) => {
  try {
    const user = await User.findById(req.user.id).select('personalization').lean();
    if (!user) {
      return res.status(404).json({ message: 'User not found' });
    }
    const favorites = user.personalization?.favoriteAgents ?? [];
    return res.status(200).json({ favoriteAgents: favorites });
  } catch (error) {
    logger.error('[getFavoriteAgents]', error);
    return res.status(500).json({ message: 'Something went wrong.' });
  }
};

const addFavoriteAgent = async (req, res) => {
  try {
    const { agent_id } = req.body || {};
    if (!agent_id) {
      return res.status(400).json({ message: 'agent_id is required' });
    }
    const updated = await User.findByIdAndUpdate(
      req.user.id,
      { $addToSet: { 'personalization.favoriteAgents': agent_id } },
      { new: true, select: 'personalization' },
    ).lean();
    return res.status(200).json({ favoriteAgents: updated?.personalization?.favoriteAgents ?? [] });
  } catch (error) {
    logger.error('[addFavoriteAgent]', error);
    return res.status(500).json({ message: 'Something went wrong.' });
  }
};

const removeFavoriteAgent = async (req, res) => {
  try {
    const { agent_id } = req.params || {};
    if (!agent_id) {
      return res.status(400).json({ message: 'agent_id is required' });
    }
    const updated = await User.findByIdAndUpdate(
      req.user.id,
      { $pull: { 'personalization.favoriteAgents': agent_id } },
      { new: true, select: 'personalization' },
    ).lean();
    return res.status(200).json({ favoriteAgents: updated?.personalization?.favoriteAgents ?? [] });
  } catch (error) {
    logger.error('[removeFavoriteAgent]', error);
    return res.status(500).json({ message: 'Something went wrong.' });
  }
=======
 * OAuth MCP specific uninstall logic
 */
const maybeUninstallOAuthMCP = async (userId, pluginKey, appConfig) => {
  if (!pluginKey.startsWith(Constants.mcp_prefix)) {
    // this is not an MCP server, so nothing to do here
    return;
  }

  const serverName = pluginKey.replace(Constants.mcp_prefix, '');
  const mcpManager = getMCPManager(userId);
  const serverConfig = mcpManager.getRawConfig(serverName) ?? appConfig?.mcpServers?.[serverName];

  if (!mcpManager.getOAuthServers().has(serverName)) {
    // this server does not use OAuth, so nothing to do here as well
    return;
  }

  // 1. get client info used for revocation (client id, secret)
  const clientTokenData = await MCPTokenStorage.getClientInfoAndMetadata({
    userId,
    serverName,
    findToken,
  });
  if (clientTokenData == null) {
    return;
  }
  const { clientInfo, clientMetadata } = clientTokenData;

  // 2. get decrypted tokens before deletion
  const tokens = await MCPTokenStorage.getTokens({
    userId,
    serverName,
    findToken,
  });

  // 3. revoke OAuth tokens at the provider
  const revocationEndpoint =
    serverConfig.oauth?.revocation_endpoint ?? clientMetadata.revocation_endpoint;
  const revocationEndpointAuthMethodsSupported =
    serverConfig.oauth?.revocation_endpoint_auth_methods_supported ??
    clientMetadata.revocation_endpoint_auth_methods_supported;
  const oauthHeaders = serverConfig.oauth_headers ?? {};

  if (tokens?.access_token) {
    try {
      await MCPOAuthHandler.revokeOAuthToken(
        serverName,
        tokens.access_token,
        'access',
        {
          serverUrl: serverConfig.url,
          clientId: clientInfo.client_id,
          clientSecret: clientInfo.client_secret ?? '',
          revocationEndpoint,
          revocationEndpointAuthMethodsSupported,
        },
        oauthHeaders,
      );
    } catch (error) {
      logger.error(`Error revoking OAuth access token for ${serverName}:`, error);
    }
  }

  if (tokens?.refresh_token) {
    try {
      await MCPOAuthHandler.revokeOAuthToken(
        serverName,
        tokens.refresh_token,
        'refresh',
        {
          serverUrl: serverConfig.url,
          clientId: clientInfo.client_id,
          clientSecret: clientInfo.client_secret ?? '',
          revocationEndpoint,
          revocationEndpointAuthMethodsSupported,
        },
        oauthHeaders,
      );
    } catch (error) {
      logger.error(`Error revoking OAuth refresh token for ${serverName}:`, error);
    }
  }

  // 4. delete tokens from the DB after revocation attempts
  await MCPTokenStorage.deleteUserTokens({
    userId,
    serverName,
    deleteToken: async (filter) => {
      await Token.deleteOne(filter);
    },
  });

  // 5. clear the flow state for the OAuth tokens
  const flowsCache = getLogStores(CacheKeys.FLOWS);
  const flowManager = getFlowStateManager(flowsCache);
  const flowId = MCPOAuthHandler.generateFlowId(userId, serverName);
  await flowManager.deleteFlow(flowId, 'mcp_get_tokens');
  await flowManager.deleteFlow(flowId, 'mcp_oauth');
>>>>>>> bc77bbd1
};

module.exports = {
  getUserController,
  getTermsStatusController,
  acceptTermsController,
  deleteUserController,
  verifyEmailController,
  updateUserPluginsController,
  resendVerificationController,
  getFavoriteAgents,
  addFavoriteAgent,
  removeFavoriteAgent,
};<|MERGE_RESOLUTION|>--- conflicted
+++ resolved
@@ -286,7 +286,6 @@
 };
 
 /**
-<<<<<<< HEAD
  * Favorites: Agents
  */
 const getFavoriteAgents = async (req, res) => {
@@ -337,7 +336,9 @@
     logger.error('[removeFavoriteAgent]', error);
     return res.status(500).json({ message: 'Something went wrong.' });
   }
-=======
+};
+
+/**
  * OAuth MCP specific uninstall logic
  */
 const maybeUninstallOAuthMCP = async (userId, pluginKey, appConfig) => {
@@ -436,7 +437,6 @@
   const flowId = MCPOAuthHandler.generateFlowId(userId, serverName);
   await flowManager.deleteFlow(flowId, 'mcp_get_tokens');
   await flowManager.deleteFlow(flowId, 'mcp_oauth');
->>>>>>> bc77bbd1
 };
 
 module.exports = {
