--- conflicted
+++ resolved
@@ -1,13 +1,6 @@
-<<<<<<< HEAD
-const { logger } = require('@librechat/data-schemas');
-const { Tools, CacheKeys, Constants, FileSources } = require('librechat-data-provider');
-const {
-  webSearchKeys,
-=======
 const { logger, webSearchKeys } = require('@librechat/data-schemas');
 const { Tools, CacheKeys, Constants, FileSources } = require('librechat-data-provider');
 const {
->>>>>>> 114deecc
   MCPOAuthHandler,
   MCPTokenStorage,
   normalizeHttpError,
