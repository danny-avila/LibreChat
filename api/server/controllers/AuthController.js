--- conflicted
+++ resolved
@@ -90,11 +90,7 @@
       return res.status(401).redirect('/login');
     }
 
-<<<<<<< HEAD
-    if (process.env.NODE_ENV === 'development') {
-=======
     if (process.env.NODE_ENV === 'CI') {
->>>>>>> efe057e0
       const token = await setAuthTokens(userId, res);
       const userObj = user.toJSON();
       return res.status(200).send({ token, user: userObj });
@@ -110,25 +106,18 @@
       const token = await setAuthTokens(userId, res, session._id);
       const userObj = user.toJSON();
       res.status(200).send({ token, user: userObj });
-<<<<<<< HEAD
-=======
     } else if (req?.query?.retry) {
       // Retrying from a refresh token request that failed (401)
       res.status(403).send('No session found');
->>>>>>> efe057e0
     } else if (payload.exp < Date.now() / 1000) {
       res.status(403).redirect('/login');
     } else {
       res.status(401).send('Refresh token expired or not found for this user');
     }
   } catch (err) {
-<<<<<<< HEAD
-    res.status(401).send('Invalid refresh token');
-=======
     console.error('Refresh token error', refreshToken);
     console.error(err);
     res.status(403).send('Invalid refresh token');
->>>>>>> efe057e0
   }
 };
 
