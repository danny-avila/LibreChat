--- conflicted
+++ resolved
@@ -2,11 +2,8 @@
 const jwt = require('jsonwebtoken');
 const openIdClient = require('openid-client');
 const { logger } = require('@librechat/data-schemas');
-<<<<<<< HEAD
+const { isEnabled, findOpenIDUser } = require('@librechat/api');
 const { getSingleUser } = require('~/server/utils/singleUser');
-=======
-const { isEnabled, findOpenIDUser } = require('@librechat/api');
->>>>>>> 0e05ff48
 const {
   requestPasswordReset,
   setOpenIDAuthTokens,
@@ -71,14 +68,17 @@
     const token = 'single-user-token';
     return res.status(200).send({ token, user });
   }
+
   const refreshToken = req.headers.cookie ? cookies.parse(req.headers.cookie).refreshToken : null;
-  const token_provider = req.headers.cookie
+  const tokenProvider = req.headers.cookie
     ? cookies.parse(req.headers.cookie).token_provider
     : null;
+
   if (!refreshToken) {
     return res.status(200).send('Refresh token not provided');
   }
-  if (token_provider === 'openid' && isEnabled(process.env.OPENID_REUSE_TOKENS) === true) {
+
+  if (tokenProvider === 'openid' && isEnabled(process.env.OPENID_REUSE_TOKENS) === true) {
     try {
       const openIdConfig = getOpenIdConfig();
       const tokenset = await openIdClient.refreshTokenGrant(openIdConfig, refreshToken);
@@ -100,6 +100,7 @@
       return res.status(403).send('Invalid OpenID refresh token');
     }
   }
+
   try {
     const payload = jwt.verify(refreshToken, process.env.JWT_REFRESH_SECRET);
     const user = await getUserById(payload.id, '-password -__v -totpSecret -backupCodes');
@@ -147,7 +148,7 @@
       res.status(401).send('Refresh token expired or not found for this user');
     }
   } catch (err) {
-    logger.error(`[refreshController] Invalid refresh token:`, err);
+    logger.error('[refreshController] Invalid refresh token:', err);
     res.status(403).send('Invalid refresh token');
   }
 };
