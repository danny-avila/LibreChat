<<<<<<< HEAD
const { registerUser, requestPasswordReset, resetPassword, setAuthTokens } = require('../services/auth.service');
const jwt = require('jsonwebtoken');
const Session = require('../../models/Session');
const User = require('../../models/User');
const crypto = require('crypto');
const cookies = require('cookie');
=======
const { registerUser, requestPasswordReset, resetPassword } = require('../services/AuthService');

>>>>>>> 96d29f73
const isProduction = process.env.NODE_ENV === 'production';

const registrationController = async (req, res) => {
  try {
    const response = await registerUser(req.body);
    if (response.status === 200) {
      const { status, user } = response;
      const token = await setAuthTokens( user._id, res );
      res.status(status).send({ user });
    } else {
      const { status, message } = response;
      res.status(status).send({ message });
    }
  } catch (err) {
    console.log(err);
    return res.status(500).json({ message: err.message });
  }
};

const getUserController = async (req, res) => {
  return res.status(200).send(req.user);
};

const resetPasswordRequestController = async (req, res) => {
  try {
    const resetService = await requestPasswordReset(req.body.email);
    if (resetService instanceof Error) {
      return res.status(400).json(resetService);
    } else {
      return res.status(200).json(resetService);
    }
  } catch (e) {
    console.log(e);
    return res.status(400).json({ message: e.message });
  }
};

const resetPasswordController = async (req, res) => {
  try {
    const resetPasswordService = await resetPassword(
      req.body.userId,
      req.body.token,
      req.body.password,
    );
    if (resetPasswordService instanceof Error) {
      return res.status(400).json(resetPasswordService);
    } else {
      return res.status(200).json(resetPasswordService);
    }
  } catch (e) {
    console.log(e);
    return res.status(400).json({ message: e.message });
  }
};

const refreshController = async (req, res, next) => {
  const refreshToken = req.headers.cookie ? cookies.parse(req.headers.cookie).refreshToken : null;
  if (refreshToken) {
    try {
      const payload = jwt.verify(refreshToken, process.env.JWT_REFRESH_SECRET);
      const userId = payload.id;
      const user = await User.findOne({ _id: userId });
      if (user) {
        // Hash the refresh token
        const hash = crypto.createHash('sha256');
        const hashedToken = hash.update(refreshToken).digest('hex');

        // Find the session with the hashed refresh token
        const session = await Session.findOne({ user: userId, refreshTokenHash: hashedToken });
        if (session && session.expiration > new Date()) {
          const token = await setAuthTokens(userId, res); 
          await Session.deleteOne({ _id: session._id });
          const userObj = user.toJSON();
          res.status(200).send({ token, user: userObj });
        } else {
          res.status(401).send('Refresh token expired or not found for this user');
        }
      } else {
        res.status(401).send('User not found');
      }
    } catch (err) {
      res.status(401).send('Invalid refresh token');
    }
  } else {
    res.status(401).send('Refresh token not provided');
  }
};    

module.exports = {
  getUserController,
  refreshController,
  registrationController,
  resetPasswordRequestController,
  resetPasswordController,
};<|MERGE_RESOLUTION|>--- conflicted
+++ resolved
@@ -1,14 +1,5 @@
-<<<<<<< HEAD
-const { registerUser, requestPasswordReset, resetPassword, setAuthTokens } = require('../services/auth.service');
-const jwt = require('jsonwebtoken');
-const Session = require('../../models/Session');
-const User = require('../../models/User');
-const crypto = require('crypto');
-const cookies = require('cookie');
-=======
 const { registerUser, requestPasswordReset, resetPassword } = require('../services/AuthService');
 
->>>>>>> 96d29f73
 const isProduction = process.env.NODE_ENV === 'production';
 
 const registrationController = async (req, res) => {
@@ -16,7 +7,13 @@
     const response = await registerUser(req.body);
     if (response.status === 200) {
       const { status, user } = response;
-      const token = await setAuthTokens( user._id, res );
+      const token = user.generateToken();
+      //send token for automatic login
+      res.cookie('token', token, {
+        expires: new Date(Date.now() + eval(process.env.SESSION_EXPIRY)),
+        httpOnly: false,
+        secure: isProduction,
+      });
       res.status(status).send({ user });
     } else {
       const { status, message } = response;
@@ -64,42 +61,59 @@
   }
 };
 
-const refreshController = async (req, res, next) => {
-  const refreshToken = req.headers.cookie ? cookies.parse(req.headers.cookie).refreshToken : null;
-  if (refreshToken) {
-    try {
-      const payload = jwt.verify(refreshToken, process.env.JWT_REFRESH_SECRET);
-      const userId = payload.id;
-      const user = await User.findOne({ _id: userId });
-      if (user) {
-        // Hash the refresh token
-        const hash = crypto.createHash('sha256');
-        const hashedToken = hash.update(refreshToken).digest('hex');
+// const refreshController = async (req, res, next) => {
+//   const { signedCookies = {} } = req;
+//   const { refreshToken } = signedCookies;
+//   TODO
+//   if (refreshToken) {
+//     try {
+//       const payload = jwt.verify(refreshToken, process.env.REFRESH_TOKEN_SECRET);
+//       const userId = payload._id;
+//       User.findOne({ _id: userId }).then(
+//         (user) => {
+//           if (user) {
+//             // Find the refresh token against the user record in database
+//             const tokenIndex = user.refreshToken.findIndex(item => item.refreshToken === refreshToken);
 
-        // Find the session with the hashed refresh token
-        const session = await Session.findOne({ user: userId, refreshTokenHash: hashedToken });
-        if (session && session.expiration > new Date()) {
-          const token = await setAuthTokens(userId, res); 
-          await Session.deleteOne({ _id: session._id });
-          const userObj = user.toJSON();
-          res.status(200).send({ token, user: userObj });
-        } else {
-          res.status(401).send('Refresh token expired or not found for this user');
-        }
-      } else {
-        res.status(401).send('User not found');
-      }
-    } catch (err) {
-      res.status(401).send('Invalid refresh token');
-    }
-  } else {
-    res.status(401).send('Refresh token not provided');
-  }
-};    
+//             if (tokenIndex === -1) {
+//               res.statusCode = 401;
+//               res.send('Unauthorized');
+//             } else {
+//               const token = req.user.generateToken();
+//               // If the refresh token exists, then create new one and replace it.
+//               const newRefreshToken = req.user.generateRefreshToken();
+//               user.refreshToken[tokenIndex] = { refreshToken: newRefreshToken };
+//               user.save((err) => {
+//                 if (err) {
+//                   res.statusCode = 500;
+//                   res.send(err);
+//                 } else {
+//                 //  setTokenCookie(res, newRefreshToken);
+//                   const user = req.user.toJSON();
+//                   res.status(200).send({ token, user });
+//                 }
+//               });
+//             }
+//           } else {
+//             res.statusCode = 401;
+//             res.send('Unauthorized');
+//           }
+//         },
+//         err => next(err)
+//       );
+//     } catch (err) {
+//       res.statusCode = 401;
+//       res.send('Unauthorized');
+//     }
+//   } else {
+//     res.statusCode = 401;
+//     res.send('Unauthorized');
+//   }
+// };
 
 module.exports = {
   getUserController,
-  refreshController,
+  // refreshController,
   registrationController,
   resetPasswordRequestController,
   resetPasswordController,
