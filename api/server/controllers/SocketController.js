--- conflicted
+++ resolved
@@ -29,17 +29,11 @@
     socket.on('join room', (data) => joinRoom(socket, data.user, data.roomId));
 
     socket.on('move room', (data) => moveRoom(socket.id, data.roomId));
-<<<<<<< HEAD
-    socket.on('tip', (data)=>{
+    //
+    socket.on('tip', (data) => {
       socket.broadcast.emit('tipNotification', data);
-    })
-=======
+    });
     //
-    socket.on('tip', (data)=>{
-      socket.broadcast.emit('tipNotification', data);
-    })
-    //
->>>>>>> e15e13a7
   });
 };
 
@@ -177,7 +171,6 @@
     // const newRoom = clients[clientIndex].roomId;
 
     // clients.filter(client => client.roomId === lastRoom).forEach(client => client.socket.emit('user left the room', ))
-
   } catch (error) {
     throw new Error(`[moveRoom] Error in moverRoom ${error}`);
   }
