--- conflicted
+++ resolved
@@ -1,19 +1,7 @@
 const { logger } = require('@librechat/data-schemas');
-<<<<<<< HEAD
-const { CacheKeys, Constants, Time } = require('librechat-data-provider');
-const {
-  getToolkitKey,
-  checkPluginAuth,
-  filterUniquePlugins,
-  convertMCPToolToPlugin,
-  convertMCPToolsToPlugins,
-} = require('@librechat/api');
-const { getCachedTools, setCachedTools, mergeUserTools } = require('~/server/services/Config');
-=======
-const { CacheKeys } = require('librechat-data-provider');
+const { CacheKeys, Time } = require('librechat-data-provider');
 const { getToolkitKey, checkPluginAuth, filterUniquePlugins } = require('@librechat/api');
 const { getCachedTools, setCachedTools } = require('~/server/services/Config');
->>>>>>> 0e05ff48
 const { availableTools, toolkits } = require('~/app/clients/tools');
 const { getAppConfig } = require('~/server/services/Config');
 const { getLogStores } = require('~/cache');
@@ -87,13 +75,15 @@
     }
 
     /** @type {Record<string, FunctionTool> | null} Get tool definitions to filter which tools are actually available */
-    let toolDefinitions = await getCachedTools();
+    let toolDefinitions = await getCachedTools({ includeGlobal: true });
 
     if (toolDefinitions == null && appConfig?.availableTools != null) {
       logger.warn('[getAvailableTools] Tool cache was empty, re-initializing from app config');
-      await setCachedTools(appConfig.availableTools);
+      await setCachedTools(appConfig.availableTools, { isGlobal: true });
       toolDefinitions = appConfig.availableTools;
     }
+
+    toolDefinitions = toolDefinitions ?? {};
 
     /** @type {import('@librechat/api').LCManifestTool[]} */
     let pluginManifest = availableTools;
@@ -111,10 +101,10 @@
     /** Filter plugins based on availability */
     const toolsOutput = [];
     for (const plugin of authenticatedPlugins) {
-      const isToolDefined = toolDefinitions?.[plugin.pluginKey] !== undefined;
+      const isToolDefined = toolDefinitions[plugin.pluginKey] !== undefined;
       const isToolkit =
         plugin.toolkit === true &&
-        Object.keys(toolDefinitions ?? {}).some(
+        Object.keys(toolDefinitions).some(
           (key) => getToolkitKey({ toolkits, toolName: key }) === plugin.pluginKey,
         );
 
