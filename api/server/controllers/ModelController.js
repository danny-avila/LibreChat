--- conflicted
+++ resolved
@@ -1,9 +1,6 @@
 const { loadDefaultModels, loadConfigModels } = require('~/server/services/Config');
-<<<<<<< HEAD
-=======
 const { getLogStores } = require('~/cache');
 const { logger } = require('~/config');
->>>>>>> 5b402a75
 
 /**
  * @param {ServerRequest} req
