--- conflicted
+++ resolved
@@ -10,11 +10,8 @@
   discordLogin,
   facebookLogin,
   appleLogin,
-<<<<<<< HEAD
   setupSaml,
-=======
   openIdJwtLogin,
->>>>>>> 87255dac
 } = require('~/strategies');
 const { isEnabled } = require('~/server/utils');
 const keyvRedis = require('~/cache/keyvRedis');
