--- conflicted
+++ resolved
@@ -49,8 +49,9 @@
 
   await seedDatabase();
 
-<<<<<<< HEAD
-  const indexPath = path.join(app.locals.paths.dist, 'index.html');
+  const appConfig = await getAppConfig();
+  await updateInterfacePermissions(appConfig);
+  const indexPath = path.join(appConfig.paths.dist, 'index.html');
   let indexHTML = fs.readFileSync(indexPath, 'utf8');
 
   // In order to provide support to serving the application in a sub-directory
@@ -65,12 +66,6 @@
       indexHTML = indexHTML.replace(/base href="\/"/, `base href="${baseHref}"`);
     }
   }
-=======
-  const appConfig = await getAppConfig();
-  await updateInterfacePermissions(appConfig);
-  const indexPath = path.join(appConfig.paths.dist, 'index.html');
-  const indexHTML = fs.readFileSync(indexPath, 'utf8');
->>>>>>> a820863e
 
   app.get('/health', (_req, res) => res.status(200).send('OK'));
 
