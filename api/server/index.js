require('dotenv').config();
const path = require('path');
require('module-alias')({ base: path.resolve(__dirname, '..') });
const cors = require('cors');
const axios = require('axios');
const express = require('express');
const passport = require('passport');
const mongoSanitize = require('express-mongo-sanitize');
<<<<<<< HEAD
const validateImageRequest = require('./middleware/validateImageRequest');
const errorController = require('./controllers/ErrorController');
const { jwtLogin, passportLogin } = require('~/strategies');
const configureSocialLogins = require('./socialLogins');
const { connectDb, indexSync } = require('~/lib/db');
const AppService = require('./services/AppService');
const noIndex = require('./middleware/noIndex');
const { isEnabled } = require('~/server/utils');
const { logger } = require('~/config');

=======
const { jwtLogin, passportLogin } = require('~/strategies');
const { connectDb, indexSync } = require('~/lib/db');
const { isEnabled } = require('~/server/utils');
const { ldapLogin } = require('~/strategies');
const { logger } = require('~/config');
const validateImageRequest = require('./middleware/validateImageRequest');
const errorController = require('./controllers/ErrorController');
const configureSocialLogins = require('./socialLogins');
const AppService = require('./services/AppService');
const noIndex = require('./middleware/noIndex');
>>>>>>> 302b28fc
const routes = require('./routes');

const { PORT, HOST, ALLOW_SOCIAL_LOGIN } = process.env ?? {};

const port = Number(PORT) || 3080;
const host = HOST || 'localhost';

const startServer = async () => {
  if (typeof Bun !== 'undefined') {
    axios.defaults.headers.common['Accept-Encoding'] = 'gzip';
  }
  await connectDb();
  logger.info('Connected to MongoDB');
  await indexSync();

  const app = express();
  app.disable('x-powered-by');
  await AppService(app);

  app.get('/health', (_req, res) => res.status(200).send('OK'));

  // Middleware
  app.use(noIndex);
  app.use(errorController);
  app.use(express.json({ limit: '3mb' }));
  app.use(mongoSanitize());
  app.use(express.urlencoded({ extended: true, limit: '3mb' }));
  app.use(express.static(app.locals.paths.dist));
  app.use(express.static(app.locals.paths.fonts));
  app.use(express.static(app.locals.paths.assets));
  app.set('trust proxy', 1); // trust first proxy
  app.use(cors());

  if (!ALLOW_SOCIAL_LOGIN) {
    console.warn(
      'Social logins are disabled. Set Environment Variable "ALLOW_SOCIAL_LOGIN" to true to enable them.',
    );
  }

  // OAUTH
  app.use(passport.initialize());
  passport.use(await jwtLogin());
  passport.use(passportLogin());

<<<<<<< HEAD
=======
  // LDAP Auth
  if (process.env.LDAP_URL && process.env.LDAP_BIND_DN && process.env.LDAP_USER_SEARCH_BASE) {
    passport.use(ldapLogin);
  }

>>>>>>> 302b28fc
  if (isEnabled(ALLOW_SOCIAL_LOGIN)) {
    configureSocialLogins(app);
  }

  app.use('/oauth', routes.oauth);
  // API Endpoints
  app.use('/api/auth', routes.auth);
  app.use('/api/keys', routes.keys);
  app.use('/api/user', routes.user);
  app.use('/api/search', routes.search);
  app.use('/api/ask', routes.ask);
  app.use('/api/edit', routes.edit);
  app.use('/api/messages', routes.messages);
  app.use('/api/convos', routes.convos);
  app.use('/api/presets', routes.presets);
  app.use('/api/prompts', routes.prompts);
  app.use('/api/tokenizer', routes.tokenizer);
  app.use('/api/endpoints', routes.endpoints);
  app.use('/api/balance', routes.balance);
  app.use('/api/models', routes.models);
  app.use('/api/plugins', routes.plugins);
  app.use('/api/config', routes.config);
  app.use('/api/assistants', routes.assistants);
  app.use('/api/files', await routes.files.initialize());
  app.use('/images/', validateImageRequest, routes.staticRoute);
<<<<<<< HEAD

  app.use((req, res) => {
    res.status(404).sendFile(path.join(app.locals.paths.dist, 'index.html'));
=======
  app.use('/api/share', routes.share);

  app.use((req, res) => {
    res.sendFile(path.join(app.locals.paths.dist, 'index.html'));
>>>>>>> 302b28fc
  });

  app.listen(port, host, () => {
    if (host == '0.0.0.0') {
      logger.info(
        `Server listening on all interfaces at port ${port}. Use http://localhost:${port} to access it`,
      );
    } else {
      logger.info(`Server listening at http://${host == '0.0.0.0' ? 'localhost' : host}:${port}`);
    }
  });
};

startServer();

let messageCount = 0;
process.on('uncaughtException', (err) => {
  if (!err.message.includes('fetch failed')) {
    logger.error('There was an uncaught error:', err);
  }

  if (err.message.includes('fetch failed')) {
    if (messageCount === 0) {
      logger.warn('Meilisearch error, search will be disabled');
      messageCount++;
    }

    return;
  }

  if (err.message.includes('OpenAIError') || err.message.includes('ChatCompletionMessage')) {
    logger.error(
      '\n\nAn Uncaught `OpenAIError` error may be due to your reverse-proxy setup or stream configuration, or a bug in the `openai` node package.',
    );
    return;
  }

  process.exit(1);
});<|MERGE_RESOLUTION|>--- conflicted
+++ resolved
@@ -6,18 +6,6 @@
 const express = require('express');
 const passport = require('passport');
 const mongoSanitize = require('express-mongo-sanitize');
-<<<<<<< HEAD
-const validateImageRequest = require('./middleware/validateImageRequest');
-const errorController = require('./controllers/ErrorController');
-const { jwtLogin, passportLogin } = require('~/strategies');
-const configureSocialLogins = require('./socialLogins');
-const { connectDb, indexSync } = require('~/lib/db');
-const AppService = require('./services/AppService');
-const noIndex = require('./middleware/noIndex');
-const { isEnabled } = require('~/server/utils');
-const { logger } = require('~/config');
-
-=======
 const { jwtLogin, passportLogin } = require('~/strategies');
 const { connectDb, indexSync } = require('~/lib/db');
 const { isEnabled } = require('~/server/utils');
@@ -28,7 +16,6 @@
 const configureSocialLogins = require('./socialLogins');
 const AppService = require('./services/AppService');
 const noIndex = require('./middleware/noIndex');
->>>>>>> 302b28fc
 const routes = require('./routes');
 
 const { PORT, HOST, ALLOW_SOCIAL_LOGIN } = process.env ?? {};
@@ -73,14 +60,11 @@
   passport.use(await jwtLogin());
   passport.use(passportLogin());
 
-<<<<<<< HEAD
-=======
   // LDAP Auth
   if (process.env.LDAP_URL && process.env.LDAP_BIND_DN && process.env.LDAP_USER_SEARCH_BASE) {
     passport.use(ldapLogin);
   }
 
->>>>>>> 302b28fc
   if (isEnabled(ALLOW_SOCIAL_LOGIN)) {
     configureSocialLogins(app);
   }
@@ -106,16 +90,10 @@
   app.use('/api/assistants', routes.assistants);
   app.use('/api/files', await routes.files.initialize());
   app.use('/images/', validateImageRequest, routes.staticRoute);
-<<<<<<< HEAD
-
-  app.use((req, res) => {
-    res.status(404).sendFile(path.join(app.locals.paths.dist, 'index.html'));
-=======
   app.use('/api/share', routes.share);
 
   app.use((req, res) => {
     res.sendFile(path.join(app.locals.paths.dist, 'index.html'));
->>>>>>> 302b28fc
   });
 
   app.listen(port, host, () => {
