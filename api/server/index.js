const express = require('express');
const session = require('express-session');
const connectDb = require('../lib/db/connectDb');
const migrateDb = require('../lib/db/migrateDb');
const indexSync = require('../lib/db/indexSync');
const path = require('path');
const cors = require('cors');
const routes = require('./routes');
const errorController = require('./controllers/ErrorController');
const passport = require('passport');
const port = process.env.PORT || 3080;
const host = process.env.HOST || 'localhost';
const projectPath = path.join(__dirname, '..', '..', 'client');

// Init the config and validate it
const config = require('../../config/loader');
config.validate(); // Validate the config

(async () => {
  await connectDb();
  console.log('Connected to MongoDB');
  await migrateDb();
  await indexSync();

  const app = express();
  app.use(errorController);
  app.use(express.json());
  app.use(express.urlencoded({ extended: true }));
  app.use(express.static(path.join(projectPath, 'dist')));
  app.use(express.static(path.join(projectPath, 'public')));

  app.set('trust proxy', 1); // trust first proxy
  app.use(cors());

  // OAUTH
  app.use(passport.initialize());
  require('../strategies/jwtStrategy');
  require('../strategies/localStrategy');
  if (process.env.GOOGLE_CLIENT_ID && process.env.GOOGLE_CLIENT_SECRET) {
    require('../strategies/googleStrategy');
  }
  if (process.env.FACEBOOK_CLIENT_ID && process.env.FACEBOOK_CLIENT_SECRET) {
    require('../strategies/facebookStrategy');
  }
<<<<<<< HEAD
  if (process.env.OPENID_CLIENT_ID && process.env.OPENID_CLIENT_SECRET &&
    process.env.OPENID_ISSUER && process.env.OPENID_SCOPE && process.env.OPENID_SESSION_SECRET) {
=======
  if (process.env.GITHUB_CLIENT_ID && process.env.GITHUB_CLIENT_SECRET) {
    require('../strategies/githubStrategy');
  }
  if (process.env.OPENID_CLIENT_ID && process.env.OPENID_CLIENT_SECRET &&
      process.env.OPENID_ISSUER && process.env.OPENID_SCOPE &&
      process.env.OPENID_SESSION_SECRET) {
>>>>>>> 13627c7f
    app.use(session({
      secret: process.env.OPENID_SESSION_SECRET,
      resave: false,
      saveUninitialized: false
    }));
    app.use(passport.session());
    require('../strategies/openidStrategy');
  }
  app.use('/oauth', routes.oauth);
  // api endpoint
  app.use('/api/auth', routes.auth);
  app.use('/api/user', routes.user);
  app.use('/api/search', routes.search);
  app.use('/api/ask', routes.ask);
  app.use('/api/messages', routes.messages);
  app.use('/api/convos', routes.convos);
  app.use('/api/presets', routes.presets);
  app.use('/api/prompts', routes.prompts);
  app.use('/api/tokenizer', routes.tokenizer);
  app.use('/api/endpoints', routes.endpoints);
  app.use('/api/plugins', routes.plugins);
  app.use('/api/config', routes.config);
  app.use('/api/leaderboard', routes.leaderboard);

  // static files
  app.get('/*', function (req, res) {
    res.sendFile(path.join(projectPath, 'dist', 'index.html'));
  });

  app.listen(port, host, () => {
    if (host == '0.0.0.0')
      console.log(
        `Server listening on all interface at port ${port}. Use http://localhost:${port} to access it`
      );
    else
      console.log(`Server listening at http://${host == '0.0.0.0' ? 'localhost' : host}:${port}`);
  });
})();

let messageCount = 0;
process.on('uncaughtException', (err) => {
  if (!err.message.includes('fetch failed')) {
    console.error('There was an uncaught error:');
    console.error(err);
  }

  if (err.message.includes('fetch failed')) {
    if (messageCount === 0) {
      console.error('Meilisearch error, search will be disabled');
      messageCount++;
    }
  } else {
    process.exit(1);
  }
});<|MERGE_RESOLUTION|>--- conflicted
+++ resolved
@@ -42,17 +42,12 @@
   if (process.env.FACEBOOK_CLIENT_ID && process.env.FACEBOOK_CLIENT_SECRET) {
     require('../strategies/facebookStrategy');
   }
-<<<<<<< HEAD
-  if (process.env.OPENID_CLIENT_ID && process.env.OPENID_CLIENT_SECRET &&
-    process.env.OPENID_ISSUER && process.env.OPENID_SCOPE && process.env.OPENID_SESSION_SECRET) {
-=======
   if (process.env.GITHUB_CLIENT_ID && process.env.GITHUB_CLIENT_SECRET) {
     require('../strategies/githubStrategy');
   }
   if (process.env.OPENID_CLIENT_ID && process.env.OPENID_CLIENT_SECRET &&
       process.env.OPENID_ISSUER && process.env.OPENID_SCOPE &&
       process.env.OPENID_SESSION_SECRET) {
->>>>>>> 13627c7f
     app.use(session({
       secret: process.env.OPENID_SESSION_SECRET,
       resave: false,
