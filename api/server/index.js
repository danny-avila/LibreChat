--- conflicted
+++ resolved
@@ -52,8 +52,6 @@
   require('../strategies/jwtStrategy');
   require('../strategies/localStrategy');
 
-<<<<<<< HEAD
-=======
   passport.use(await jwtLogin());
   passport.use(await passportLogin());
   if (process.env.GOOGLE_CLIENT_ID && process.env.GOOGLE_CLIENT_SECRET) {
@@ -69,7 +67,6 @@
     passport.use(await discordLogin());
   }
 
->>>>>>> c3937e5f
   if (
     process.env.OPENID_CLIENT_ID &&
     process.env.OPENID_CLIENT_SECRET &&
