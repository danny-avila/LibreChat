const bcrypt = require('bcryptjs');
const jwt = require('jsonwebtoken');
const { webcrypto } = require('node:crypto');
<<<<<<< HEAD
const { logger } = require('@librechat/data-schemas');
const {
  isEnabled,
  checkEmailConfig,
  isEmailDomainAllowed,
  extractSubFromAccessToken,
} = require('@librechat/api');
=======
const {
  logger,
  DEFAULT_SESSION_EXPIRY,
  DEFAULT_REFRESH_TOKEN_EXPIRY,
} = require('@librechat/data-schemas');
>>>>>>> a7aa4dc9
const { ErrorTypes, SystemRoles, errorsToString } = require('librechat-data-provider');
const { isEnabled, checkEmailConfig, isEmailDomainAllowed, math } = require('@librechat/api');
const {
  findUser,
  findToken,
  createUser,
  updateUser,
  countUsers,
  getUserById,
  findSession,
  createToken,
  deleteTokens,
  deleteSession,
  createSession,
  generateToken,
  deleteUserById,
  generateRefreshToken,
} = require('~/models');
const { registerSchema } = require('~/strategies/validators');
const { getAppConfig } = require('~/server/services/Config');
const { sendEmail } = require('~/server/utils');

const domains = {
  client: process.env.DOMAIN_CLIENT,
  server: process.env.DOMAIN_SERVER,
};

const isProduction = process.env.NODE_ENV === 'production';
const genericVerificationMessage = 'Please check your email to verify your email address.';

/**
 * Logout user
 *
 * @param {ServerRequest} req
 * @param {string} refreshToken
 * @returns
 */
const logoutUser = async (req, refreshToken) => {
  try {
    const userId = req.user._id;
    const session = await findSession({ userId: userId, refreshToken });

    if (session) {
      try {
        await deleteSession({ sessionId: session._id });
      } catch (deleteErr) {
        logger.error('[logoutUser] Failed to delete session.', deleteErr);
        return { status: 500, message: 'Failed to delete session.' };
      }
    }

    try {
      req.session.destroy();
    } catch (destroyErr) {
      logger.debug('[logoutUser] Failed to destroy session.', destroyErr);
    }

    return { status: 200, message: 'Logout successful' };
  } catch (err) {
    return { status: 500, message: err.message };
  }
};

/**
 * Creates Token and corresponding Hash for verification
 * @returns {[string, string]}
 */
const createTokenHash = () => {
  const token = Buffer.from(webcrypto.getRandomValues(new Uint8Array(32))).toString('hex');
  const hash = bcrypt.hashSync(token, 10);
  return [token, hash];
};

/**
 * Send Verification Email
 * @param {Partial<IUser>} user
 * @returns {Promise<void>}
 */
const sendVerificationEmail = async (user) => {
  const [verifyToken, hash] = createTokenHash();

  const verificationLink = `${
    domains.client
  }/verify?token=${verifyToken}&email=${encodeURIComponent(user.email)}`;
  await sendEmail({
    email: user.email,
    subject: 'Verify your email',
    payload: {
      appName: process.env.APP_TITLE || 'LibreChat',
      name: user.name || user.username || user.email,
      verificationLink: verificationLink,
      year: new Date().getFullYear(),
    },
    template: 'verifyEmail.handlebars',
  });

  await createToken({
    userId: user._id,
    email: user.email,
    token: hash,
    createdAt: Date.now(),
    expiresIn: 900,
  });

  logger.info(`[sendVerificationEmail] Verification link issued. [Email: ${user.email}]`);
};

/**
 * Verify Email
 * @param {ServerRequest} req
 */
const verifyEmail = async (req) => {
  const { email, token } = req.body;
  const decodedEmail = decodeURIComponent(email);

  const user = await findUser({ email: decodedEmail }, 'email _id emailVerified');

  if (!user) {
    logger.warn(`[verifyEmail] [User not found] [Email: ${decodedEmail}]`);
    return new Error('User not found');
  }

  if (user.emailVerified) {
    logger.info(`[verifyEmail] Email already verified [Email: ${decodedEmail}]`);
    return { message: 'Email already verified', status: 'success' };
  }

  let emailVerificationData = await findToken({ email: decodedEmail }, { sort: { createdAt: -1 } });

  if (!emailVerificationData) {
    logger.warn(`[verifyEmail] [No email verification data found] [Email: ${decodedEmail}]`);
    return new Error('Invalid or expired password reset token');
  }

  const isValid = bcrypt.compareSync(token, emailVerificationData.token);

  if (!isValid) {
    logger.warn(
      `[verifyEmail] [Invalid or expired email verification token] [Email: ${decodedEmail}]`,
    );
    return new Error('Invalid or expired email verification token');
  }

  const updatedUser = await updateUser(emailVerificationData.userId, { emailVerified: true });

  if (!updatedUser) {
    logger.warn(`[verifyEmail] [User update failed] [Email: ${decodedEmail}]`);
    return new Error('Failed to update user verification status');
  }

  await deleteTokens({ token: emailVerificationData.token });
  logger.info(`[verifyEmail] Email verification successful [Email: ${decodedEmail}]`);
  return { message: 'Email verification was successful', status: 'success' };
};

/**
 * Register a new user.
 * @param {IUser} user <email, password, name, username>
 * @param {Partial<IUser>} [additionalData={}]
 * @returns {Promise<{status: number, message: string, user?: IUser}>}
 */
const registerUser = async (user, additionalData = {}) => {
  const { error } = registerSchema.safeParse(user);
  if (error) {
    const errorMessage = errorsToString(error.errors);
    logger.info(
      'Route: register - Validation Error',
      { name: 'Request params:', value: user },
      { name: 'Validation error:', value: errorMessage },
    );

    return { status: 404, message: errorMessage };
  }

  const { email, password, name, username, provider } = user;

  let newUserId;
  try {
    const appConfig = await getAppConfig();
    if (!isEmailDomainAllowed(email, appConfig?.registration?.allowedDomains)) {
      const errorMessage =
        'The email address provided cannot be used. Please use a different email address.';
      logger.error(`[registerUser] [Registration not allowed] [Email: ${user.email}]`);
      return { status: 403, message: errorMessage };
    }

    const existingUser = await findUser({ email }, 'email _id');

    if (existingUser) {
      logger.info(
        'Register User - Email in use',
        { name: 'Request params:', value: user },
        { name: 'Existing user:', value: existingUser },
      );

      // Sleep for 1 second
      await new Promise((resolve) => setTimeout(resolve, 1000));
      return { status: 200, message: genericVerificationMessage };
    }

    //determine if this is the first registered user (not counting anonymous_user)
    const isFirstRegisteredUser = (await countUsers()) === 0;

    const salt = bcrypt.genSaltSync(10);
    const newUserData = {
      provider: provider ?? 'local',
      email,
      username,
      name,
      avatar: null,
      role: isFirstRegisteredUser ? SystemRoles.ADMIN : SystemRoles.USER,
      password: bcrypt.hashSync(password, salt),
      ...additionalData,
    };

    const emailEnabled = checkEmailConfig();
    const disableTTL = isEnabled(process.env.ALLOW_UNVERIFIED_EMAIL_LOGIN);

    const newUser = await createUser(newUserData, appConfig.balance, disableTTL, true);
    newUserId = newUser._id;
    if (emailEnabled && !newUser.emailVerified) {
      await sendVerificationEmail({
        _id: newUserId,
        email,
        name,
      });
    } else {
      await updateUser(newUserId, { emailVerified: true });
    }

    return { status: 200, message: genericVerificationMessage };
  } catch (err) {
    logger.error('[registerUser] Error in registering user:', err);
    if (newUserId) {
      const result = await deleteUserById(newUserId);
      logger.warn(
        `[registerUser] [Email: ${email}] [Temporary User deleted: ${JSON.stringify(result)}]`,
      );
    }
    return { status: 500, message: 'Something went wrong' };
  }
};

/**
 * Request password reset
 * @param {ServerRequest} req
 */
const requestPasswordReset = async (req) => {
  const { email } = req.body;
  const appConfig = await getAppConfig();
  if (!isEmailDomainAllowed(email, appConfig?.registration?.allowedDomains)) {
    const error = new Error(ErrorTypes.AUTH_FAILED);
    error.code = ErrorTypes.AUTH_FAILED;
    error.message = 'Email domain not allowed';
    return error;
  }
  const user = await findUser({ email }, 'email _id');
  const emailEnabled = checkEmailConfig();

  logger.warn(`[requestPasswordReset] [Password reset request initiated] [Email: ${email}]`);

  if (!user) {
    logger.warn(`[requestPasswordReset] [No user found] [Email: ${email}] [IP: ${req.ip}]`);
    return {
      message: 'If an account with that email exists, a password reset link has been sent to it.',
    };
  }

  await deleteTokens({ userId: user._id });

  const [resetToken, hash] = createTokenHash();

  await createToken({
    userId: user._id,
    token: hash,
    createdAt: Date.now(),
    expiresIn: 900,
  });

  const link = `${domains.client}/reset-password?token=${resetToken}&userId=${user._id}`;

  if (emailEnabled) {
    await sendEmail({
      email: user.email,
      subject: 'Password Reset Request',
      payload: {
        appName: process.env.APP_TITLE || 'LibreChat',
        name: user.name || user.username || user.email,
        link: link,
        year: new Date().getFullYear(),
      },
      template: 'requestPasswordReset.handlebars',
    });
    logger.info(
      `[requestPasswordReset] Link emailed. [Email: ${email}] [ID: ${user._id}] [IP: ${req.ip}]`,
    );
  } else {
    logger.info(
      `[requestPasswordReset] Link issued. [Email: ${email}] [ID: ${user._id}] [IP: ${req.ip}]`,
    );
    return { link };
  }

  return {
    message: 'If an account with that email exists, a password reset link has been sent to it.',
  };
};

/**
 * Reset Password
 *
 * @param {*} userId
 * @param {String} token
 * @param {String} password
 * @returns
 */
const resetPassword = async (userId, token, password) => {
  let passwordResetToken = await findToken(
    {
      userId,
    },
    { sort: { createdAt: -1 } },
  );

  if (!passwordResetToken) {
    return new Error('Invalid or expired password reset token');
  }

  const isValid = bcrypt.compareSync(token, passwordResetToken.token);

  if (!isValid) {
    return new Error('Invalid or expired password reset token');
  }

  const hash = bcrypt.hashSync(password, 10);
  const user = await updateUser(userId, { password: hash });

  if (checkEmailConfig()) {
    await sendEmail({
      email: user.email,
      subject: 'Password Reset Successfully',
      payload: {
        appName: process.env.APP_TITLE || 'LibreChat',
        name: user.name || user.username || user.email,
        year: new Date().getFullYear(),
      },
      template: 'passwordReset.handlebars',
    });
  }

  await deleteTokens({ token: passwordResetToken.token });
  logger.info(`[resetPassword] Password reset successful. [Email: ${user.email}]`);
  return { message: 'Password reset was successful' };
};

/**
 * Set Auth Tokens
 * @param {String | ObjectId} userId
 * @param {ServerResponse} res
 * @param {ISession | null} [session=null]
 * @returns
 */
const setAuthTokens = async (userId, res, _session = null) => {
  try {
    let session = _session;
    let refreshToken;
    let refreshTokenExpires;
    const expiresIn = math(process.env.REFRESH_TOKEN_EXPIRY, DEFAULT_REFRESH_TOKEN_EXPIRY);

    if (session && session._id && session.expiration != null) {
      refreshTokenExpires = session.expiration.getTime();
      refreshToken = await generateRefreshToken(session);
    } else {
      const result = await createSession(userId, { expiresIn });
      session = result.session;
      refreshToken = result.refreshToken;
      refreshTokenExpires = session.expiration.getTime();
    }

    const user = await getUserById(userId);
    const sessionExpiry = math(process.env.SESSION_EXPIRY, DEFAULT_SESSION_EXPIRY);
    const token = await generateToken(user, sessionExpiry);

    res.cookie('refreshToken', refreshToken, {
      expires: new Date(refreshTokenExpires),
      httpOnly: true,
      secure: isProduction,
      sameSite: 'strict',
    });
    res.cookie('token_provider', 'librechat', {
      expires: new Date(refreshTokenExpires),
      httpOnly: true,
      secure: isProduction,
      sameSite: 'strict',
    });
    return token;
  } catch (error) {
    logger.error('[setAuthTokens] Error in setting authentication tokens:', error);
    throw error;
  }
};

/**
 * @function setOpenIDAuthTokens
 * Set OpenID Authentication Tokens
 * //type tokenset from openid-client
 * @param {import('openid-client').TokenEndpointResponse & import('openid-client').TokenEndpointResponseHelpers} tokenset
 * - The tokenset object containing access and refresh tokens
 * @param {Object} res - response object
 * @param {string} [userId] - Optional MongoDB user ID for image path validation
 * @returns {String} - access token
 */
const setOpenIDAuthTokens = (tokenset, res, userId, existingRefreshToken) => {
  try {
    if (!tokenset) {
      logger.error('[setOpenIDAuthTokens] No tokenset found in request');
      return;
    }
    const expiryInMilliseconds = math(
      process.env.REFRESH_TOKEN_EXPIRY,
      DEFAULT_REFRESH_TOKEN_EXPIRY,
    );
    const expirationDate = new Date(Date.now() + expiryInMilliseconds);
    if (tokenset == null) {
      logger.error('[setOpenIDAuthTokens] No tokenset found in request');
      return;
    }
    if (!tokenset.access_token) {
      logger.error('[setOpenIDAuthTokens] No access token found in tokenset');
      return;
    }

    const refreshToken = tokenset.refresh_token || existingRefreshToken;

    if (!refreshToken) {
      logger.error('[setOpenIDAuthTokens] No refresh token available');
      return;
    }

    res.cookie('refreshToken', refreshToken, {
      expires: expirationDate,
      httpOnly: true,
      secure: isProduction,
      sameSite: 'strict',
    });
    res.cookie('openid_access_token', tokenset.access_token, {
      expires: expirationDate,
      httpOnly: true,
      secure: isProduction,
      sameSite: 'strict',
    });
    res.cookie('token_provider', 'openid', {
      expires: expirationDate,
      httpOnly: true,
      secure: isProduction,
      sameSite: 'strict',
    });
    if (userId && isEnabled(process.env.OPENID_REUSE_TOKENS)) {
      /** JWT-signed user ID cookie for image path validation when OPENID_REUSE_TOKENS is enabled */
      const signedUserId = jwt.sign({ id: userId }, process.env.JWT_REFRESH_SECRET, {
        expiresIn: expiryInMilliseconds / 1000,
      });
      res.cookie('openid_user_id', signedUserId, {
        expires: expirationDate,
        httpOnly: true,
        secure: isProduction,
        sameSite: 'strict',
      });
    }

    if (isEnabled(process.env.OPENID_EXPOSE_SUB_COOKIE)) {
      if (!process.env.JWT_REFRESH_SECRET) {
        logger.error(
          '[setOpenIDAuthTokens] JWT_REFRESH_SECRET not configured for openid_sub cookie',
        );
        return tokenset.access_token;
      }
      const { sub } = extractSubFromAccessToken(tokenset.access_token);
      if (sub) {
        const signedSub = jwt.sign({ sub }, process.env.JWT_REFRESH_SECRET, {
          expiresIn: expiryInMilliseconds / 1000,
        });
        res.cookie('openid_sub', signedSub, {
          expires: expirationDate,
          httpOnly: true,
          secure: isProduction,
          sameSite: 'lax',
        });
      }
    }
    return tokenset.access_token;
  } catch (error) {
    logger.error('[setOpenIDAuthTokens] Error in setting authentication tokens:', error);
    throw error;
  }
};

/**
 * Resend Verification Email
 * @param {Object} req
 * @param {Object} req.body
 * @param {String} req.body.email
 * @returns {Promise<{status: number, message: string}>}
 */
const resendVerificationEmail = async (req) => {
  try {
    const { email } = req.body;
    await deleteTokens({ email });
    const user = await findUser({ email }, 'email _id name');

    if (!user) {
      logger.warn(`[resendVerificationEmail] [No user found] [Email: ${email}]`);
      return { status: 200, message: genericVerificationMessage };
    }

    const [verifyToken, hash] = createTokenHash();

    const verificationLink = `${
      domains.client
    }/verify?token=${verifyToken}&email=${encodeURIComponent(user.email)}`;

    await sendEmail({
      email: user.email,
      subject: 'Verify your email',
      payload: {
        appName: process.env.APP_TITLE || 'LibreChat',
        name: user.name || user.username || user.email,
        verificationLink: verificationLink,
        year: new Date().getFullYear(),
      },
      template: 'verifyEmail.handlebars',
    });

    await createToken({
      userId: user._id,
      email: user.email,
      token: hash,
      createdAt: Date.now(),
      expiresIn: 900,
    });

    logger.info(`[resendVerificationEmail] Verification link issued. [Email: ${user.email}]`);

    return {
      status: 200,
      message: genericVerificationMessage,
    };
  } catch (error) {
    logger.error(`[resendVerificationEmail] Error resending verification email: ${error.message}`);
    return {
      status: 500,
      message: 'Something went wrong.',
    };
  }
};

module.exports = {
  logoutUser,
  verifyEmail,
  registerUser,
  setAuthTokens,
  resetPassword,
  setOpenIDAuthTokens,
  requestPasswordReset,
  resendVerificationEmail,
};<|MERGE_RESOLUTION|>--- conflicted
+++ resolved
@@ -1,21 +1,17 @@
 const bcrypt = require('bcryptjs');
 const jwt = require('jsonwebtoken');
 const { webcrypto } = require('node:crypto');
-<<<<<<< HEAD
-const { logger } = require('@librechat/data-schemas');
+const {
+  logger,
+  DEFAULT_SESSION_EXPIRY,
+  DEFAULT_REFRESH_TOKEN_EXPIRY,
+} = require('@librechat/data-schemas');
 const {
   isEnabled,
   checkEmailConfig,
   isEmailDomainAllowed,
   extractSubFromAccessToken,
 } = require('@librechat/api');
-=======
-const {
-  logger,
-  DEFAULT_SESSION_EXPIRY,
-  DEFAULT_REFRESH_TOKEN_EXPIRY,
-} = require('@librechat/data-schemas');
->>>>>>> a7aa4dc9
 const { ErrorTypes, SystemRoles, errorsToString } = require('librechat-data-provider');
 const { isEnabled, checkEmailConfig, isEmailDomainAllowed, math } = require('@librechat/api');
 const {
