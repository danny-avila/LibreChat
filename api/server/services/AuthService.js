const crypto = require('crypto');
const bcrypt = require('bcryptjs');
const User = require('../../models/User');
const Session = require('../../models/Session');
const Token = require('../../models/schema/tokenSchema');
const { registerSchema, errorsToString } = require('../../strategies/validators');
const { sendEmail } = require('../utils');
const domains = {
  client: process.env.DOMAIN_CLIENT,
  server: process.env.DOMAIN_SERVER,
};

const isProduction = process.env.NODE_ENV === 'production';

/**
 * Logout user
 *
 * @param {String} userId
 * @param {*} refreshToken
 * @returns
 */
const logoutUser = async (userId, refreshToken) => {
  try {
    const hash = crypto.createHash('sha256').update(refreshToken).digest('hex');

    // Find the session with the matching user and refreshTokenHash
    const session = await Session.findOne({ user: userId, refreshTokenHash: hash });
    if (session) {
      try {
        await Session.deleteOne({ _id: session._id });
      } catch (deleteErr) {
        console.error(deleteErr);
        return { status: 500, message: 'Failed to delete session.' };
      }
    }

    return { status: 200, message: 'Logout successful' };
  } catch (err) {
    return { status: 500, message: err.message };
  }
};

/**
 * Register a new user
 *
 * @param {Object} user <email, password, name, username>
 * @returns
 */
const registerUser = async (user) => {
  const { error } = registerSchema.safeParse(user);
  if (error) {
    const errorMessage = errorsToString(error.errors);
    console.info(
      'Route: register - Validation Error',
      { name: 'Request params:', value: user },
      { name: 'Validation error:', value: errorMessage },
    );

    return { status: 422, message: errorMessage };
  }

  const { email, password, name, username, refBy } = user;

  try {
    const existingUser = await User.findOne({ email }).lean();

    if (existingUser) {
      console.info(
        'Register User - Email in use',
        { name: 'Request params:', value: user },
        { name: 'Existing user:', value: existingUser },
      );

      // Sleep for 1 second
      await new Promise((resolve) => setTimeout(resolve, 1000));

      // TODO: We should change the process to always email and be generic is signup works or fails (user enum)
      return { status: 500, message: 'Something went wrong' };
    }

    //determine if this is the first registered user (not counting anonymous_user)
    const isFirstRegisteredUser = (await User.countDocuments({})) === 0;

    const newUser = await new User({
      provider: 'local',
      email,
      password,
      username,
      name,
      avatar: null,
      role: isFirstRegisteredUser ? 'ADMIN' : 'USER',
      refBy: refBy,
      following: {},
    });

    const referrer = await User.findById(refBy);
    if (referrer) {
      newUser.following[`${referrer._id}`] = { name: referrer.name, username: referrer.username };
    }

    const salt = bcrypt.genSaltSync(10);
    const hash = bcrypt.hashSync(newUser.password, salt);
    newUser.password = hash;
    const registrationResult = await newUser.save();

    if (refBy !== '') {
      const follower = {};
      follower[`followers.${registrationResult.id}`] = {
        name: registrationResult.name,
        username: registrationResult.username,
      };

      await User.updateOne(
        { _id: refBy },
        {
          $push: { referrals: registrationResult.id },
          $inc: { numOfReferrals: 1 },
          $set: follower,
        },
      );
    }
    return { status: 200, user: newUser };
  } catch (err) {
    return { status: 500, message: err?.message || 'Something went wrong' };
  }
};

/**
 * Request password reset
 *
 * @param {String} email
 * @returns
 */
const requestPasswordReset = async (email) => {
  const user = await User.findOne({ email }).lean();
  if (!user) {
    return new Error('Email does not exist');
  }

  let token = await Token.findOne({ userId: user._id });
  if (token) {await token.deleteOne();}

  let resetToken = crypto.randomBytes(32).toString('hex');
  const hash = bcrypt.hashSync(resetToken, 10);

  await new Token({
    userId: user._id,
    token: hash,
    createdAt: Date.now(),
  }).save();

  const link = `${domains.client}/reset-password?token=${resetToken}&userId=${user._id}`;

  const emailEnabled =
<<<<<<< HEAD
    !!process.env.EMAIL_SERVICE &&
    !!process.env.EMAIL_SMTP_HOST &&
    !!process.env.EMAIL_SMTP_PORT &&
=======
    (!!process.env.EMAIL_SERVICE || !!process.env.EMAIL_HOST) &&
>>>>>>> ae03267d
    !!process.env.EMAIL_USERNAME &&
    !!process.env.EMAIL_PASSWORD &&
    !!process.env.EMAIL_FROM;

  if (emailEnabled) {
    sendEmail(
      user.email,
      'Password Reset Request',
      {
        name: user.name,
        link: link,
      },
      'requestPasswordReset.handlebars',
    );
    return { link: '' };
  } else {
    return { link };
  }
};

/**
 * Reset Password
 *
 * @param {*} userId
 * @param {String} token
 * @param {String} password
 * @returns
 */
const resetPassword = async (userId, token, password) => {
  let passwordResetToken = await Token.findOne({ userId });

  if (!passwordResetToken) {
    return new Error('Invalid or expired password reset token');
  }

  const isValid = bcrypt.compareSync(token, passwordResetToken.token);

  if (!isValid) {
    return new Error('Invalid or expired password reset token');
  }

  const hash = bcrypt.hashSync(password, 10);

  await User.updateOne({ _id: userId }, { $set: { password: hash } }, { new: true });

  const user = await User.findById({ _id: userId });

  sendEmail(
    user.email,
    'Password Reset Successfully',
    {
      name: user.name,
    },
    'resetPassword.handlebars',
  );

  await passwordResetToken.deleteOne();

  return { message: 'Password reset was successful' };
};

/**
 * Set Auth Tokens
 *
 * @param {String} userId
 * @param {Object} res
 * @param {String} sessionId
 * @returns
 */
const setAuthTokens = async (userId, res, sessionId = null) => {
  try {
    const user = await User.findOne({ _id: userId });
    const token = await user.generateToken();

    let session;
    let refreshTokenExpires;
    if (sessionId) {
      session = await Session.findById(sessionId);
      refreshTokenExpires = session.expiration.getTime();
    } else {
      session = new Session({ user: userId });
      const { REFRESH_TOKEN_EXPIRY } = process.env ?? {};
      const expires = eval(REFRESH_TOKEN_EXPIRY) ?? 1000 * 60 * 60 * 24 * 7;
      refreshTokenExpires = Date.now() + expires;
    }

    const refreshToken = await session.generateRefreshToken();

    res.cookie('refreshToken', refreshToken, {
      expires: new Date(refreshTokenExpires),
      httpOnly: true,
      secure: isProduction,
      sameSite: 'strict',
    });

    return token;
  } catch (error) {
    console.log('Error in setting authentication tokens:', error);
    throw error;
  }
};

module.exports = {
  registerUser,
  logoutUser,
  requestPasswordReset,
  resetPassword,
  setAuthTokens,
};<|MERGE_RESOLUTION|>--- conflicted
+++ resolved
@@ -138,7 +138,9 @@
   }
 
   let token = await Token.findOne({ userId: user._id });
-  if (token) {await token.deleteOne();}
+  if (token) {
+    await token.deleteOne();
+  }
 
   let resetToken = crypto.randomBytes(32).toString('hex');
   const hash = bcrypt.hashSync(resetToken, 10);
@@ -152,13 +154,7 @@
   const link = `${domains.client}/reset-password?token=${resetToken}&userId=${user._id}`;
 
   const emailEnabled =
-<<<<<<< HEAD
-    !!process.env.EMAIL_SERVICE &&
-    !!process.env.EMAIL_SMTP_HOST &&
-    !!process.env.EMAIL_SMTP_PORT &&
-=======
     (!!process.env.EMAIL_SERVICE || !!process.env.EMAIL_HOST) &&
->>>>>>> ae03267d
     !!process.env.EMAIL_USERNAME &&
     !!process.env.EMAIL_PASSWORD &&
     !!process.env.EMAIL_FROM;
