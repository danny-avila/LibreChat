const { FileSources } = require('librechat-data-provider');
const {
  getFirebaseURL,
  prepareImageURL,
  saveURLToFirebase,
  deleteFirebaseFile,
  saveBufferToFirebase,
  uploadFileToFirebase,
  uploadImageToFirebase,
  processFirebaseAvatar,
  getFirebaseFileStream,
} = require('./Firebase');
const {
  uploadLocalFile,
  getLocalFileURL,
  saveFileFromURL,
  saveLocalBuffer,
  deleteLocalFile,
  uploadLocalImage,
  prepareImagesLocal,
  processLocalAvatar,
  getLocalFileStream,
} = require('./Local');
const {
  getS3URL,
  saveURLToS3,
  saveBufferToS3,
  getS3FileStream,
  uploadImageToS3,
  prepareImageURLS3,
  deleteFileFromS3,
  processS3Avatar,
  uploadFileToS3,
} = require('./S3');
const { uploadOpenAIFile, deleteOpenAIFile, getOpenAIFileStream } = require('./OpenAI');
const { getCodeOutputDownloadStream, uploadCodeEnvFile } = require('./Code');
const { uploadVectors, deleteVectors } = require('./VectorDB');
const { uploadMistralOCR } = require('./MistralOCR');

// Import Azure functions
const {
  saveBufferToAzure,
  saveURLToAzure,
  getAzureURL,
  deleteFileFromAzure,
  uploadFileToAzure,
  getAzureFileStream,
  uploadImageToAzure,
  prepareAzureImageURL,
  processAzureAvatar,
} = require('./Azure');

/**
 * Firebase Storage Strategy Functions
 */
const firebaseStrategy = () => ({
  handleFileUpload: uploadFileToFirebase,
  saveURL: saveURLToFirebase,
  getFileURL: getFirebaseURL,
  deleteFile: deleteFirebaseFile,
  saveBuffer: saveBufferToFirebase,
  prepareImagePayload: prepareImageURL,
  processAvatar: processFirebaseAvatar,
  handleImageUpload: uploadImageToFirebase,
  getDownloadStream: getFirebaseFileStream,
});

/**
 * Local Server Storage Strategy Functions
 */
const localStrategy = () => ({
  handleFileUpload: uploadLocalFile,
  saveURL: saveFileFromURL,
  getFileURL: getLocalFileURL,
  saveBuffer: saveLocalBuffer,
  deleteFile: deleteLocalFile,
  processAvatar: processLocalAvatar,
  handleImageUpload: uploadLocalImage,
  prepareImagePayload: prepareImagesLocal,
  getDownloadStream: getLocalFileStream,
});

/**
<<<<<<< HEAD
 * Azure Blob Storage Strategy Functions
 */
const azureStrategy = () => ({
  handleFileUpload: uploadFileToAzure,
  saveURL: saveURLToAzure,
  getFileURL: getAzureURL,
  deleteFile: deleteFileFromAzure,
  saveBuffer: saveBufferToAzure,
  prepareImagePayload: prepareAzureImageURL,
  processAvatar: processAzureAvatar,
  handleImageUpload: uploadImageToAzure,
  getDownloadStream: getAzureFileStream,
=======
 * S3 Storage Strategy Functions
 *
 * */
const s3Strategy = () => ({
  handleFileUpload: uploadFileToS3,
  saveURL: saveURLToS3,
  getFileURL: getS3URL,
  deleteFile: deleteFileFromS3,
  saveBuffer: saveBufferToS3,
  prepareImagePayload: prepareImageURLS3,
  processAvatar: processS3Avatar,
  handleImageUpload: uploadImageToS3,
  getDownloadStream: getS3FileStream,
>>>>>>> 09abce06
});

/**
 * VectorDB Storage Strategy Functions
 */
const vectorStrategy = () => ({
  /** @type {typeof saveFileFromURL | null} */
  saveURL: null,
  /** @type {typeof getLocalFileURL | null} */
  getFileURL: null,
  /** @type {typeof saveLocalBuffer | null} */
  saveBuffer: null,
  /** @type {typeof processLocalAvatar | null} */
  processAvatar: null,
  /** @type {typeof uploadLocalImage | null} */
  handleImageUpload: null,
  /** @type {typeof prepareImagesLocal | null} */
  prepareImagePayload: null,
  /** @type {typeof getLocalFileStream | null} */
  getDownloadStream: null,
  handleFileUpload: uploadVectors,
  deleteFile: deleteVectors,
});

/**
 * OpenAI Strategy Functions
 *
 * Note: null values mean that the strategy is not supported.
 */
const openAIStrategy = () => ({
  /** @type {typeof saveFileFromURL | null} */
  saveURL: null,
  /** @type {typeof getLocalFileURL | null} */
  getFileURL: null,
  /** @type {typeof saveLocalBuffer | null} */
  saveBuffer: null,
  /** @type {typeof processLocalAvatar | null} */
  processAvatar: null,
  /** @type {typeof uploadLocalImage | null} */
  handleImageUpload: null,
  /** @type {typeof prepareImagesLocal | null} */
  prepareImagePayload: null,
  deleteFile: deleteOpenAIFile,
  handleFileUpload: uploadOpenAIFile,
  getDownloadStream: getOpenAIFileStream,
});

/**
 * Code Output Strategy Functions
 *
 * Note: null values mean that the strategy is not supported.
 */
const codeOutputStrategy = () => ({
  /** @type {typeof saveFileFromURL | null} */
  saveURL: null,
  /** @type {typeof getLocalFileURL | null} */
  getFileURL: null,
  /** @type {typeof saveLocalBuffer | null} */
  saveBuffer: null,
  /** @type {typeof processLocalAvatar | null} */
  processAvatar: null,
  /** @type {typeof uploadLocalImage | null} */
  handleImageUpload: null,
  /** @type {typeof prepareImagesLocal | null} */
  prepareImagePayload: null,
  /** @type {typeof deleteLocalFile | null} */
  deleteFile: null,
  handleFileUpload: uploadCodeEnvFile,
  getDownloadStream: getCodeOutputDownloadStream,
});

const mistralOCRStrategy = () => ({
  /** @type {typeof saveFileFromURL | null} */
  saveURL: null,
  /** @type {typeof getLocalFileURL | null} */
  getFileURL: null,
  /** @type {typeof saveLocalBuffer | null} */
  saveBuffer: null,
  /** @type {typeof processLocalAvatar | null} */
  processAvatar: null,
  /** @type {typeof uploadLocalImage | null} */
  handleImageUpload: null,
  /** @type {typeof prepareImagesLocal | null} */
  prepareImagePayload: null,
  /** @type {typeof deleteLocalFile | null} */
  deleteFile: null,
  /** @type {typeof getLocalFileStream | null} */
  getDownloadStream: null,
  handleFileUpload: uploadMistralOCR,
});

// Strategy Selector
const getStrategyFunctions = (fileSource) => {
  if (fileSource === FileSources.firebase) {
    return firebaseStrategy();
  } else if (fileSource === FileSources.local) {
    return localStrategy();
  } else if (fileSource === FileSources.openai) {
    return openAIStrategy();
  } else if (fileSource === FileSources.azure) {
    return azureStrategy();
  } else if (fileSource === FileSources.vectordb) {
    return vectorStrategy();
  } else if (fileSource === FileSources.s3) {
    return s3Strategy();
  } else if (fileSource === FileSources.execute_code) {
    return codeOutputStrategy();
  } else if (fileSource === FileSources.mistral_ocr) {
    return mistralOCRStrategy();
  } else {
    throw new Error('Invalid file source');
  }
};

module.exports = {
  getStrategyFunctions,
};<|MERGE_RESOLUTION|>--- conflicted
+++ resolved
@@ -81,22 +81,7 @@
 });
 
 /**
-<<<<<<< HEAD
- * Azure Blob Storage Strategy Functions
- */
-const azureStrategy = () => ({
-  handleFileUpload: uploadFileToAzure,
-  saveURL: saveURLToAzure,
-  getFileURL: getAzureURL,
-  deleteFile: deleteFileFromAzure,
-  saveBuffer: saveBufferToAzure,
-  prepareImagePayload: prepareAzureImageURL,
-  processAvatar: processAzureAvatar,
-  handleImageUpload: uploadImageToAzure,
-  getDownloadStream: getAzureFileStream,
-=======
  * S3 Storage Strategy Functions
- *
  * */
 const s3Strategy = () => ({
   handleFileUpload: uploadFileToS3,
@@ -108,8 +93,22 @@
   processAvatar: processS3Avatar,
   handleImageUpload: uploadImageToS3,
   getDownloadStream: getS3FileStream,
->>>>>>> 09abce06
-});
+});
+
+/**
+ * Azure Blob Storage Strategy Functions
+ */
+const azureStrategy = () => ({
+  handleFileUpload: uploadFileToAzure,
+  saveURL: saveURLToAzure,
+  getFileURL: getAzureURL,
+  deleteFile: deleteFileFromAzure,
+  saveBuffer: saveBufferToAzure,
+  prepareImagePayload: prepareAzureImageURL,
+  processAvatar: processAzureAvatar,
+  handleImageUpload: uploadImageToAzure,
+  getDownloadStream: getAzureFileStream,
+ });
 
 /**
  * VectorDB Storage Strategy Functions
