--- conflicted
+++ resolved
@@ -1,5 +1,4 @@
 const { FileSources } = require('librechat-data-provider');
-const { uploadMistralOCR, uploadAzureMistralOCR } = require('@librechat/api');
 const {
   uploadMistralOCR,
   uploadAzureMistralOCR,
@@ -227,8 +226,6 @@
   handleFileUpload: uploadAzureMistralOCR,
 });
 
-<<<<<<< HEAD
-=======
 const vertexMistralOCRStrategy = () => ({
   /** @type {typeof saveFileFromURL | null} */
   saveURL: null,
@@ -249,7 +246,6 @@
   handleFileUpload: uploadGoogleVertexMistralOCR,
 });
 
->>>>>>> 5d267aa8
 // Strategy Selector
 const getStrategyFunctions = (fileSource) => {
   if (fileSource === FileSources.firebase) {
@@ -272,11 +268,8 @@
     return mistralOCRStrategy();
   } else if (fileSource === FileSources.azure_mistral_ocr) {
     return azureMistralOCRStrategy();
-<<<<<<< HEAD
-=======
   } else if (fileSource === FileSources.vertexai_mistral_ocr) {
     return vertexMistralOCRStrategy();
->>>>>>> 5d267aa8
   } else {
     throw new Error('Invalid file source');
   }
