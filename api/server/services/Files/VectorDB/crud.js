const fs = require('fs');
const axios = require('axios');
const FormData = require('form-data');
const { logAxiosError } = require('@librechat/api');
const { logger } = require('@librechat/data-schemas');
const { FileSources } = require('librechat-data-provider');
<<<<<<< HEAD
=======
const { generateShortLivedToken } = require('~/server/services/AuthService');
>>>>>>> 5d267aa8

/**
 * Deletes a file from the vector database. This function takes a file object, constructs the full path, and
 * verifies the path's validity before deleting the file. If the path is invalid, an error is thrown.
 *
 * @param {ServerRequest} req - The request object from Express. It should have an `app.locals.paths` object with
 *                       a `publicPath` property.
 * @param {MongoFile} file - The file object to be deleted. It should have a `filepath` property that is
 *                           a string representing the path of the file relative to the publicPath.
 *
 * @returns {Promise<void>}
 *          A promise that resolves when the file has been successfully deleted, or throws an error if the
 *          file path is invalid or if there is an error in deletion.
 */
const deleteVectors = async (req, file) => {
  if (!file.embedded || !process.env.RAG_API_URL) {
    return;
  }
  try {
    const jwtToken = generateShortLivedToken(req.user.id);

    return await axios.delete(`${process.env.RAG_API_URL}/documents`, {
      headers: {
        Authorization: `Bearer ${jwtToken}`,
        'Content-Type': 'application/json',
        accept: 'application/json',
      },
      data: [file.file_id],
    });
  } catch (error) {
    logAxiosError({
      error,
      message: 'Error deleting vectors',
    });
    if (
      error.response &&
      error.response.status !== 404 &&
      (error.response.status < 200 || error.response.status >= 300)
    ) {
      logger.warn('Error deleting vectors, file will not be deleted');
      throw new Error(error.message || 'An error occurred during file deletion.');
    }
  }
};

/**
 * Uploads a file to the configured Vector database
 *
 * @param {Object} params - The params object.
 * @param {Object} params.req - The request object from Express. It should have a `user` property with an `id`
 *                       representing the user, and an `app.locals.paths` object with an `uploads` path.
 * @param {Express.Multer.File} params.file - The file object, which is part of the request. The file object should
 *                                     have a `path` property that points to the location of the uploaded file.
 * @param {string} params.file_id - The file ID.
 * @param {string} [params.entity_id] - The entity ID for shared resources.
 *
 * @returns {Promise<{ filepath: string, bytes: number }>}
 *          A promise that resolves to an object containing:
 *            - filepath: The path where the file is saved.
 *            - bytes: The size of the file in bytes.
 */
async function uploadVectors({ req, file, file_id, entity_id }) {
  if (!process.env.RAG_API_URL) {
    throw new Error('RAG_API_URL not defined');
  }

  try {
    const jwtToken = generateShortLivedToken(req.user.id);
    const formData = new FormData();
    formData.append('file_id', file_id);
    formData.append('file', fs.createReadStream(file.path));
    if (entity_id != null && entity_id) {
      formData.append('entity_id', entity_id);
    }

    const formHeaders = formData.getHeaders();

    const response = await axios.post(`${process.env.RAG_API_URL}/embed`, formData, {
      headers: {
        Authorization: `Bearer ${jwtToken}`,
        accept: 'application/json',
        ...formHeaders,
      },
    });

    const responseData = response.data;
    logger.debug('Response from embedding file', responseData);

    if (responseData.known_type === false) {
      throw new Error(`File embedding failed. The filetype ${file.mimetype} is not supported`);
    }

    if (!responseData.status) {
      throw new Error('File embedding failed.');
    }

    return {
      bytes: file.size,
      filename: file.originalname,
      filepath: FileSources.vectordb,
      embedded: Boolean(responseData.known_type),
    };
  } catch (error) {
    logAxiosError({
      error,
      message: 'Error uploading vectors',
    });
    throw new Error(error.message || 'An error occurred during file upload.');
  }
}

module.exports = {
  deleteVectors,
  uploadVectors,
};<|MERGE_RESOLUTION|>--- conflicted
+++ resolved
@@ -4,10 +4,7 @@
 const { logAxiosError } = require('@librechat/api');
 const { logger } = require('@librechat/data-schemas');
 const { FileSources } = require('librechat-data-provider');
-<<<<<<< HEAD
-=======
 const { generateShortLivedToken } = require('~/server/services/AuthService');
->>>>>>> 5d267aa8
 
 /**
  * Deletes a file from the vector database. This function takes a file object, constructs the full path, and
