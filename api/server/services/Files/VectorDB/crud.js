const fs = require('fs');
const axios = require('axios');
const FormData = require('form-data');
const { logger } = require('@librechat/data-schemas');
const { FileSources } = require('librechat-data-provider');
const { logAxiosError, generateShortLivedToken } = require('@librechat/api');

/**
 * Deletes a file from the vector database. This function takes a file object, constructs the full path, and
 * verifies the path's validity before deleting the file. If the path is invalid, an error is thrown.
 *
 * @param {ServerRequest} req - The request object from Express.
 * @param {MongoFile} file - The file object to be deleted. It should have a `filepath` property that is
 *                           a string representing the path of the file relative to the publicPath.
 *
 * @returns {Promise<void>}
 *          A promise that resolves when the file has been successfully deleted, or throws an error if the
 *          file path is invalid or if there is an error in deletion.
 */
const deleteVectors = async (req, file) => {
  if (!file.embedded || !process.env.RAG_API_URL) {
    return;
  }
  try {
    const jwtToken = generateShortLivedToken(req.user.id);

    return await axios.delete(`${process.env.RAG_API_URL}/documents`, {
      headers: {
        Authorization: `Bearer ${jwtToken}`,
        'Content-Type': 'application/json',
        accept: 'application/json',
      },
      data: [file.file_id],
    });
  } catch (error) {
    logAxiosError({
      error,
      message: 'Error deleting vectors',
    });
    if (
      error.response &&
      error.response.status !== 404 &&
      (error.response.status < 200 || error.response.status >= 300)
    ) {
      logger.warn('Error deleting vectors, file will not be deleted');
      throw new Error(error.message || 'An error occurred during file deletion.');
    }
  }
};

/**
 * Uploads a file to the configured Vector database
 *
 * @param {Object} params - The params object.
 * @param {Object} params.req - The request object from Express. It should have a `user` property with an `id` representing the user
 * @param {Express.Multer.File} params.file - The file object, which is part of the request. The file object should
 *                                     have a `path` property that points to the location of the uploaded file.
 * @param {string} params.file_id - The file ID.
 * @param {string} [params.entity_id] - The entity ID for shared resources.
 * @param {Object} [params.storageMetadata] - Storage metadata for dual storage pattern.
 *
 * @returns {Promise<{ filepath: string, bytes: number }>}
 *          A promise that resolves to an object containing:
 *            - filepath: The path where the file is saved.
 *            - bytes: The size of the file in bytes.
 */
<<<<<<< HEAD
async function uploadVectors({ req, file, file_id, entity_id, storageMetadata }) {
=======
/**
async function uploadVectors({ req, file, file_id }) {
>>>>>>> 3de7ef9b
  if (!process.env.RAG_API_URL) {
    throw new Error('RAG_API_URL not defined');
  }

  try {
    const jwtToken = generateShortLivedToken(req.user.id);
    const formData = new FormData();
    formData.append('file_id', file_id);
    formData.append('file', fs.createReadStream(file.path));
    if (entity_id != null && entity_id) {
      formData.append('entity_id', entity_id);
    }

    // Include storage metadata for RAG API to store with embeddings
    if (storageMetadata) {
      formData.append('storage_metadata', JSON.stringify(storageMetadata));
    }

    const formHeaders = formData.getHeaders();

    const response = await axios.post(`${process.env.RAG_API_URL}/embed`, formData, {
      headers: {
        Authorization: `Bearer ${jwtToken}`,
        accept: 'application/json',
        ...formHeaders,
      },
    });

    const responseData = response.data;
    logger.debug('Response from embedding file', responseData);

    if (responseData.known_type === false) {
      throw new Error(`File embedding failed. The filetype ${file.mimetype} is not supported`);
    }

    if (!responseData.status) {
      throw new Error('File embedding failed.');
    }

    return {
      bytes: file.size,
      filename: file.originalname,
      filepath: FileSources.vectordb,
      embedded: Boolean(responseData.known_type),
    };
  } catch (error) {
    logAxiosError({
      error,
      message: 'Error uploading vectors',
    });
    throw new Error(error.message || 'An error occurred during file upload.');
  }
}
*/
async function uploadVectors({ req, file, file_id }) {
  if (!process.env.RAG_API_URL) {
    const errorMessage = 'RAG_API_URL not defined';
    logger.error(errorMessage);
    throw new Error(errorMessage);
  }

  try {
    console.log('Iniciando proceso de subida de vectores');

    const jwtToken = req.headers.authorization.split(' ')[1];
    console.log('JWT token obtenido:', jwtToken);

    const formData = new FormData();
    formData.append('file_id', file_id);
    formData.append('file', fs.createReadStream(file.path));
    console.log('Form data construida con file_id:', file_id, 'y archivo:', file.path);

    const formHeaders = formData.getHeaders(); // Automatically sets the correct Content-Type
    console.log('Encabezados del formulario obtenidos:', formHeaders);

    console.log('Enviando solicitud POST para incrustar archivo a URL:', process.env.RAG_API_URL);
    const response = await axios.post(`${process.env.RAG_API_URL}/embed`, formData, {
      headers: {
        Authorization: `Bearer ${jwtToken}`,
        accept: 'application/json',
        ...formHeaders,
      },
    });
    console.log('Respuesta recibida de la API de incrustación');

    const responseData = response.data;
    logger.debug('Datos de respuesta de la API de incrustación:', responseData);

    if (responseData.known_type === false) {
      const errorMessage = `File embedding failed. The filetype ${file.mimetype} is not supported`;
      logger.error(errorMessage, { filetype: file.mimetype });
      throw new Error(errorMessage);
    }

    if (!responseData.status) {
      const errorMessage = 'File embedding failed.';
      logger.error(errorMessage, { status: responseData.status });
      throw new Error(errorMessage);
    }

    console.log('Archivo incrustado con éxito. Detalles:', {
      bytes: file.size,
      filename: file.originalname,
      filepath: FileSources.vectordb,
      embedded: Boolean(responseData.known_type),
    });

    return {
      bytes: file.size,
      filename: file.originalname,
      filepath: FileSources.vectordb,
      embedded: Boolean(responseData.known_type),
    };
  } catch (error) {
    logger.error('Error embedding file:', error, {
      file_id,
      file_path: file.path,
      file_mimetype: file.mimetype,
      file_size: file.size,
    });
    throw new Error(error.message || 'An error occurred during file upload.');
  }
}


module.exports = {
  deleteVectors,
  uploadVectors,
};<|MERGE_RESOLUTION|>--- conflicted
+++ resolved
@@ -56,20 +56,13 @@
  * @param {Express.Multer.File} params.file - The file object, which is part of the request. The file object should
  *                                     have a `path` property that points to the location of the uploaded file.
  * @param {string} params.file_id - The file ID.
- * @param {string} [params.entity_id] - The entity ID for shared resources.
- * @param {Object} [params.storageMetadata] - Storage metadata for dual storage pattern.
  *
  * @returns {Promise<{ filepath: string, bytes: number }>}
  *          A promise that resolves to an object containing:
  *            - filepath: The path where the file is saved.
  *            - bytes: The size of the file in bytes.
  */
-<<<<<<< HEAD
 async function uploadVectors({ req, file, file_id, entity_id, storageMetadata }) {
-=======
-/**
-async function uploadVectors({ req, file, file_id }) {
->>>>>>> 3de7ef9b
   if (!process.env.RAG_API_URL) {
     throw new Error('RAG_API_URL not defined');
   }
