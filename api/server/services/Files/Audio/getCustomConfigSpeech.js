const getCustomConfig = require('~/server/services/Config/getCustomConfig');

/**
 * This function retrieves the speechTab settings from the custom configuration
 * It first fetches the custom configuration
 * Then, it checks if the custom configuration and the speechTab schema exist
 * If they do, it sends the speechTab settings as a JSON response
 * If they don't, it throws an error
 *
 * @param {Object} req - The request object
 * @param {Object} res - The response object
 * @returns {Promise<void>}
 * @throws {Error} - If the custom configuration or the speechTab schema is missing, an error is thrown
 */
async function getCustomConfigSpeech(req, res) {
  try {
    const customConfig = await getCustomConfig();
    const sttExternal = !!customConfig.speech?.stt;
    const ttsExternal = !!customConfig.speech?.tts;
    let settings = {
      sttExternal,
      ttsExternal,
    };

    if (!customConfig || !customConfig.speech?.speechTab) {
      return res.status(200).send(settings);
    }

    const speechTab = customConfig.speech.speechTab;

    if (speechTab.advancedMode !== undefined) {
      settings.advancedMode = speechTab.advancedMode;
    }
<<<<<<< HEAD
    if (speechTab.speechToText) {
      settings.speechToText = {};
      for (const key in speechTab.speechToText) {
        if (speechTab.speechToText[key] !== undefined) {
          settings.speechToText[key] = speechTab.speechToText[key];
        }
      }
    }
    if (speechTab.textToSpeech) {
      settings.textToSpeech = {};
      for (const key in speechTab.textToSpeech) {
        if (speechTab.textToSpeech[key] !== undefined) {
          settings.textToSpeech[key] = speechTab.textToSpeech[key];
=======

    if (ttsSchema.speechToText) {
      for (const key in ttsSchema.speechToText) {
        if (ttsSchema.speechToText[key] !== undefined) {
          settings[key] = ttsSchema.speechToText[key];
        }
      }
    }

    if (ttsSchema.textToSpeech) {
      for (const key in ttsSchema.textToSpeech) {
        if (ttsSchema.textToSpeech[key] !== undefined) {
          settings[key] = ttsSchema.textToSpeech[key];
>>>>>>> 326069d7
        }
      }
    }

    return res.status(200).send(settings);
  } catch (error) {
    console.error('Failed to get custom config speech settings:', error);
    res.status(500).send('Internal Server Error');
  }
}

module.exports = getCustomConfigSpeech;<|MERGE_RESOLUTION|>--- conflicted
+++ resolved
@@ -31,35 +31,19 @@
     if (speechTab.advancedMode !== undefined) {
       settings.advancedMode = speechTab.advancedMode;
     }
-<<<<<<< HEAD
+
     if (speechTab.speechToText) {
-      settings.speechToText = {};
       for (const key in speechTab.speechToText) {
         if (speechTab.speechToText[key] !== undefined) {
-          settings.speechToText[key] = speechTab.speechToText[key];
-        }
-      }
-    }
-    if (speechTab.textToSpeech) {
-      settings.textToSpeech = {};
-      for (const key in speechTab.textToSpeech) {
-        if (speechTab.textToSpeech[key] !== undefined) {
-          settings.textToSpeech[key] = speechTab.textToSpeech[key];
-=======
-
-    if (ttsSchema.speechToText) {
-      for (const key in ttsSchema.speechToText) {
-        if (ttsSchema.speechToText[key] !== undefined) {
-          settings[key] = ttsSchema.speechToText[key];
+          settings[key] = speechTab.speechToText[key];
         }
       }
     }
 
-    if (ttsSchema.textToSpeech) {
-      for (const key in ttsSchema.textToSpeech) {
-        if (ttsSchema.textToSpeech[key] !== undefined) {
-          settings[key] = ttsSchema.textToSpeech[key];
->>>>>>> 326069d7
+    if (speechTab.textToSpeech) {
+      for (const key in speechTab.textToSpeech) {
+        if (speechTab.textToSpeech[key] !== undefined) {
+          settings[key] = speechTab.textToSpeech[key];
         }
       }
     }
