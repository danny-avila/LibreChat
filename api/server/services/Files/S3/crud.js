const fs = require('fs');
const fetch = require('node-fetch');
<<<<<<< HEAD
=======
const { initializeS3 } = require('@librechat/api');
>>>>>>> 114deecc
const { logger } = require('@librechat/data-schemas');
const { FileSources } = require('librechat-data-provider');
const { getSignedUrl } = require('@aws-sdk/s3-request-presigner');
const {
  PutObjectCommand,
  GetObjectCommand,
  HeadObjectCommand,
  DeleteObjectCommand,
} = require('@aws-sdk/client-s3');
<<<<<<< HEAD
const { getSignedUrl } = require('@aws-sdk/s3-request-presigner');
const { initializeS3 } = require('./initialize');
=======
>>>>>>> 114deecc

const bucketName = process.env.AWS_BUCKET_NAME;
const defaultBasePath = 'images';

let s3UrlExpirySeconds = 2 * 60; // 2 minutes
let s3RefreshExpiryMs = null;

if (process.env.S3_URL_EXPIRY_SECONDS !== undefined) {
  const parsed = parseInt(process.env.S3_URL_EXPIRY_SECONDS, 10);

  if (!isNaN(parsed) && parsed > 0) {
    s3UrlExpirySeconds = Math.min(parsed, 7 * 24 * 60 * 60);
  } else {
    logger.warn(
      `[S3] Invalid S3_URL_EXPIRY_SECONDS value: "${process.env.S3_URL_EXPIRY_SECONDS}". Using 2-minute expiry.`,
    );
  }
}

if (process.env.S3_REFRESH_EXPIRY_MS !== null && process.env.S3_REFRESH_EXPIRY_MS) {
  const parsed = parseInt(process.env.S3_REFRESH_EXPIRY_MS, 10);

  if (!isNaN(parsed) && parsed > 0) {
    s3RefreshExpiryMs = parsed;
    logger.info(`[S3] Using custom refresh expiry time: ${s3RefreshExpiryMs}ms`);
  } else {
    logger.warn(
      `[S3] Invalid S3_REFRESH_EXPIRY_MS value: "${process.env.S3_REFRESH_EXPIRY_MS}". Using default refresh logic.`,
    );
  }
}

/**
 * Constructs the S3 key based on the base path, user ID, and file name.
 */
const getS3Key = (basePath, userId, fileName) => `${basePath}/${userId}/${fileName}`;

/**
 * Uploads a buffer to S3 and returns a signed URL.
 *
 * @param {Object} params
 * @param {string} params.userId - The user's unique identifier.
 * @param {Buffer} params.buffer - The buffer containing file data.
 * @param {string} params.fileName - The file name to use in S3.
 * @param {string} [params.basePath='images'] - The base path in the bucket.
 * @returns {Promise<string>} Signed URL of the uploaded file.
 */
async function saveBufferToS3({ userId, buffer, fileName, basePath = defaultBasePath }) {
  const key = getS3Key(basePath, userId, fileName);
  const params = { Bucket: bucketName, Key: key, Body: buffer };

  try {
    const s3 = initializeS3();
    await s3.send(new PutObjectCommand(params));
    return await getS3URL({ userId, fileName, basePath });
  } catch (error) {
    logger.error('[saveBufferToS3] Error uploading buffer to S3:', error.message);
    throw error;
  }
}

/**
 * Retrieves a URL for a file stored in S3.
 * Returns a signed URL with expiration time or a proxy URL based on config
 *
 * @param {Object} params
 * @param {string} params.userId - The user's unique identifier.
 * @param {string} params.fileName - The file name in S3.
 * @param {string} [params.basePath='images'] - The base path in the bucket.
 * @param {string} [params.customFilename] - Custom filename for Content-Disposition header (overrides extracted filename).
 * @param {string} [params.contentType] - Custom content type for the response.
 * @returns {Promise<string>} A URL to access the S3 object
 */
async function getS3URL({
  userId,
  fileName,
  basePath = defaultBasePath,
  customFilename = null,
  contentType = null,
}) {
  const key = getS3Key(basePath, userId, fileName);
  const params = { Bucket: bucketName, Key: key };

  // Add response headers if specified
  if (customFilename) {
    params.ResponseContentDisposition = `attachment; filename="${customFilename}"`;
  }

  if (contentType) {
    params.ResponseContentType = contentType;
  }

  try {
    const s3 = initializeS3();
    return await getSignedUrl(s3, new GetObjectCommand(params), { expiresIn: s3UrlExpirySeconds });
  } catch (error) {
    logger.error('[getS3URL] Error getting signed URL from S3:', error.message);
    throw error;
  }
}

/**
 * Saves a file from a given URL to S3.
 *
 * @param {Object} params
 * @param {string} params.userId - The user's unique identifier.
 * @param {string} params.URL - The source URL of the file.
 * @param {string} params.fileName - The file name to use in S3.
 * @param {string} [params.basePath='images'] - The base path in the bucket.
 * @returns {Promise<string>} Signed URL of the uploaded file.
 */
async function saveURLToS3({ userId, URL, fileName, basePath = defaultBasePath }) {
  try {
    const response = await fetch(URL);
    const buffer = await response.buffer();
    // Optionally you can call getBufferMetadata(buffer) if needed.
    return await saveBufferToS3({ userId, buffer, fileName, basePath });
  } catch (error) {
    logger.error('[saveURLToS3] Error uploading file from URL to S3:', error.message);
    throw error;
  }
}

/**
 * Deletes a file from S3.
 *
 * @param {Object} params
 * @param {ServerRequest} params.req
 * @param {MongoFile} params.file - The file object to delete.
 * @returns {Promise<void>}
 */
async function deleteFileFromS3(req, file) {
  const key = extractKeyFromS3Url(file.filepath);
  const params = { Bucket: bucketName, Key: key };
  if (!key.includes(req.user.id)) {
    const message = `[deleteFileFromS3] User ID mismatch: ${req.user.id} vs ${key}`;
    logger.error(message);
    throw new Error(message);
  }

  try {
    const s3 = initializeS3();

    try {
      const headCommand = new HeadObjectCommand(params);
      await s3.send(headCommand);
      logger.debug('[deleteFileFromS3] File exists, proceeding with deletion');
    } catch (headErr) {
      if (headErr.name === 'NotFound') {
        logger.warn(`[deleteFileFromS3] File does not exist: ${key}`);
        return;
      }
    }

    const deleteResult = await s3.send(new DeleteObjectCommand(params));
    logger.debug('[deleteFileFromS3] Delete command response:', JSON.stringify(deleteResult));
    try {
      await s3.send(new HeadObjectCommand(params));
      logger.error('[deleteFileFromS3] File still exists after deletion!');
    } catch (verifyErr) {
      if (verifyErr.name === 'NotFound') {
        logger.debug(`[deleteFileFromS3] Verified file is deleted: ${key}`);
      } else {
        logger.error('[deleteFileFromS3] Error verifying deletion:', verifyErr);
      }
    }

    logger.debug('[deleteFileFromS3] S3 File deletion completed');
  } catch (error) {
    logger.error(`[deleteFileFromS3] Error deleting file from S3: ${error.message}`);
    logger.error(error.stack);

    // If the file is not found, we can safely return.
    if (error.code === 'NoSuchKey') {
      return;
    }
    throw error;
  }
}

/**
 * Uploads a local file to S3 by streaming it directly without loading into memory.
 *
 * @param {Object} params
 * @param {import('express').Request} params.req - The Express request (must include user).
 * @param {Express.Multer.File} params.file - The file object from Multer.
 * @param {string} params.file_id - Unique file identifier.
 * @param {string} [params.basePath='images'] - The base path in the bucket.
 * @returns {Promise<{ filepath: string, bytes: number }>}
 */
async function uploadFileToS3({ req, file, file_id, basePath = defaultBasePath }) {
  try {
    const inputFilePath = file.path;
    const userId = req.user.id;
    const fileName = `${file_id}__${file.originalname}`;
    const key = getS3Key(basePath, userId, fileName);

    const stats = await fs.promises.stat(inputFilePath);
    const bytes = stats.size;
    const fileStream = fs.createReadStream(inputFilePath);

    const s3 = initializeS3();
    const uploadParams = {
      Bucket: bucketName,
      Key: key,
      Body: fileStream,
    };

    await s3.send(new PutObjectCommand(uploadParams));
    const fileURL = await getS3URL({ userId, fileName, basePath });
    return { filepath: fileURL, bytes };
  } catch (error) {
    logger.error('[uploadFileToS3] Error streaming file to S3:', error);
    try {
      if (file && file.path) {
        await fs.promises.unlink(file.path);
      }
    } catch (unlinkError) {
      logger.error(
        '[uploadFileToS3] Error deleting temporary file, likely already deleted:',
        unlinkError.message,
      );
    }
    throw error;
  }
}

/**
 * Extracts the S3 key from a URL or returns the key if already properly formatted
 *
 * @param {string} fileUrlOrKey - The file URL or key
 * @returns {string} The S3 key
 */
function extractKeyFromS3Url(fileUrlOrKey) {
  if (!fileUrlOrKey) {
    throw new Error('Invalid input: URL or key is empty');
  }

  try {
    const url = new URL(fileUrlOrKey);
    return url.pathname.substring(1);
  } catch (error) {
    const parts = fileUrlOrKey.split('/');

    if (parts.length >= 3 && !fileUrlOrKey.startsWith('http') && !fileUrlOrKey.startsWith('/')) {
      return fileUrlOrKey;
    }

    return fileUrlOrKey.startsWith('/') ? fileUrlOrKey.substring(1) : fileUrlOrKey;
  }
}

/**
 * Retrieves a readable stream for a file stored in S3.
 *
 * @param {ServerRequest} req - Server request object.
 * @param {string} filePath - The S3 key of the file.
 * @returns {Promise<NodeJS.ReadableStream>}
 */
async function getS3FileStream(_req, filePath) {
  try {
    const Key = extractKeyFromS3Url(filePath);
    const params = { Bucket: bucketName, Key };
    const s3 = initializeS3();
    const data = await s3.send(new GetObjectCommand(params));
    return data.Body; // Returns a Node.js ReadableStream.
  } catch (error) {
    logger.error('[getS3FileStream] Error retrieving S3 file stream:', error);
    throw error;
  }
}

/**
 * Determines if a signed S3 URL is close to expiration
 *
 * @param {string} signedUrl - The signed S3 URL
 * @param {number} bufferSeconds - Buffer time in seconds
 * @returns {boolean} True if the URL needs refreshing
 */
function needsRefresh(signedUrl, bufferSeconds) {
  try {
    // Parse the URL
    const url = new URL(signedUrl);

    // Check if it has the signature parameters that indicate it's a signed URL
    // X-Amz-Signature is the most reliable indicator for AWS signed URLs
    if (!url.searchParams.has('X-Amz-Signature')) {
      // Not a signed URL, so no expiration to check (or it's already a proxy URL)
      return false;
    }

    // Extract the expiration time from the URL
    const expiresParam = url.searchParams.get('X-Amz-Expires');
    const dateParam = url.searchParams.get('X-Amz-Date');

    if (!expiresParam || !dateParam) {
      // Missing expiration information, assume it needs refresh to be safe
      return true;
    }

    // Parse the AWS date format (YYYYMMDDTHHMMSSZ)
    const year = dateParam.substring(0, 4);
    const month = dateParam.substring(4, 6);
    const day = dateParam.substring(6, 8);
    const hour = dateParam.substring(9, 11);
    const minute = dateParam.substring(11, 13);
    const second = dateParam.substring(13, 15);

    const dateObj = new Date(`${year}-${month}-${day}T${hour}:${minute}:${second}Z`);
    const expiresAtDate = new Date(dateObj.getTime() + parseInt(expiresParam) * 1000);

    // Check if it's close to expiration
    const now = new Date();

    // If S3_REFRESH_EXPIRY_MS is set, use it to determine if URL is expired
    if (s3RefreshExpiryMs !== null) {
      const urlCreationTime = dateObj.getTime();
      const urlAge = now.getTime() - urlCreationTime;
      return urlAge >= s3RefreshExpiryMs;
    }

    // Otherwise use the default buffer-based logic
    const bufferTime = new Date(now.getTime() + bufferSeconds * 1000);
    return expiresAtDate <= bufferTime;
  } catch (error) {
    logger.error('Error checking URL expiration:', error);
    // If we can't determine, assume it needs refresh to be safe
    return true;
  }
}

/**
 * Generates a new URL for an expired S3 URL
 * @param {string} currentURL - The current file URL
 * @returns {Promise<string | undefined>}
 */
async function getNewS3URL(currentURL) {
  try {
    const s3Key = extractKeyFromS3Url(currentURL);
    if (!s3Key) {
      return;
    }
    const keyParts = s3Key.split('/');
    if (keyParts.length < 3) {
      return;
    }

    const basePath = keyParts[0];
    const userId = keyParts[1];
    const fileName = keyParts.slice(2).join('/');

    return await getS3URL({
      userId,
      fileName,
      basePath,
    });
  } catch (error) {
    logger.error('Error getting new S3 URL:', error);
  }
}

/**
 * Refreshes S3 URLs for an array of files if they're expired or close to expiring
 *
 * @param {MongoFile[]} files - Array of file documents
 * @param {(files: MongoFile[]) => Promise<void>} batchUpdateFiles - Function to update files in the database
 * @param {number} [bufferSeconds=3600] - Buffer time in seconds to check for expiration
 * @returns {Promise<MongoFile[]>} The files with refreshed URLs if needed
 */
async function refreshS3FileUrls(files, batchUpdateFiles, bufferSeconds = 3600) {
  if (!files || !Array.isArray(files) || files.length === 0) {
    return files;
  }

  const filesToUpdate = [];

  for (let i = 0; i < files.length; i++) {
    const file = files[i];
    if (!file?.file_id) {
      continue;
    }
    if (file.source !== FileSources.s3) {
      continue;
    }
    if (!file.filepath) {
      continue;
    }
    if (!needsRefresh(file.filepath, bufferSeconds)) {
      continue;
    }
    try {
      const newURL = await getNewS3URL(file.filepath);
      if (!newURL) {
        continue;
      }
      filesToUpdate.push({
        file_id: file.file_id,
        filepath: newURL,
      });
      files[i].filepath = newURL;
    } catch (error) {
      logger.error(`Error refreshing S3 URL for file ${file.file_id}:`, error);
    }
  }

  if (filesToUpdate.length > 0) {
    await batchUpdateFiles(filesToUpdate);
  }

  return files;
}

/**
 * Refreshes a single S3 URL if it's expired or close to expiring
 *
 * @param {{ filepath: string, source: string }} fileObj - Simple file object containing filepath and source
 * @param {number} [bufferSeconds=3600] - Buffer time in seconds to check for expiration
 * @returns {Promise<string>} The refreshed URL or the original URL if no refresh needed
 */
async function refreshS3Url(fileObj, bufferSeconds = 3600) {
  if (!fileObj || fileObj.source !== FileSources.s3 || !fileObj.filepath) {
    return fileObj?.filepath || '';
  }

  if (!needsRefresh(fileObj.filepath, bufferSeconds)) {
    return fileObj.filepath;
  }

  try {
    const s3Key = extractKeyFromS3Url(fileObj.filepath);
    if (!s3Key) {
      logger.warn(`Unable to extract S3 key from URL: ${fileObj.filepath}`);
      return fileObj.filepath;
    }

    const keyParts = s3Key.split('/');
    if (keyParts.length < 3) {
      logger.warn(`Invalid S3 key format: ${s3Key}`);
      return fileObj.filepath;
    }

    const basePath = keyParts[0];
    const userId = keyParts[1];
    const fileName = keyParts.slice(2).join('/');

    const newUrl = await getS3URL({
      userId,
      fileName,
      basePath,
    });

    logger.debug(`Refreshed S3 URL for key: ${s3Key}`);
    return newUrl;
  } catch (error) {
    logger.error(`Error refreshing S3 URL: ${error.message}`);
    return fileObj.filepath;
  }
}

module.exports = {
  saveBufferToS3,
  saveURLToS3,
  getS3URL,
  deleteFileFromS3,
  uploadFileToS3,
  getS3FileStream,
  refreshS3FileUrls,
  refreshS3Url,
  needsRefresh,
  getNewS3URL,
};<|MERGE_RESOLUTION|>--- conflicted
+++ resolved
@@ -1,9 +1,6 @@
 const fs = require('fs');
 const fetch = require('node-fetch');
-<<<<<<< HEAD
-=======
 const { initializeS3 } = require('@librechat/api');
->>>>>>> 114deecc
 const { logger } = require('@librechat/data-schemas');
 const { FileSources } = require('librechat-data-provider');
 const { getSignedUrl } = require('@aws-sdk/s3-request-presigner');
@@ -13,11 +10,6 @@
   HeadObjectCommand,
   DeleteObjectCommand,
 } = require('@aws-sdk/client-s3');
-<<<<<<< HEAD
-const { getSignedUrl } = require('@aws-sdk/s3-request-presigner');
-const { initializeS3 } = require('./initialize');
-=======
->>>>>>> 114deecc
 
 const bucketName = process.env.AWS_BUCKET_NAME;
 const defaultBasePath = 'images';
