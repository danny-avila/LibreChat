const fs = require('fs');
const path = require('path');
const mime = require('mime');
const { v4 } = require('uuid');
const {
  isUUID,
  megabyte,
  FileContext,
  FileSources,
  imageExtRegex,
  EModelEndpoint,
  EToolResources,
  mergeFileConfig,
  AgentCapabilities,
  checkOpenAIStorage,
  removeNullishValues,
  isAssistantsEndpoint,
  getEndpointFileConfig,
} = require('librechat-data-provider');
const { EnvVar } = require('@librechat/agents');
const { logger } = require('@librechat/data-schemas');
const { sanitizeFilename, parseText, processAudioFile } = require('@librechat/api');
const {
  convertImage,
  resizeAndConvert,
  resizeImageBuffer,
} = require('~/server/services/Files/images');
const { addResourceFileId, deleteResourceFileId } = require('~/server/controllers/assistants/v2');
const { addAgentResourceFile, removeAgentResourceFiles } = require('~/models/Agent');
const { getOpenAIClient } = require('~/server/controllers/assistants/helpers');
const { createFile, updateFileUsage, deleteFiles } = require('~/models/File');
const { loadAuthValues } = require('~/server/services/Tools/credentials');
const { getFileStrategy } = require('~/server/utils/getFileStrategy');
const { checkCapability } = require('~/server/services/Config');
const { LB_QueueAsyncCall } = require('~/server/utils/queue');
const { getStrategyFunctions } = require('./strategies');
const { determineFileType } = require('~/server/utils');
const { STTService } = require('./Audio/STTService');

/**
 * Creates a modular file upload wrapper that ensures filename sanitization
 * across all storage strategies. This prevents storage-specific implementations
 * from having to handle sanitization individually.
 *
 * @param {Function} uploadFunction - The storage strategy's upload function
 * @returns {Function} - Wrapped upload function with sanitization
 */
const createSanitizedUploadWrapper = (uploadFunction) => {
  return async (params) => {
    const { req, file, file_id, ...restParams } = params;

    // Create a modified file object with sanitized original name
    // This ensures consistent filename handling across all storage strategies
    const sanitizedFile = {
      ...file,
      originalname: sanitizeFilename(file.originalname),
    };

    return uploadFunction({ req, file: sanitizedFile, file_id, ...restParams });
  };
};

/**
 *
 * @param {Array<MongoFile>} files
 * @param {Array<string>} [fileIds]
 * @returns
 */
const processFiles = async (files, fileIds) => {
  const promises = [];
  const seen = new Set();

  for (let file of files) {
    const { file_id } = file;
    if (seen.has(file_id)) {
      continue;
    }
    seen.add(file_id);
    promises.push(updateFileUsage({ file_id }));
  }

  if (!fileIds) {
    const results = await Promise.all(promises);
    // Filter out null results from failed updateFileUsage calls
    return results.filter((result) => result != null);
  }

  for (let file_id of fileIds) {
    if (seen.has(file_id)) {
      continue;
    }
    seen.add(file_id);
    promises.push(updateFileUsage({ file_id }));
  }

  // TODO: calculate token cost when image is first uploaded
  const results = await Promise.all(promises);
  // Filter out null results from failed updateFileUsage calls
  return results.filter((result) => result != null);
};

/**
 * Enqueues the delete operation to the leaky bucket queue if necessary, or adds it directly to promises.
 *
 * @param {object} params - The passed parameters.
 * @param {ServerRequest} params.req - The express request object.
 * @param {MongoFile} params.file - The file object to delete.
 * @param {Function} params.deleteFile - The delete file function.
 * @param {Promise[]} params.promises - The array of promises to await.
 * @param {string[]} params.resolvedFileIds - The array of promises to await.
 * @param {OpenAI | undefined} [params.openai] - If an OpenAI file, the initialized OpenAI client.
 */
function enqueueDeleteOperation({ req, file, deleteFile, promises, resolvedFileIds, openai }) {
  if (checkOpenAIStorage(file.source)) {
    // Enqueue to leaky bucket
    promises.push(
      new Promise((resolve, reject) => {
        LB_QueueAsyncCall(
          () => deleteFile(req, file, openai),
          [],
          (err, result) => {
            if (err) {
              logger.error('Error deleting file from OpenAI source', err);
              reject(err);
            } else {
              resolvedFileIds.push(file.file_id);
              resolve(result);
            }
          },
        );
      }),
    );
  } else {
    // Add directly to promises
    promises.push(
      deleteFile(req, file)
        .then(() => resolvedFileIds.push(file.file_id))
        .catch((err) => {
          logger.error('Error deleting file', err);
          return Promise.reject(err);
        }),
    );
  }
}

// TODO: refactor as currently only image files can be deleted this way
// as other filetypes will not reside in public path
/**
 * Deletes a list of files from the server filesystem and the database.
 *
 * @param {Object} params - The params object.
 * @param {MongoFile[]} params.files - The file objects to delete.
 * @param {ServerRequest} params.req - The express request object.
 * @param {DeleteFilesBody} params.req.body - The request body.
 * @param {string} [params.req.body.agent_id] - The agent ID if file uploaded is associated to an agent.
 * @param {string} [params.req.body.assistant_id] - The assistant ID if file uploaded is associated to an assistant.
 * @param {string} [params.req.body.tool_resource] - The tool resource if assistant file uploaded is associated to a tool resource.
 *
 * @returns {Promise<void>}
 */
const processDeleteRequest = async ({ req, files }) => {
  const appConfig = req.config;
  const resolvedFileIds = [];
  const deletionMethods = {};
  const promises = [];

  /** @type {Record<string, OpenAI | undefined>} */
  const client = { [FileSources.openai]: undefined, [FileSources.azure]: undefined };
  const initializeClients = async () => {
    if (appConfig.endpoints?.[EModelEndpoint.assistants]) {
      const openAIClient = await getOpenAIClient({
        req,
        overrideEndpoint: EModelEndpoint.assistants,
      });
      client[FileSources.openai] = openAIClient.openai;
    }

    if (!appConfig.endpoints?.[EModelEndpoint.azureOpenAI]?.assistants) {
      return;
    }

    const azureClient = await getOpenAIClient({
      req,
      overrideEndpoint: EModelEndpoint.azureAssistants,
    });
    client[FileSources.azure] = azureClient.openai;
  };

  if (req.body.assistant_id !== undefined) {
    await initializeClients();
  }

  const agentFiles = [];

  for (const file of files) {
    const source = file.source ?? FileSources.local;
    if (req.body.agent_id && req.body.tool_resource) {
      agentFiles.push({
        tool_resource: req.body.tool_resource,
        file_id: file.file_id,
      });
    }

    if (source === FileSources.text) {
      resolvedFileIds.push(file.file_id);
      continue;
    }

    if (checkOpenAIStorage(source) && !client[source]) {
      await initializeClients();
    }

    const openai = client[source];

    if (req.body.assistant_id && req.body.tool_resource) {
      promises.push(
        deleteResourceFileId({
          req,
          openai,
          file_id: file.file_id,
          assistant_id: req.body.assistant_id,
          tool_resource: req.body.tool_resource,
        }),
      );
    } else if (req.body.assistant_id) {
      promises.push(openai.beta.assistants.files.del(req.body.assistant_id, file.file_id));
    }

    if (deletionMethods[source]) {
      enqueueDeleteOperation({
        req,
        file,
        deleteFile: deletionMethods[source],
        promises,
        resolvedFileIds,
        openai,
      });
      continue;
    }

    const { deleteFile } = getStrategyFunctions(source);
    if (!deleteFile) {
      throw new Error(`Delete function not implemented for ${source}`);
    }

    deletionMethods[source] = deleteFile;
    enqueueDeleteOperation({ req, file, deleteFile, promises, resolvedFileIds, openai });
  }

  if (agentFiles.length > 0) {
    promises.push(
      removeAgentResourceFiles({
        agent_id: req.body.agent_id,
        files: agentFiles,
      }),
    );
  }

  await Promise.allSettled(promises);
  await deleteFiles(resolvedFileIds);
};

/**
 * Processes a file URL using a specified file handling strategy. This function accepts a strategy name,
 * fetches the corresponding file processing functions (for saving and retrieving file URLs), and then
 * executes these functions in sequence. It first saves the file using the provided URL and then retrieves
 * the URL of the saved file. If any error occurs during this process, it logs the error and throws an
 * exception with an appropriate message.
 *
 * @param {Object} params - The parameters object.
 * @param {FileSources} params.fileStrategy - The file handling strategy to use.
 * Must be a value from the `FileSources` enum, which defines different file
 * handling strategies (like saving to Firebase, local storage, etc.).
 * @param {string} params.userId - The user's unique identifier. Used for creating user-specific paths or
 * references in the file handling process.
 * @param {string} params.URL - The URL of the file to be processed.
 * @param {string} params.fileName - The name that will be used to save the file (including extension)
 * @param {string} params.basePath - The base path or directory where the file will be saved or retrieved from.
 * @param {FileContext} params.context - The context of the file (e.g., 'avatar', 'image_generation', etc.)
 * @returns {Promise<MongoFile>} A promise that resolves to the DB representation (MongoFile)
 *  of the processed file. It throws an error if the file processing fails at any stage.
 */
const processFileURL = async ({ fileStrategy, userId, URL, fileName, basePath, context }) => {
  const { saveURL, getFileURL } = getStrategyFunctions(fileStrategy);
  try {
    const {
      bytes = 0,
      type = '',
      dimensions = {},
    } = (await saveURL({ userId, URL, fileName, basePath })) || {};
    const filepath = await getFileURL({ fileName: `${userId}/${fileName}`, basePath });
    return await createFile(
      {
        user: userId,
        file_id: v4(),
        bytes,
        filepath,
        filename: fileName,
        source: fileStrategy,
        type,
        context,
        width: dimensions.width,
        height: dimensions.height,
      },
      true,
    );
  } catch (error) {
    logger.error(`Error while processing the image with ${fileStrategy}:`, error);
    throw new Error(`Failed to process the image with ${fileStrategy}. ${error.message}`);
  }
};

/**
 * Applies the current strategy for image uploads.
 * Saves file metadata to the database with an expiry TTL.
 *
 * @param {Object} params - The parameters object.
 * @param {ServerRequest} params.req - The Express request object.
 * @param {Express.Response} [params.res] - The Express response object.
 * @param {ImageMetadata} params.metadata - Additional metadata for the file.
 * @param {boolean} params.returnFile - Whether to return the file metadata or return response as normal.
 * @returns {Promise<void>}
 */
const processImageFile = async ({ req, res, metadata, returnFile = false }) => {
  const { file } = req;
  const appConfig = req.config;
  const source = getFileStrategy(appConfig, { isImage: true });
  const { handleImageUpload } = getStrategyFunctions(source);
  const { file_id, temp_file_id, endpoint } = metadata;

  const { filepath, bytes, width, height } = await handleImageUpload({
    req,
    file,
    file_id,
    endpoint,
  });

  const result = await createFile(
    {
      user: req.user.id,
      file_id,
      temp_file_id,
      bytes,
      filepath,
      filename: file.originalname,
      context: FileContext.message_attachment,
      source,
      type: `image/${appConfig.imageOutputType}`,
      width,
      height,
    },
    true,
  );

  if (returnFile) {
    return result;
  }
  res.status(200).json({ message: 'File uploaded and processed successfully', ...result });
};

/**
 * Applies the current strategy for image uploads and
 * returns minimal file metadata, without saving to the database.
 *
 * @param {Object} params - The parameters object.
 * @param {ServerRequest} params.req - The Express request object.
 * @param {FileContext} params.context - The context of the file (e.g., 'avatar', 'image_generation', etc.)
 * @param {boolean} [params.resize=true] - Whether to resize and convert the image to target format. Default is `true`.
 * @param {{ buffer: Buffer, width: number, height: number, bytes: number, filename: string, type: string, file_id: string }} [params.metadata] - Required metadata for the file if resize is false.
 * @returns {Promise<{ filepath: string, filename: string, source: string, type: string}>}
 */
const uploadImageBuffer = async ({ req, context, metadata = {}, resize = true }) => {
  const appConfig = req.config;
  const source = getFileStrategy(appConfig, { isImage: true });
  const { saveBuffer } = getStrategyFunctions(source);
  let { buffer, width, height, bytes, filename, file_id, type } = metadata;
  if (resize) {
    file_id = v4();
    type = `image/${appConfig.imageOutputType}`;
    ({ buffer, width, height, bytes } = await resizeAndConvert({
      inputBuffer: buffer,
      desiredFormat: appConfig.imageOutputType,
    }));
    filename = `${path.basename(req.file.originalname, path.extname(req.file.originalname))}.${
      appConfig.imageOutputType
    }`;
  }
  const fileName = `${file_id}-${filename}`;
  const filepath = await saveBuffer({ userId: req.user.id, fileName, buffer });
  return await createFile(
    {
      user: req.user.id,
      file_id,
      bytes,
      filepath,
      filename,
      context,
      source,
      type,
      width,
      height,
    },
    true,
  );
};

/**
 * Applies the current strategy for file uploads.
 * Saves file metadata to the database with an expiry TTL.
 * Files must be deleted from the server filesystem manually.
 *
 * @param {Object} params - The parameters object.
 * @param {ServerRequest} params.req - The Express request object.
 * @param {Express.Response} params.res - The Express response object.
 * @param {FileMetadata} params.metadata - Additional metadata for the file.
 * @returns {Promise<void>}
 */
<<<<<<< HEAD
const processFileUpload = async ({ req, res, metadata }) => {
  const appConfig = req.config;
=======

/**
const processFileUpload = async ({ req, res, file, metadata }) => {
>>>>>>> 3de7ef9b
  const isAssistantUpload = isAssistantsEndpoint(metadata.endpoint);
  const assistantSource =
    metadata.endpoint === EModelEndpoint.azureAssistants ? FileSources.azure : FileSources.openai;
  // Use the configured file strategy for regular file uploads (not vectordb)
  const source = isAssistantUpload ? assistantSource : appConfig.fileStrategy;
  const { handleFileUpload } = getStrategyFunctions(source);
  const { file_id, temp_file_id = null } = metadata;

  let openai;
  if (checkOpenAIStorage(source)) {
    ({ openai } = await getOpenAIClient({ req }));
  }

  const { file } = req;
  const sanitizedUploadFn = createSanitizedUploadWrapper(handleFileUpload);
  const {
    id,
    bytes,
    filename,
    filepath: _filepath,
    embedded,
    height,
    width,
  } = await sanitizedUploadFn({
    req,
    file,
    file_id,
    openai,
  });

  if (isAssistantUpload && !metadata.message_file && !metadata.tool_resource) {
    await openai.beta.assistants.files.create(metadata.assistant_id, {
      file_id: id,
    });
  } else if (isAssistantUpload && !metadata.message_file) {
    await addResourceFileId({
      req,
      openai,
      file_id: id,
      assistant_id: metadata.assistant_id,
      tool_resource: metadata.tool_resource,
    });
  }

  let filepath = isAssistantUpload ? `${openai.baseURL}/files/${id}` : _filepath;
  if (isAssistantUpload && file.mimetype.startsWith('image')) {
    const result = await processImageFile({
      req,
      file,
      metadata: { file_id: v4() },
      returnFile: true,
    });
    filepath = result.filepath;
  }

  const result = await createFile(
    {
      user: req.user.id,
      file_id: id ?? file_id,
      temp_file_id,
      bytes,
      filepath,
      filename: filename ?? sanitizeFilename(file.originalname),
      context: isAssistantUpload ? FileContext.assistants : FileContext.message_attachment,
      model: isAssistantUpload ? req.body.model : undefined,
      type: file.mimetype,
      embedded,
      source,
      height,
      width,
    },
    true,
  );
  res.status(200).json({ message: 'File uploaded and processed successfully', ...result });
};

*/

const processFileUpload = async ({ req, res, file, metadata }) => {
  try {
    console.log('Iniciando proceso de carga de archivo');

    const isAssistantUpload = isAssistantsEndpoint(metadata.endpoint);
    console.log('Es subida de asistente:', isAssistantUpload);

    const assistantSource = metadata.endpoint === EModelEndpoint.azureAssistants ? FileSources.azure : FileSources.openai;
    const source = isAssistantUpload ? assistantSource : FileSources.vectordb;
    console.log('Fuente del archivo determinada:', source);

    const { handleFileUpload } = getStrategyFunctions(source);
    console.log('Funciones de estrategia de manejo de archivos obtenidas');

    const { file_id, temp_file_id } = metadata;
    console.log('Metadata del archivo:', { file_id, temp_file_id });

    /** @type {OpenAI | undefined} */
    let openai;
    if (checkOpenAIStorage(source)) {
      console.log('El almacenamiento de OpenAI es necesario, obteniendo cliente');
      ({ openai } = await getOpenAIClient({ req }));
      console.log('Cliente de OpenAI obtenido con éxito');
    }

    console.log('Subiendo y manejando archivo...');
    const {
      id,
      bytes,
      filename,
      filepath: _filepath,
      embedded,
      height,
      width,
    } = await handleFileUpload({
      req,
      file,
      file_id,
      openai,
    });
    console.log('Archivo subido y manejado con éxito:', { id, filename });

    if (isAssistantUpload && !metadata.message_file && !metadata.tool_resource) {
      console.log('Asociando archivo con asistente');
      await openai.beta.assistants.files.create(metadata.assistant_id, { file_id: id });
      console.log('Archivo asociado con asistente con éxito');
    } else if (isAssistantUpload && !metadata.message_file) {
      console.log('Asociando ID de archivo de recurso con asistente');
      await addResourceFileId({
        req,
        openai,
        file_id: id,
        assistant_id: metadata.assistant_id,
        tool_resource: metadata.tool_resource,
      });
      console.log('ID de archivo de recurso asociado con asistente con éxito');
    }

    let filepath = isAssistantUpload ? `${openai.baseURL}/files/${id}` : _filepath;
    if (isAssistantUpload && file.mimetype.startsWith('image')) {
      console.log('Procesando archivo de imagen...');
      const result = await processImageFile({
        req,
        file,
        metadata: { file_id: v4() },
        returnFile: true,
      });
      filepath = result.filepath;
      console.log('Archivo de imagen procesado con éxito:', filepath);
    }

    console.log('Creando registro del archivo en la base de datos...');
    const result = await createFile({
      user: req.user.id,
      file_id: id ?? file_id,
      temp_file_id,
      bytes,
      filepath,
      filename: filename ?? file.originalname,
      context: isAssistantUpload ? FileContext.assistants : FileContext.message_attachment,
      model: isAssistantUpload ? req.body.model : undefined,
      type: file.mimetype,
      embedded,
      source,
      height,
      width,
    }, true);
    console.log('Registro de archivo creado con éxito:', result);

    res.status(200).json({ message: 'File uploaded and processed successfully', ...result });
    console.log('Respuesta enviada al cliente con éxito');

  } catch (error) {
    console.error('Error durante el procesamiento de la carga de archivo:', error);
    res.status(500).json({ message: 'Failed to upload and process file', error: error.message });
  }
};


/**
 * Applies the current strategy for file uploads.
 * Saves file metadata to the database with an expiry TTL.
 * Files must be deleted from the server filesystem manually.
 *
 * @param {Object} params - The parameters object.
 * @param {ServerRequest} params.req - The Express request object.
 * @param {Express.Response} params.res - The Express response object.
 * @param {FileMetadata} params.metadata - Additional metadata for the file.
 * @returns {Promise<void>}
 */
const processAgentFileUpload = async ({ req, res, metadata }) => {
  const { file } = req;
  const appConfig = req.config;
  const { agent_id, tool_resource, file_id, temp_file_id = null } = metadata;

  let messageAttachment = !!metadata.message_file;

  if (agent_id && !tool_resource && !messageAttachment) {
    throw new Error('No tool resource provided for agent file upload');
  }

  if (tool_resource === EToolResources.file_search && file.mimetype.startsWith('image')) {
    throw new Error('Image uploads are not supported for file search tool resources');
  }

  if (!messageAttachment && !agent_id) {
    throw new Error('No agent ID provided for agent file upload');
  }

  const isImage = file.mimetype.startsWith('image');
  let fileInfoMetadata;
  const entity_id = messageAttachment === true ? undefined : agent_id;
  const basePath = mime.getType(file.originalname)?.startsWith('image') ? 'images' : 'uploads';
  if (tool_resource === EToolResources.execute_code) {
    const isCodeEnabled = await checkCapability(req, AgentCapabilities.execute_code);
    if (!isCodeEnabled) {
      throw new Error('Code execution is not enabled for Agents');
    }
    const { handleFileUpload: uploadCodeEnvFile } = getStrategyFunctions(FileSources.execute_code);
    const result = await loadAuthValues({ userId: req.user.id, authFields: [EnvVar.CODE_API_KEY] });
    const stream = fs.createReadStream(file.path);
    const fileIdentifier = await uploadCodeEnvFile({
      req,
      stream,
      filename: file.originalname,
      apiKey: result[EnvVar.CODE_API_KEY],
      entity_id,
    });
    fileInfoMetadata = { fileIdentifier };
  } else if (tool_resource === EToolResources.file_search) {
    const isFileSearchEnabled = await checkCapability(req, AgentCapabilities.file_search);
    if (!isFileSearchEnabled) {
      throw new Error('File search is not enabled for Agents');
    }
    // Note: File search processing continues to dual storage logic below
  } else if (tool_resource === EToolResources.context) {
    const { file_id, temp_file_id = null } = metadata;

    /**
     * @param {object} params
     * @param {string} params.text
     * @param {number} params.bytes
     * @param {string} params.filepath
     * @param {string} params.type
     * @return {Promise<void>}
     */
    const createTextFile = async ({ text, bytes, filepath, type = 'text/plain' }) => {
      const fileInfo = removeNullishValues({
        text,
        bytes,
        file_id,
        temp_file_id,
        user: req.user.id,
        type,
        filepath: filepath ?? file.path,
        source: FileSources.text,
        filename: file.originalname,
        model: messageAttachment ? undefined : req.body.model,
        context: messageAttachment ? FileContext.message_attachment : FileContext.agents,
      });

      if (!messageAttachment && tool_resource) {
        await addAgentResourceFile({
          req,
          file_id,
          agent_id,
          tool_resource,
        });
      }
      const result = await createFile(fileInfo, true);
      return res
        .status(200)
        .json({ message: 'Agent file uploaded and processed successfully', ...result });
    };

    const fileConfig = mergeFileConfig(appConfig.fileConfig);

    const shouldUseOCR =
      appConfig?.ocr != null &&
      fileConfig.checkType(file.mimetype, fileConfig.ocr?.supportedMimeTypes || []);

    if (shouldUseOCR && !(await checkCapability(req, AgentCapabilities.ocr))) {
      throw new Error('OCR capability is not enabled for Agents');
    } else if (shouldUseOCR) {
      try {
        const { handleFileUpload: uploadOCR } = getStrategyFunctions(
          appConfig?.ocr?.strategy ?? FileSources.mistral_ocr,
        );
        const {
          text,
          bytes,
          filepath: ocrFileURL,
        } = await uploadOCR({ req, file, loadAuthValues });
        return await createTextFile({ text, bytes, filepath: ocrFileURL });
      } catch (ocrError) {
        logger.error(
          `[processAgentFileUpload] OCR processing failed for file "${file.originalname}", falling back to text extraction:`,
          ocrError,
        );
      }
    }

    const shouldUseSTT = fileConfig.checkType(
      file.mimetype,
      fileConfig.stt?.supportedMimeTypes || [],
    );

    if (shouldUseSTT) {
      const sttService = await STTService.getInstance();
      const { text, bytes } = await processAudioFile({ req, file, sttService });
      return await createTextFile({ text, bytes });
    }

    const shouldUseText = fileConfig.checkType(
      file.mimetype,
      fileConfig.text?.supportedMimeTypes || [],
    );

    if (!shouldUseText) {
      throw new Error(`File type ${file.mimetype} is not supported for text parsing.`);
    }

    const { text, bytes } = await parseText({ req, file, file_id });
    return await createTextFile({ text, bytes, type: file.mimetype });
  }

  // Dual storage pattern for RAG files: Storage + Vector DB
  let storageResult, embeddingResult;
  const isImageFile = file.mimetype.startsWith('image');
  const source = getFileStrategy(appConfig, { isImage: isImageFile });

  if (tool_resource === EToolResources.file_search) {
    // FIRST: Upload to Storage for permanent backup (S3/local/etc.)
    const { handleFileUpload } = getStrategyFunctions(source);
    const sanitizedUploadFn = createSanitizedUploadWrapper(handleFileUpload);
    storageResult = await sanitizedUploadFn({
      req,
      file,
      file_id,
      basePath,
      entity_id,
    });

    // SECOND: Upload to Vector DB
    const { uploadVectors } = require('./VectorDB/crud');

    embeddingResult = await uploadVectors({
      req,
      file,
      file_id,
      entity_id,
    });

    // Vector status will be stored at root level, no need for metadata
    fileInfoMetadata = {};
  } else {
    // Standard single storage for non-RAG files
    const { handleFileUpload } = getStrategyFunctions(source);
    const sanitizedUploadFn = createSanitizedUploadWrapper(handleFileUpload);
    storageResult = await sanitizedUploadFn({
      req,
      file,
      file_id,
      basePath,
      entity_id,
    });
  }

  let { bytes, filename, filepath: _filepath, height, width } = storageResult;
  // For RAG files, use embedding result; for others, use storage result
  let embedded = storageResult.embedded;
  if (tool_resource === EToolResources.file_search) {
    embedded = embeddingResult?.embedded;
    filename = embeddingResult?.filename || filename;
  }

  let filepath = _filepath;

  if (!messageAttachment && tool_resource) {
    await addAgentResourceFile({
      req,
      file_id,
      agent_id,
      tool_resource,
    });
  }

  if (isImage) {
    const result = await processImageFile({
      req,
      file,
      metadata: { file_id: v4() },
      returnFile: true,
    });
    filepath = result.filepath;
  }

  const fileInfo = removeNullishValues({
    user: req.user.id,
    file_id,
    temp_file_id,
    bytes,
    filepath,
    filename: filename ?? sanitizeFilename(file.originalname),
    context: messageAttachment ? FileContext.message_attachment : FileContext.agents,
    model: messageAttachment ? undefined : req.body.model,
    metadata: fileInfoMetadata,
    type: file.mimetype,
    embedded,
    source,
    height,
    width,
  });

  const result = await createFile(fileInfo, true);

  res.status(200).json({ message: 'Agent file uploaded and processed successfully', ...result });
};

/**
 * @param {object} params - The params object.
 * @param {OpenAI} params.openai - The OpenAI client instance.
 * @param {string} params.file_id - The ID of the file to retrieve.
 * @param {string} params.userId - The user ID.
 * @param {string} [params.filename] - The name of the file. `undefined` for `file_citation` annotations.
 * @param {boolean} [params.saveFile=false] - Whether to save the file metadata to the database.
 * @param {boolean} [params.updateUsage=false] - Whether to update file usage in database.
 */
const processOpenAIFile = async ({
  openai,
  file_id,
  userId,
  filename,
  saveFile = false,
  updateUsage = false,
}) => {
  const _file = await openai.files.retrieve(file_id);
  const originalName = filename ?? (_file.filename ? path.basename(_file.filename) : undefined);
  const filepath = `${openai.baseURL}/files/${userId}/${file_id}${
    originalName ? `/${originalName}` : ''
  }`;
  const type = mime.getType(originalName ?? file_id);
  const source =
    openai.req.body.endpoint === EModelEndpoint.azureAssistants
      ? FileSources.azure
      : FileSources.openai;
  const file = {
    ..._file,
    type,
    file_id,
    filepath,
    usage: 1,
    user: userId,
    context: _file.purpose,
    source,
    model: openai.req.body.model,
    filename: originalName ?? file_id,
  };

  if (saveFile) {
    await createFile(file, true);
  } else if (updateUsage) {
    try {
      await updateFileUsage({ file_id });
    } catch (error) {
      logger.error('Error updating file usage', error);
    }
  }

  return file;
};

/**
 * Process OpenAI image files, convert to target format, save and return file metadata.
 * @param {object} params - The params object.
 * @param {ServerRequest} params.req - The Express request object.
 * @param {Buffer} params.buffer - The image buffer.
 * @param {string} params.file_id - The file ID.
 * @param {string} params.filename - The filename.
 * @param {string} params.fileExt - The file extension.
 * @returns {Promise<MongoFile>} The file metadata.
 */
const processOpenAIImageOutput = async ({ req, buffer, file_id, filename, fileExt }) => {
  const currentDate = new Date();
  const formattedDate = currentDate.toISOString();
  const appConfig = req.config;
  const _file = await convertImage(req, buffer, undefined, `${file_id}${fileExt}`);

  // Create only one file record with the correct information
  const file = {
    ..._file,
    usage: 1,
    user: req.user.id,
    type: mime.getType(fileExt),
    createdAt: formattedDate,
    updatedAt: formattedDate,
    source: getFileStrategy(appConfig, { isImage: true }),
    context: FileContext.assistants_output,
    file_id,
    filename,
  };
  createFile(file, true);
  return file;
};

/**
 * Retrieves and processes an OpenAI file based on its type.
 *
 * @param {Object} params - The params passed to the function.
 * @param {OpenAIClient} params.openai - The OpenAI client instance.
 * @param {RunClient} params.client - The LibreChat client instance: either refers to `openai` or `streamRunManager`.
 * @param {string} params.file_id - The ID of the file to retrieve.
 * @param {string} [params.basename] - The basename of the file (if image); e.g., 'image.jpg'. `undefined` for `file_citation` annotations.
 * @param {boolean} [params.unknownType] - Whether the file type is unknown.
 * @returns {Promise<{file_id: string, filepath: string, source: string, bytes?: number, width?: number, height?: number} | null>}
 * - Returns null if `file_id` is not defined; else, the file metadata if successfully retrieved and processed.
 */
async function retrieveAndProcessFile({
  openai,
  client,
  file_id,
  basename: _basename,
  unknownType,
}) {
  if (!file_id) {
    return null;
  }

  let basename = _basename;
  const processArgs = { openai, file_id, filename: basename, userId: client.req.user.id };

  // If no basename provided, return only the file metadata
  if (!basename) {
    return await processOpenAIFile({ ...processArgs, saveFile: true });
  }

  const fileExt = path.extname(basename);
  if (client.attachedFileIds?.has(file_id) || client.processedFileIds?.has(file_id)) {
    return processOpenAIFile({ ...processArgs, updateUsage: true });
  }

  /**
   * @returns {Promise<Buffer>} The file data buffer.
   */
  const getDataBuffer = async () => {
    const response = await openai.files.content(file_id);
    const arrayBuffer = await response.arrayBuffer();
    return Buffer.from(arrayBuffer);
  };

  let dataBuffer;
  if (unknownType || !fileExt || imageExtRegex.test(basename)) {
    try {
      dataBuffer = await getDataBuffer();
    } catch (error) {
      logger.error('Error downloading file from OpenAI:', error);
      dataBuffer = null;
    }
  }

  if (!dataBuffer) {
    return await processOpenAIFile({ ...processArgs, saveFile: true });
  }

  // If the filetype is unknown, inspect the file
  if (dataBuffer && (unknownType || !fileExt)) {
    const detectedExt = await determineFileType(dataBuffer);
    const isImageOutput = detectedExt && imageExtRegex.test('.' + detectedExt);

    if (!isImageOutput) {
      return await processOpenAIFile({ ...processArgs, saveFile: true });
    }

    return await processOpenAIImageOutput({
      file_id,
      req: client.req,
      buffer: dataBuffer,
      filename: basename,
      fileExt: detectedExt,
    });
  } else if (dataBuffer && imageExtRegex.test(basename)) {
    return await processOpenAIImageOutput({
      file_id,
      req: client.req,
      buffer: dataBuffer,
      filename: basename,
      fileExt,
    });
  } else {
    logger.debug(`[retrieveAndProcessFile] Non-image file type detected: ${basename}`);
    return await processOpenAIFile({ ...processArgs, saveFile: true });
  }
}

/**
 * Converts a base64 string to a buffer.
 * @param {string} base64String
 * @returns {Buffer<ArrayBufferLike>}
 */
function base64ToBuffer(base64String) {
  try {
    const typeMatch = base64String.match(/^data:([A-Za-z-+/]+);base64,/);
    const type = typeMatch ? typeMatch[1] : '';

    const base64Data = base64String.replace(/^data:([A-Za-z-+/]+);base64,/, '');

    if (!base64Data) {
      throw new Error('Invalid base64 string');
    }

    return {
      buffer: Buffer.from(base64Data, 'base64'),
      type,
    };
  } catch (error) {
    throw new Error(`Failed to convert base64 to buffer: ${error.message}`);
  }
}

async function saveBase64Image(
  url,
  { req, file_id: _file_id, filename: _filename, endpoint, context, resolution },
) {
  const appConfig = req.config;
  const effectiveResolution = resolution ?? appConfig.fileConfig?.imageGeneration ?? 'high';
  const file_id = _file_id ?? v4();
  let filename = `${file_id}-${_filename}`;
  const { buffer: inputBuffer, type } = base64ToBuffer(url);
  if (!path.extname(_filename)) {
    const extension = mime.getExtension(type);
    if (extension) {
      filename += `.${extension}`;
    } else {
      throw new Error(`Could not determine file extension from MIME type: ${type}`);
    }
  }

  const image = await resizeImageBuffer(inputBuffer, effectiveResolution, endpoint);
  const source = getFileStrategy(appConfig, { isImage: true });
  const { saveBuffer } = getStrategyFunctions(source);
  const filepath = await saveBuffer({
    userId: req.user.id,
    fileName: filename,
    buffer: image.buffer,
  });
  return await createFile(
    {
      type,
      source,
      context,
      file_id,
      filepath,
      filename,
      user: req.user.id,
      bytes: image.bytes,
      width: image.width,
      height: image.height,
    },
    true,
  );
}

/**
 * Filters a file based on its size and the endpoint origin.
 *
 * @param {Object} params - The parameters for the function.
 * @param {ServerRequest} params.req - The request object from Express.
 * @param {string} [params.req.endpoint]
 * @param {string} [params.req.file_id]
 * @param {number} [params.req.width]
 * @param {number} [params.req.height]
 * @param {number} [params.req.version]
 * @param {boolean} [params.image] - Whether the file expected is an image.
 * @param {boolean} [params.isAvatar] - Whether the file expected is a user or entity avatar.
 * @returns {void}
 *
 * @throws {Error} If a file exception is caught (invalid file size or type, lack of metadata).
 */
function filterFile({ req, image, isAvatar }) {
  const { file } = req;
  const { endpoint, endpointType, file_id, width, height } = req.body;

  if (!file_id && !isAvatar) {
    throw new Error('No file_id provided');
  }

  if (file.size === 0) {
    throw new Error('Empty file uploaded');
  }

  /* parse to validate api call, throws error on fail */
  if (!isAvatar) {
    isUUID.parse(file_id);
  }

  if (!endpoint && !isAvatar) {
    throw new Error('No endpoint provided');
  }

  const appConfig = req.config;
  const fileConfig = mergeFileConfig(appConfig.fileConfig);

  const endpointFileConfig = getEndpointFileConfig({
    endpoint,
    fileConfig,
    endpointType,
  });
  const fileSizeLimit =
    isAvatar === true ? fileConfig.avatarSizeLimit : endpointFileConfig.fileSizeLimit;

  if (file.size > fileSizeLimit) {
    throw new Error(
      `File size limit of ${fileSizeLimit / megabyte} MB exceeded for ${
        isAvatar ? 'avatar upload' : `${endpoint} endpoint`
      }`,
    );
  }

  const isSupportedMimeType = fileConfig.checkType(
    file.mimetype,
    endpointFileConfig.supportedMimeTypes,
  );

  if (!isSupportedMimeType) {
    throw new Error('Unsupported file type');
  }

  if (!image || isAvatar === true) {
    return;
  }

  if (!width) {
    throw new Error('No width provided');
  }

  if (!height) {
    throw new Error('No height provided');
  }
}

module.exports = {
  filterFile,
  processFiles,
  processFileURL,
  saveBase64Image,
  processImageFile,
  uploadImageBuffer,
  processFileUpload,
  processDeleteRequest,
  processAgentFileUpload,
  retrieveAndProcessFile,
};<|MERGE_RESOLUTION|>--- conflicted
+++ resolved
@@ -1,4 +1,3 @@
-const fs = require('fs');
 const path = require('path');
 const mime = require('mime');
 const { v4 } = require('uuid');
@@ -415,14 +414,7 @@
  * @param {FileMetadata} params.metadata - Additional metadata for the file.
  * @returns {Promise<void>}
  */
-<<<<<<< HEAD
-const processFileUpload = async ({ req, res, metadata }) => {
-  const appConfig = req.config;
-=======
-
-/**
 const processFileUpload = async ({ req, res, file, metadata }) => {
->>>>>>> 3de7ef9b
   const isAssistantUpload = isAssistantsEndpoint(metadata.endpoint);
   const assistantSource =
     metadata.endpoint === EModelEndpoint.azureAssistants ? FileSources.azure : FileSources.openai;
@@ -431,6 +423,7 @@
   const { handleFileUpload } = getStrategyFunctions(source);
   const { file_id, temp_file_id = null } = metadata;
 
+  /** @type {OpenAI | undefined} */
   let openai;
   if (checkOpenAIStorage(source)) {
     ({ openai } = await getOpenAIClient({ req }));
@@ -497,347 +490,6 @@
     true,
   );
   res.status(200).json({ message: 'File uploaded and processed successfully', ...result });
-};
-
-*/
-
-const processFileUpload = async ({ req, res, file, metadata }) => {
-  try {
-    console.log('Iniciando proceso de carga de archivo');
-
-    const isAssistantUpload = isAssistantsEndpoint(metadata.endpoint);
-    console.log('Es subida de asistente:', isAssistantUpload);
-
-    const assistantSource = metadata.endpoint === EModelEndpoint.azureAssistants ? FileSources.azure : FileSources.openai;
-    const source = isAssistantUpload ? assistantSource : FileSources.vectordb;
-    console.log('Fuente del archivo determinada:', source);
-
-    const { handleFileUpload } = getStrategyFunctions(source);
-    console.log('Funciones de estrategia de manejo de archivos obtenidas');
-
-    const { file_id, temp_file_id } = metadata;
-    console.log('Metadata del archivo:', { file_id, temp_file_id });
-
-    /** @type {OpenAI | undefined} */
-    let openai;
-    if (checkOpenAIStorage(source)) {
-      console.log('El almacenamiento de OpenAI es necesario, obteniendo cliente');
-      ({ openai } = await getOpenAIClient({ req }));
-      console.log('Cliente de OpenAI obtenido con éxito');
-    }
-
-    console.log('Subiendo y manejando archivo...');
-    const {
-      id,
-      bytes,
-      filename,
-      filepath: _filepath,
-      embedded,
-      height,
-      width,
-    } = await handleFileUpload({
-      req,
-      file,
-      file_id,
-      openai,
-    });
-    console.log('Archivo subido y manejado con éxito:', { id, filename });
-
-    if (isAssistantUpload && !metadata.message_file && !metadata.tool_resource) {
-      console.log('Asociando archivo con asistente');
-      await openai.beta.assistants.files.create(metadata.assistant_id, { file_id: id });
-      console.log('Archivo asociado con asistente con éxito');
-    } else if (isAssistantUpload && !metadata.message_file) {
-      console.log('Asociando ID de archivo de recurso con asistente');
-      await addResourceFileId({
-        req,
-        openai,
-        file_id: id,
-        assistant_id: metadata.assistant_id,
-        tool_resource: metadata.tool_resource,
-      });
-      console.log('ID de archivo de recurso asociado con asistente con éxito');
-    }
-
-    let filepath = isAssistantUpload ? `${openai.baseURL}/files/${id}` : _filepath;
-    if (isAssistantUpload && file.mimetype.startsWith('image')) {
-      console.log('Procesando archivo de imagen...');
-      const result = await processImageFile({
-        req,
-        file,
-        metadata: { file_id: v4() },
-        returnFile: true,
-      });
-      filepath = result.filepath;
-      console.log('Archivo de imagen procesado con éxito:', filepath);
-    }
-
-    console.log('Creando registro del archivo en la base de datos...');
-    const result = await createFile({
-      user: req.user.id,
-      file_id: id ?? file_id,
-      temp_file_id,
-      bytes,
-      filepath,
-      filename: filename ?? file.originalname,
-      context: isAssistantUpload ? FileContext.assistants : FileContext.message_attachment,
-      model: isAssistantUpload ? req.body.model : undefined,
-      type: file.mimetype,
-      embedded,
-      source,
-      height,
-      width,
-    }, true);
-    console.log('Registro de archivo creado con éxito:', result);
-
-    res.status(200).json({ message: 'File uploaded and processed successfully', ...result });
-    console.log('Respuesta enviada al cliente con éxito');
-
-  } catch (error) {
-    console.error('Error durante el procesamiento de la carga de archivo:', error);
-    res.status(500).json({ message: 'Failed to upload and process file', error: error.message });
-  }
-};
-
-
-/**
- * Applies the current strategy for file uploads.
- * Saves file metadata to the database with an expiry TTL.
- * Files must be deleted from the server filesystem manually.
- *
- * @param {Object} params - The parameters object.
- * @param {ServerRequest} params.req - The Express request object.
- * @param {Express.Response} params.res - The Express response object.
- * @param {FileMetadata} params.metadata - Additional metadata for the file.
- * @returns {Promise<void>}
- */
-const processAgentFileUpload = async ({ req, res, metadata }) => {
-  const { file } = req;
-  const appConfig = req.config;
-  const { agent_id, tool_resource, file_id, temp_file_id = null } = metadata;
-
-  let messageAttachment = !!metadata.message_file;
-
-  if (agent_id && !tool_resource && !messageAttachment) {
-    throw new Error('No tool resource provided for agent file upload');
-  }
-
-  if (tool_resource === EToolResources.file_search && file.mimetype.startsWith('image')) {
-    throw new Error('Image uploads are not supported for file search tool resources');
-  }
-
-  if (!messageAttachment && !agent_id) {
-    throw new Error('No agent ID provided for agent file upload');
-  }
-
-  const isImage = file.mimetype.startsWith('image');
-  let fileInfoMetadata;
-  const entity_id = messageAttachment === true ? undefined : agent_id;
-  const basePath = mime.getType(file.originalname)?.startsWith('image') ? 'images' : 'uploads';
-  if (tool_resource === EToolResources.execute_code) {
-    const isCodeEnabled = await checkCapability(req, AgentCapabilities.execute_code);
-    if (!isCodeEnabled) {
-      throw new Error('Code execution is not enabled for Agents');
-    }
-    const { handleFileUpload: uploadCodeEnvFile } = getStrategyFunctions(FileSources.execute_code);
-    const result = await loadAuthValues({ userId: req.user.id, authFields: [EnvVar.CODE_API_KEY] });
-    const stream = fs.createReadStream(file.path);
-    const fileIdentifier = await uploadCodeEnvFile({
-      req,
-      stream,
-      filename: file.originalname,
-      apiKey: result[EnvVar.CODE_API_KEY],
-      entity_id,
-    });
-    fileInfoMetadata = { fileIdentifier };
-  } else if (tool_resource === EToolResources.file_search) {
-    const isFileSearchEnabled = await checkCapability(req, AgentCapabilities.file_search);
-    if (!isFileSearchEnabled) {
-      throw new Error('File search is not enabled for Agents');
-    }
-    // Note: File search processing continues to dual storage logic below
-  } else if (tool_resource === EToolResources.context) {
-    const { file_id, temp_file_id = null } = metadata;
-
-    /**
-     * @param {object} params
-     * @param {string} params.text
-     * @param {number} params.bytes
-     * @param {string} params.filepath
-     * @param {string} params.type
-     * @return {Promise<void>}
-     */
-    const createTextFile = async ({ text, bytes, filepath, type = 'text/plain' }) => {
-      const fileInfo = removeNullishValues({
-        text,
-        bytes,
-        file_id,
-        temp_file_id,
-        user: req.user.id,
-        type,
-        filepath: filepath ?? file.path,
-        source: FileSources.text,
-        filename: file.originalname,
-        model: messageAttachment ? undefined : req.body.model,
-        context: messageAttachment ? FileContext.message_attachment : FileContext.agents,
-      });
-
-      if (!messageAttachment && tool_resource) {
-        await addAgentResourceFile({
-          req,
-          file_id,
-          agent_id,
-          tool_resource,
-        });
-      }
-      const result = await createFile(fileInfo, true);
-      return res
-        .status(200)
-        .json({ message: 'Agent file uploaded and processed successfully', ...result });
-    };
-
-    const fileConfig = mergeFileConfig(appConfig.fileConfig);
-
-    const shouldUseOCR =
-      appConfig?.ocr != null &&
-      fileConfig.checkType(file.mimetype, fileConfig.ocr?.supportedMimeTypes || []);
-
-    if (shouldUseOCR && !(await checkCapability(req, AgentCapabilities.ocr))) {
-      throw new Error('OCR capability is not enabled for Agents');
-    } else if (shouldUseOCR) {
-      try {
-        const { handleFileUpload: uploadOCR } = getStrategyFunctions(
-          appConfig?.ocr?.strategy ?? FileSources.mistral_ocr,
-        );
-        const {
-          text,
-          bytes,
-          filepath: ocrFileURL,
-        } = await uploadOCR({ req, file, loadAuthValues });
-        return await createTextFile({ text, bytes, filepath: ocrFileURL });
-      } catch (ocrError) {
-        logger.error(
-          `[processAgentFileUpload] OCR processing failed for file "${file.originalname}", falling back to text extraction:`,
-          ocrError,
-        );
-      }
-    }
-
-    const shouldUseSTT = fileConfig.checkType(
-      file.mimetype,
-      fileConfig.stt?.supportedMimeTypes || [],
-    );
-
-    if (shouldUseSTT) {
-      const sttService = await STTService.getInstance();
-      const { text, bytes } = await processAudioFile({ req, file, sttService });
-      return await createTextFile({ text, bytes });
-    }
-
-    const shouldUseText = fileConfig.checkType(
-      file.mimetype,
-      fileConfig.text?.supportedMimeTypes || [],
-    );
-
-    if (!shouldUseText) {
-      throw new Error(`File type ${file.mimetype} is not supported for text parsing.`);
-    }
-
-    const { text, bytes } = await parseText({ req, file, file_id });
-    return await createTextFile({ text, bytes, type: file.mimetype });
-  }
-
-  // Dual storage pattern for RAG files: Storage + Vector DB
-  let storageResult, embeddingResult;
-  const isImageFile = file.mimetype.startsWith('image');
-  const source = getFileStrategy(appConfig, { isImage: isImageFile });
-
-  if (tool_resource === EToolResources.file_search) {
-    // FIRST: Upload to Storage for permanent backup (S3/local/etc.)
-    const { handleFileUpload } = getStrategyFunctions(source);
-    const sanitizedUploadFn = createSanitizedUploadWrapper(handleFileUpload);
-    storageResult = await sanitizedUploadFn({
-      req,
-      file,
-      file_id,
-      basePath,
-      entity_id,
-    });
-
-    // SECOND: Upload to Vector DB
-    const { uploadVectors } = require('./VectorDB/crud');
-
-    embeddingResult = await uploadVectors({
-      req,
-      file,
-      file_id,
-      entity_id,
-    });
-
-    // Vector status will be stored at root level, no need for metadata
-    fileInfoMetadata = {};
-  } else {
-    // Standard single storage for non-RAG files
-    const { handleFileUpload } = getStrategyFunctions(source);
-    const sanitizedUploadFn = createSanitizedUploadWrapper(handleFileUpload);
-    storageResult = await sanitizedUploadFn({
-      req,
-      file,
-      file_id,
-      basePath,
-      entity_id,
-    });
-  }
-
-  let { bytes, filename, filepath: _filepath, height, width } = storageResult;
-  // For RAG files, use embedding result; for others, use storage result
-  let embedded = storageResult.embedded;
-  if (tool_resource === EToolResources.file_search) {
-    embedded = embeddingResult?.embedded;
-    filename = embeddingResult?.filename || filename;
-  }
-
-  let filepath = _filepath;
-
-  if (!messageAttachment && tool_resource) {
-    await addAgentResourceFile({
-      req,
-      file_id,
-      agent_id,
-      tool_resource,
-    });
-  }
-
-  if (isImage) {
-    const result = await processImageFile({
-      req,
-      file,
-      metadata: { file_id: v4() },
-      returnFile: true,
-    });
-    filepath = result.filepath;
-  }
-
-  const fileInfo = removeNullishValues({
-    user: req.user.id,
-    file_id,
-    temp_file_id,
-    bytes,
-    filepath,
-    filename: filename ?? sanitizeFilename(file.originalname),
-    context: messageAttachment ? FileContext.message_attachment : FileContext.agents,
-    model: messageAttachment ? undefined : req.body.model,
-    metadata: fileInfoMetadata,
-    type: file.mimetype,
-    embedded,
-    source,
-    height,
-    width,
-  });
-
-  const result = await createFile(fileInfo, true);
-
-  res.status(200).json({ message: 'Agent file uploaded and processed successfully', ...result });
 };
 
 /**
