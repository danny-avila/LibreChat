--- conflicted
+++ resolved
@@ -4,11 +4,7 @@
 const axios = require('axios');
 const fetch = require('node-fetch');
 const { logger } = require('@librechat/data-schemas');
-<<<<<<< HEAD
-const { getAzureContainerClient } = require('./initialize');
-=======
 const { getAzureContainerClient } = require('@librechat/api');
->>>>>>> 114deecc
 
 const defaultBasePath = 'images';
 const { AZURE_STORAGE_PUBLIC_ACCESS = 'true', AZURE_CONTAINER_NAME = 'files' } = process.env;
