--- conflicted
+++ resolved
@@ -185,7 +185,6 @@
                   user: req.user.id,
                   action_id,
                 };
-<<<<<<< HEAD
 
                 const stateToken = jwt.sign(statePayload, JWT_SECRET, { expiresIn: '10m' });
                 try {
@@ -196,27 +195,8 @@
                     redirect_uri: redirectUri,
                     access_type: 'offline',
                     response_type: 'code',
-=======
-                const flowManager = getFlowStateManager(getLogStores);
-                await flowManager.createFlowWithHandler(
-                  `${identifier}:oauth_login:${config.metadata.thread_id}:${config.metadata.run_id}`,
-                  'oauth_login',
-                  async () => {
-                    sendEvent(res, { event: GraphEvents.ON_RUN_STEP_DELTA, data });
-                    logger.debug('Sent OAuth login request to client', { action_id, identifier });
-                    return true;
-                  },
-                  config?.signal,
-                );
-                logger.debug('Waiting for OAuth Authorization response', { action_id, identifier });
-                const result = await flowManager.createFlow(
-                  identifier,
-                  'oauth',
-                  {
->>>>>>> e16a6190
                     state: stateToken,
                   });
-<<<<<<< HEAD
 
                   const authURL = `${metadata.auth.authorization_url}?${params.toString()}`;
                   /** @type {{ id: string; delta: AgentToolCallDelta }} */
@@ -229,7 +209,7 @@
                       expires_at: Date.now() + Time.TWO_MINUTES,
                     },
                   };
-                  const flowManager = await getFlowStateManager(getLogStores);
+                  const flowManager = getFlowStateManager(getLogStores);
                   await flowManager.createFlowWithHandler(
                     `${identifier}:oauth_login:${config.metadata.thread_id}:${config.metadata.run_id}`,
                     'oauth_login',
@@ -305,7 +285,7 @@
                       encrypted_oauth_client_id: encrypted.oauth_client_id,
                       encrypted_oauth_client_secret: encrypted.oauth_client_secret,
                     });
-                  const flowManager = await getFlowStateManager(getLogStores);
+                  const flowManager = getFlowStateManager(getLogStores);
                   const refreshData = await flowManager.createFlowWithHandler(
                     `${identifier}:refresh`,
                     'oauth_refresh',
@@ -321,18 +301,6 @@
                 } catch (error) {
                   logger.error('Failed to refresh token, requesting new login:', error);
                   await requestLogin();
-=======
-                const flowManager = getFlowStateManager(getLogStores);
-                const refreshData = await flowManager.createFlowWithHandler(
-                  `${identifier}:refresh`,
-                  'oauth_refresh',
-                  refreshTokens,
-                  config?.signal,
-                );
-                metadata.oauth_access_token = refreshData.access_token;
-                if (refreshData.refresh_token) {
-                  metadata.oauth_refresh_token = refreshData.refresh_token;
->>>>>>> e16a6190
                 }
               } else {
                 await requestLogin();
