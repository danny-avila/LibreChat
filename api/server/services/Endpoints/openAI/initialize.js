--- conflicted
+++ resolved
@@ -5,12 +5,7 @@
   isUserProvided,
   getOpenAIConfig,
   getAzureCredentials,
-<<<<<<< HEAD
-  createHandleLLMNewToken,
   shouldUseEntraId,
-  getEntraIdAccessToken,
-=======
->>>>>>> f6868fc8
 } = require('@librechat/api');
 const { getUserKeyValues, checkUserKeyExpiry } = require('~/server/services/UserService');
 const OpenAIClient = require('~/app/clients/OpenAIClient');
