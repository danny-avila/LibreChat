--- conflicted
+++ resolved
@@ -178,15 +178,10 @@
           }),
         },
       },
-<<<<<<< HEAD
-      imageOutputType: 'png',
-      interfaceConfig: mockedInterfaceConfig,
-      turnstileConfig: mockedTurnstileConfig,
-=======
       paths: expect.anything(),
       ocr: expect.anything(),
       imageOutputType: expect.any(String),
->>>>>>> 09abce06
+      turnstileConfig: mockedTurnstileConfig,
       fileConfig: undefined,
       secureImageLinks: undefined,
       modelSpecs: undefined,
@@ -523,8 +518,6 @@
     expect(assistants.supportedIds).toEqual(['id1', 'id2']);
     expect(assistants.excludedIds).toBeUndefined();
   });
-<<<<<<< HEAD
-=======
 
   it('should log a warning when both supportedIds and excludedIds are provided', async () => {
     const mockConfig = {
@@ -653,5 +646,4 @@
     expect(app.locals.ocr.strategy).toEqual('mistral_ocr');
     expect(app.locals.ocr.mistralModel).toEqual('mistral-medium');
   });
->>>>>>> 09abce06
 });