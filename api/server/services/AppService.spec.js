--- conflicted
+++ resolved
@@ -152,6 +152,7 @@
         webSearch: expect.objectContaining({
           safeSearch: 1,
           jinaApiKey: '${JINA_API_KEY}',
+          jinaApiUrl: 'https://api.jina.ai/v1/rerank',
           cohereApiKey: '${COHERE_API_KEY}',
           serperApiKey: '${SERPER_API_KEY}',
           searxngApiKey: '${SEARXNG_API_KEY}',
@@ -170,50 +171,7 @@
           }),
         }),
       }),
-<<<<<<< HEAD
-      socialLogins: ['testLogin'],
-      fileStrategy: 'testStrategy',
-      interfaceConfig: expect.objectContaining({
-        endpointsMenu: true,
-        modelSelect: true,
-        parameters: true,
-        sidePanel: true,
-        presets: true,
-      }),
-      mcpConfig: null,
-      turnstileConfig: mockedTurnstileConfig,
-      modelSpecs: undefined,
-      paths: expect.anything(),
-      ocr: expect.anything(),
-      imageOutputType: expect.any(String),
-      fileConfig: undefined,
-      secureImageLinks: undefined,
-      balance: { enabled: true },
-      filteredTools: undefined,
-      includedTools: undefined,
-      webSearch: {
-        safeSearch: 1,
-        jinaApiKey: '${JINA_API_KEY}',
-        jinaApiUrl: 'https://api.jina.ai/v1/rerank',
-        cohereApiKey: '${COHERE_API_KEY}',
-        serperApiKey: '${SERPER_API_KEY}',
-        searxngApiKey: '${SEARXNG_API_KEY}',
-        firecrawlApiKey: '${FIRECRAWL_API_KEY}',
-        firecrawlApiUrl: '${FIRECRAWL_API_URL}',
-        searxngInstanceUrl: '${SEARXNG_INSTANCE_URL}',
-      },
-      memory: undefined,
-      agents: {
-        disableBuilder: false,
-        capabilities: expect.arrayContaining([...defaultAgentCapabilities]),
-        maxCitations: 30,
-        maxCitationsPerFile: 7,
-        minRelevanceScore: 0.45,
-      },
-    });
-=======
-    );
->>>>>>> 47aa90df
+    );
   });
 
   it('should log a warning if the config version is outdated', async () => {
