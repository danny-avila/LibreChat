const User = require('../../models/User');
const Token = require('../../models/schema/tokenSchema');
const sendEmail = require('../../utils/sendEmail');
const crypto = require('crypto');
<<<<<<< HEAD
const bcrypt = require('bcrypt');
=======
const bcrypt = require('bcryptjs');
const DebugControl = require('../../utils/debug.js');
>>>>>>> 2f59c82b
const { registerSchema } = require('../../strategies/validators');
const migrateDataToFirstUser = require('../../utils/migrateDataToFirstUser');

const isProduction = process.env.NODE_ENV === 'production';
const clientUrl = isProduction ? process.env.CLIENT_URL_PROD : process.env.CLIENT_URL_DEV;

/**
 * Logout user
 *
 * @param {Object} user 
 * @param {*} refreshToken 
 * @returns 
 */
const logoutUser = async (user, refreshToken) => {
  try {
    const userFound = await User.findById(user._id);
    const tokenIndex = userFound.refreshToken.findIndex((item) => item.refreshToken === refreshToken);

    if (tokenIndex !== -1) {
      userFound.refreshToken.id(userFound.refreshToken[tokenIndex]._id).remove();
    }

    await userFound.save();

    return { status: 200, message: 'Logout successful' };
  } catch (err) {
    return { status: 500, message: err.message };
  }
}

/**
 * Register a new user
 *
 * @param {Object} user <email, password, name, username>
 * @returns 
 */
const registerUser = async (user) => {
  const { error } = registerSchema.validate(user);
  if (error) {
    console.info(
      'Route: register - Joi Validation Error',
      { name: 'Request params:', value: user },
      { name: 'Validation error:', value: error.details }
    );

    return { status: 422, message: error.details[0].message };
  }

  const { email, password, name, username } = user;

  try {
    const existingUser = await User.findOne({ email });

    if (existingUser) {
      console.info(
        'Register User - Email in use',
        { name: 'Request params:', value: user },
        { name: 'Existing user:', value: existingUser }
      );
      
      // Sleep for 1 second
      await new Promise((resolve) => setTimeout(resolve, 1000));

      // TODO: We should change the process to always email and be generic is signup works or fails (user enum)
      return { status: 500, message: 'Something went wrong' };
    }

    //determine if this is the first registered user (not counting anonymous_user)
    const isFirstRegisteredUser = (await User.countDocuments({})) === 0;

<<<<<<< HEAD
    const newUser = await new User({
      provider: 'local',
      email,
      password,
      username,
      name,
      avatar: null,
      role: isFirstRegisteredUser ? 'ADMIN' : 'USER'
    });

    // todo: implement refresh token

    // Perform synchronously to prevent a race condition
    const salt = await bcrypt.genSalt(10);
    const hash = await bcrypt.hash(newUser.password, salt);
    newUser.password = hash;
    newUser.save();

    // Legacy: This should be removed in a future release
    if (isFirstRegisteredUser) {
      migrateDataToFirstUser(newUser);
=======
    try {
      const newUser = await new User({
        provider: 'local',
        email,
        password,
        username,
        name,
        avatar: null,
        role: isFirstRegisteredUser ? 'ADMIN' : 'USER'
      });

      // todo: implement refresh token
      // const refreshToken = newUser.generateRefreshToken();
      // newUser.refreshToken.push({ refreshToken });
      const salt = bcrypt.genSaltSync(10);
      const hash = bcrypt.hashSync(newUser.password, salt);
      newUser.password = hash;
      newUser.save();

      if (isFirstRegisteredUser) {
        migrateDataToFirstUser(newUser);
      }
      response = { status: 200, user: newUser };
      return response;
    } catch (err) {
      response = { status: 500, message: err.message };
      return response;
>>>>>>> 2f59c82b
    }

    return { status: 200, user: newUser };
  
  } catch (err) {
    return { status: 500, message: err?.message || 'Something went wrong' };
  }
};
 
/**
 * Request password reset
 *
 * @param {String} email 
 * @returns 
 */
const requestPasswordReset = async (email) => {
  const user = await User.findOne({ email });
  if (!user) {
    return new Error('Email does not exist');
  }

  let token = await Token.findOne({ userId: user._id });
  if (token) await token.deleteOne();

  let resetToken = crypto.randomBytes(32).toString('hex');
  const hash = await bcrypt.hashSync(resetToken, 10);

  await new Token({
    userId: user._id,
    token: hash,
    createdAt: Date.now()
  }).save();

  const link = `${clientUrl}/reset-password?token=${resetToken}&userId=${user._id}`;

  sendEmail(
    user.email,
    'Password Reset Request',
    {
      name: user.name,
      link: link
    },
    './template/requestResetPassword.handlebars'
  );
  return { link };
};

/**
 * Reset Password
 *
 * @param {*} userId 
 * @param {String} token 
 * @param {String} password 
 * @returns 
 */
const resetPassword = async (userId, token, password) => {
  let passwordResetToken = await Token.findOne({ userId });

  if (!passwordResetToken) {
    return new Error('Invalid or expired password reset token');
  }

  const isValid = bcrypt.compareSync(token, passwordResetToken.token);

  if (!isValid) {
    return new Error('Invalid or expired password reset token');
  }

  const hash = bcrypt.hashSync(password, 10);

  await User.updateOne({ _id: userId }, { $set: { password: hash } }, { new: true });

  const user = await User.findById({ _id: userId });

  sendEmail(
    user.email,
    'Password Reset Successfully',
    {
      name: user.name
    },
    './template/resetPassword.handlebars'
  );

  await passwordResetToken.deleteOne();

  return { message: 'Password reset was successful' };
};

module.exports = {
  registerUser,
  logoutUser,
  requestPasswordReset,
  resetPassword
};<|MERGE_RESOLUTION|>--- conflicted
+++ resolved
@@ -2,12 +2,8 @@
 const Token = require('../../models/schema/tokenSchema');
 const sendEmail = require('../../utils/sendEmail');
 const crypto = require('crypto');
-<<<<<<< HEAD
-const bcrypt = require('bcrypt');
-=======
 const bcrypt = require('bcryptjs');
 const DebugControl = require('../../utils/debug.js');
->>>>>>> 2f59c82b
 const { registerSchema } = require('../../strategies/validators');
 const migrateDataToFirstUser = require('../../utils/migrateDataToFirstUser');
 
@@ -78,7 +74,6 @@
     //determine if this is the first registered user (not counting anonymous_user)
     const isFirstRegisteredUser = (await User.countDocuments({})) === 0;
 
-<<<<<<< HEAD
     const newUser = await new User({
       provider: 'local',
       email,
@@ -90,47 +85,17 @@
     });
 
     // todo: implement refresh token
-
-    // Perform synchronously to prevent a race condition
-    const salt = await bcrypt.genSalt(10);
-    const hash = await bcrypt.hash(newUser.password, salt);
+    // const refreshToken = newUser.generateRefreshToken();
+    // newUser.refreshToken.push({ refreshToken });
+    const salt = bcrypt.genSaltSync(10);
+    const hash = bcrypt.hashSync(newUser.password, salt);
     newUser.password = hash;
     newUser.save();
 
     // Legacy: This should be removed in a future release
     if (isFirstRegisteredUser) {
       migrateDataToFirstUser(newUser);
-=======
-    try {
-      const newUser = await new User({
-        provider: 'local',
-        email,
-        password,
-        username,
-        name,
-        avatar: null,
-        role: isFirstRegisteredUser ? 'ADMIN' : 'USER'
-      });
-
-      // todo: implement refresh token
-      // const refreshToken = newUser.generateRefreshToken();
-      // newUser.refreshToken.push({ refreshToken });
-      const salt = bcrypt.genSaltSync(10);
-      const hash = bcrypt.hashSync(newUser.password, salt);
-      newUser.password = hash;
-      newUser.save();
-
-      if (isFirstRegisteredUser) {
-        migrateDataToFirstUser(newUser);
-      }
-      response = { status: 200, user: newUser };
-      return response;
-    } catch (err) {
-      response = { status: 500, message: err.message };
-      return response;
->>>>>>> 2f59c82b
     }
-
     return { status: 200, user: newUser };
   
   } catch (err) {
