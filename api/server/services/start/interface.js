--- conflicted
+++ resolved
@@ -50,11 +50,8 @@
     temporaryChat: interfaceConfig?.temporaryChat ?? defaults.temporaryChat,
     runCode: interfaceConfig?.runCode ?? defaults.runCode,
     webSearch: interfaceConfig?.webSearch ?? defaults.webSearch,
-<<<<<<< HEAD
     fileSearch: interfaceConfig?.fileSearch ?? defaults.fileSearch,
-=======
     fileCitations: interfaceConfig?.fileCitations ?? defaults.fileCitations,
->>>>>>> 2a5600e5
     customWelcome: interfaceConfig?.customWelcome ?? defaults.customWelcome,
   });
 
@@ -70,11 +67,8 @@
     [PermissionTypes.TEMPORARY_CHAT]: { [Permissions.USE]: loadedInterface.temporaryChat },
     [PermissionTypes.RUN_CODE]: { [Permissions.USE]: loadedInterface.runCode },
     [PermissionTypes.WEB_SEARCH]: { [Permissions.USE]: loadedInterface.webSearch },
-<<<<<<< HEAD
     [PermissionTypes.FILE_SEARCH]: { [Permissions.USE]: loadedInterface.fileSearch },
-=======
     [PermissionTypes.FILE_CITATIONS]: { [Permissions.USE]: loadedInterface.fileCitations },
->>>>>>> 2a5600e5
   });
   await updateAccessPermissions(SystemRoles.ADMIN, {
     [PermissionTypes.PROMPTS]: { [Permissions.USE]: loadedInterface.prompts },
@@ -88,11 +82,8 @@
     [PermissionTypes.TEMPORARY_CHAT]: { [Permissions.USE]: loadedInterface.temporaryChat },
     [PermissionTypes.RUN_CODE]: { [Permissions.USE]: loadedInterface.runCode },
     [PermissionTypes.WEB_SEARCH]: { [Permissions.USE]: loadedInterface.webSearch },
-<<<<<<< HEAD
     [PermissionTypes.FILE_SEARCH]: { [Permissions.USE]: loadedInterface.fileSearch },
-=======
     [PermissionTypes.FILE_CITATIONS]: { [Permissions.USE]: loadedInterface.fileCitations },
->>>>>>> 2a5600e5
   });
 
   let i = 0;
