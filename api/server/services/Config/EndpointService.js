const { isUserProvided, shouldUseEntraId } = require('@librechat/api');
const { EModelEndpoint } = require('librechat-data-provider');
const { generateConfig } = require('~/server/utils/handleText');

const {
  OPENAI_API_KEY: openAIApiKey,
  AZURE_ASSISTANTS_API_KEY: azureAssistantsApiKey,
  ASSISTANTS_API_KEY: assistantsApiKey,
  AZURE_API_KEY: azureOpenAIApiKey,
  ANTHROPIC_API_KEY: anthropicApiKey,
  GOOGLE_KEY: googleKey,
  OPENAI_REVERSE_PROXY,
  AZURE_OPENAI_BASEURL,
  ASSISTANTS_BASE_URL,
  AZURE_ASSISTANTS_BASE_URL,
} = process.env ?? {};

<<<<<<< HEAD
// Note: For Entra ID, we can't determine the actual token here since this is synchronous
// The actual token will be obtained in the initialize functions.
// Still we need to set a placeholder token to avoid errors.
const finalAzureOpenAIApiKey = shouldUseEntraId() ? 'entra-id-placeholder' : azureOpenAIApiKey;

const useAzurePlugins = !!PLUGINS_USE_AZURE;

const userProvidedOpenAI = useAzurePlugins
  ? isUserProvided(finalAzureOpenAIApiKey)
  : isUserProvided(openAIApiKey);
=======
const userProvidedOpenAI = isUserProvided(openAIApiKey);
>>>>>>> da108155

module.exports = {
  config: {
    googleKey,
    openAIApiKey,
<<<<<<< HEAD
    azureOpenAIApiKey: finalAzureOpenAIApiKey,
    useAzurePlugins,
=======
    azureOpenAIApiKey,
>>>>>>> da108155
    userProvidedOpenAI,
    [EModelEndpoint.anthropic]: generateConfig(anthropicApiKey),
    [EModelEndpoint.openAI]: generateConfig(openAIApiKey, OPENAI_REVERSE_PROXY),
    [EModelEndpoint.azureOpenAI]: generateConfig(finalAzureOpenAIApiKey, AZURE_OPENAI_BASEURL),
    [EModelEndpoint.assistants]: generateConfig(
      assistantsApiKey,
      ASSISTANTS_BASE_URL,
      EModelEndpoint.assistants,
    ),
    [EModelEndpoint.azureAssistants]: generateConfig(
      azureAssistantsApiKey,
      AZURE_ASSISTANTS_BASE_URL,
      EModelEndpoint.azureAssistants,
    ),
    [EModelEndpoint.bedrock]: generateConfig(
      process.env.BEDROCK_AWS_SECRET_ACCESS_KEY ?? process.env.BEDROCK_AWS_DEFAULT_REGION,
    ),
    /* key will be part of separate config */
    [EModelEndpoint.agents]: generateConfig('true', undefined, EModelEndpoint.agents),
  },
};<|MERGE_RESOLUTION|>--- conflicted
+++ resolved
@@ -15,7 +15,6 @@
   AZURE_ASSISTANTS_BASE_URL,
 } = process.env ?? {};
 
-<<<<<<< HEAD
 // Note: For Entra ID, we can't determine the actual token here since this is synchronous
 // The actual token will be obtained in the initialize functions.
 // Still we need to set a placeholder token to avoid errors.
@@ -26,20 +25,12 @@
 const userProvidedOpenAI = useAzurePlugins
   ? isUserProvided(finalAzureOpenAIApiKey)
   : isUserProvided(openAIApiKey);
-=======
-const userProvidedOpenAI = isUserProvided(openAIApiKey);
->>>>>>> da108155
 
 module.exports = {
   config: {
     googleKey,
     openAIApiKey,
-<<<<<<< HEAD
     azureOpenAIApiKey: finalAzureOpenAIApiKey,
-    useAzurePlugins,
-=======
-    azureOpenAIApiKey,
->>>>>>> da108155
     userProvidedOpenAI,
     [EModelEndpoint.anthropic]: generateConfig(anthropicApiKey),
     [EModelEndpoint.openAI]: generateConfig(openAIApiKey, OPENAI_REVERSE_PROXY),
