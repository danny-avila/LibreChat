--- conflicted
+++ resolved
@@ -31,10 +31,7 @@
   toolkits,
 } = require('~/app/clients/tools');
 const { processFileURL, uploadImageBuffer } = require('~/server/services/Files/process');
-<<<<<<< HEAD
-=======
 const { createOnSearchResults } = require('~/server/services/Tools/search');
->>>>>>> dff4fcac
 const { isActionDomainAllowed } = require('~/server/services/domains');
 const { getEndpointsConfig } = require('~/server/services/Config');
 const { recordUsage } = require('~/server/services/Threads');
@@ -139,11 +136,7 @@
     tools.push(formattedTool);
   }
 
-<<<<<<< HEAD
-  /** Basic Tools; schema: { input: string } */
-=======
   /** Basic Tools & Toolkits; schema: { input: string } */
->>>>>>> dff4fcac
   const basicToolInstances = [
     new Calculator(),
     ...createOpenAIImageTools({ override: true }),
