const nodemailer = require('nodemailer');
const handlebars = require('handlebars');
const fs = require('fs');
const path = require('path');

const sendEmail = async (email, subject, payload, template) => {
  try {
<<<<<<< HEAD
    const transporter = nodemailer.createTransport({
      // service: process.env.EMAIL_SERVICE,
      host: process.env.EMAIL_SMTP_HOST,
      port: process.env.EMAIL_SMTP_PORT,
=======
    const transporterOptions = {
      // Use STARTTLS by default instead of obligatory TLS
      secure: process.env.EMAIL_ENCRYPTION === "tls",
      // If explicit STARTTLS is set, require it when connecting
      requireTls: process.env.EMAIL_ENCRYPTION === "starttls",
      tls: {
        // Whether to accept unsigned certificates
        rejectUnauthorized: process.env.EMAIL_ALLOW_SELFSIGNED === "true"
      },
>>>>>>> ae03267d
      auth: {
        user: process.env.EMAIL_USERNAME,
        pass: process.env.EMAIL_PASSWORD,
      },
    }

    if (process.env.EMAIL_ENCRYPTION_HOSTNAME) {
      // Check the certificate against this name explicitly
      transporterOptions.tls.servername = process.env.EMAIL_ENCRYPTION_HOSTNAME;
    }

    // Mailer service definition has precedence
    if (process.env.EMAIL_SERVICE) {
      transporterOptions.service = process.env.EMAIL_SERVICE;
    } else {
      transporterOptions.host = process.env.EMAIL_HOST;
      transporterOptions.port = process.env.EMAIL_PORT ?? 25;
    }

    const transporter = nodemailer.createTransport(transporterOptions);

    const source = fs.readFileSync(path.join(__dirname, 'emails', template), 'utf8');
    const compiledTemplate = handlebars.compile(source);
    const html = compiledTemplate(payload);
    const options = () => {
      return {
        // Header address should contain name-addr
        from: `"${process.env.EMAIL_FROM_NAME || process.env.APP_TITLE}"` +
          `<${process.env.EMAIL_FROM}>`,
        to: `"${payload.name}" <${email}>`,
        envelope: {
          // Envelope from should contain addr-spec
          // Mistake in the Nodemailer documentation?
          from: process.env.EMAIL_FROM,
          to: email,
        },
        subject: subject,
        html: html,
      };
    };

    // Send email
    transporter.sendMail(options(), (error, info) => {
      if (error) {
        console.log(error);
        return error;
      } else {
        console.log(info);
        return info;
      }
    });
  } catch (error) {
    console.log(error);
    return error;
  }
};

module.exports = sendEmail;<|MERGE_RESOLUTION|>--- conflicted
+++ resolved
@@ -5,27 +5,20 @@
 
 const sendEmail = async (email, subject, payload, template) => {
   try {
-<<<<<<< HEAD
-    const transporter = nodemailer.createTransport({
-      // service: process.env.EMAIL_SERVICE,
-      host: process.env.EMAIL_SMTP_HOST,
-      port: process.env.EMAIL_SMTP_PORT,
-=======
     const transporterOptions = {
       // Use STARTTLS by default instead of obligatory TLS
-      secure: process.env.EMAIL_ENCRYPTION === "tls",
+      secure: process.env.EMAIL_ENCRYPTION === 'tls',
       // If explicit STARTTLS is set, require it when connecting
-      requireTls: process.env.EMAIL_ENCRYPTION === "starttls",
+      requireTls: process.env.EMAIL_ENCRYPTION === 'starttls',
       tls: {
         // Whether to accept unsigned certificates
-        rejectUnauthorized: process.env.EMAIL_ALLOW_SELFSIGNED === "true"
+        rejectUnauthorized: process.env.EMAIL_ALLOW_SELFSIGNED === 'true',
       },
->>>>>>> ae03267d
       auth: {
         user: process.env.EMAIL_USERNAME,
         pass: process.env.EMAIL_PASSWORD,
       },
-    }
+    };
 
     if (process.env.EMAIL_ENCRYPTION_HOSTNAME) {
       // Check the certificate against this name explicitly
@@ -48,7 +41,8 @@
     const options = () => {
       return {
         // Header address should contain name-addr
-        from: `"${process.env.EMAIL_FROM_NAME || process.env.APP_TITLE}"` +
+        from:
+          `"${process.env.EMAIL_FROM_NAME || process.env.APP_TITLE}"` +
           `<${process.env.EMAIL_FROM}>`,
         to: `"${payload.name}" <${email}>`,
         envelope: {
