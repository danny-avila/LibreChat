--- conflicted
+++ resolved
@@ -18,12 +18,8 @@
 
 router.get('/', function (req, res) {
   const azureOpenAI = !!process.env.AZURE_OPENAI_KEY;
-<<<<<<< HEAD
-  const openAI = process.env.OPENAI_KEY ? { availableModels: getOpenAIModels() } : false;
+  const openAI = process.env.OPENAI_KEY || process.env.AZURE_OPENAI_API_KEY ? { availableModels: getOpenAIModels() } : false;
   const gptPlugins = process.env.OPENAI_KEY ? { availableModels: ['gpt-4', 'gpt-3.5-turbo', 'gpt-3.5-turbo-0301'], availableTools } : false;
-=======
-  const openAI = process.env.OPENAI_KEY || process.env.AZURE_OPENAI_API_KEY ? { availableModels: getOpenAIModels() } : false;
->>>>>>> 53ea3dd9
   const bingAI = process.env.BINGAI_TOKEN
     ? { userProvide: process.env.BINGAI_TOKEN == 'user_provided' }
     : false;
