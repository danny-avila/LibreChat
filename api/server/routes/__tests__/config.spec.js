--- conflicted
+++ resolved
@@ -73,14 +73,10 @@
       facebookLoginEnabled: true,
       githubLoginEnabled: true,
       googleLoginEnabled: true,
-      facebookLoginEnabled: true,
       openidLoginEnabled: true,
       openidLabel: 'Test OpenID',
       openidImageUrl: 'http://test-server.com',
-<<<<<<< HEAD
-=======
       ldapLoginEnabled: true,
->>>>>>> 302b28fc
       serverDomain: 'http://test-server.com',
       emailLoginEnabled: 'true',
       registrationEnabled: 'true',
