const express = require('express');
const AskController = require('~/server/controllers/AskController');
const { addTitle, initializeClient } = require('~/server/services/Endpoints/openAI');
const {
  handleAbort,
  setHeaders,
  validateEndpoint,
  buildEndpointOption,
<<<<<<< HEAD
} = require('../../middleware');
=======
  moderateText,
} = require('~/server/middleware');
>>>>>>> dfe45f80

const router = express.Router();
router.use(moderateText);
router.post('/abort', handleAbort());

router.post('/', validateEndpoint, buildEndpointOption, setHeaders, async (req, res, next) => {
  await AskController(req, res, next, initializeClient, addTitle);
});

module.exports = router;<|MERGE_RESOLUTION|>--- conflicted
+++ resolved
@@ -6,12 +6,8 @@
   setHeaders,
   validateEndpoint,
   buildEndpointOption,
-<<<<<<< HEAD
-} = require('../../middleware');
-=======
   moderateText,
 } = require('~/server/middleware');
->>>>>>> dfe45f80
 
 const router = express.Router();
 router.use(moderateText);
