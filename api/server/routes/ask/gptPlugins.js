--- conflicted
+++ resolved
@@ -116,20 +116,6 @@
       sendIntermediateMessage(res, { plugins });
     };
 
-<<<<<<< HEAD
-    const onToolStart = async (tool, input, runId, parentRunId) => {
-      const pluginName = pluginMap.get(parentRunId);
-      const latestPlugin = {
-        runId,
-        loading: true,
-        inputs: [input],
-        latest: pluginName,
-        outputs: null,
-      };
-
-      if (streaming) {
-        await streaming;
-=======
       if (currentTimestamp - lastSavedTimestamp > saveDelay) {
         lastSavedTimestamp = currentTimestamp;
         saveMessage({
@@ -144,7 +130,6 @@
           plugins,
           user,
         });
->>>>>>> 8735db09
       }
       const extraTokens = ':::plugin:::\n';
       plugins.push(latestPlugin);
