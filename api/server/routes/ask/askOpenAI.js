--- conflicted
+++ resolved
@@ -9,17 +9,14 @@
 const { saveMessage, getConvoTitle, saveConvo, getConvo } = require('../../../models');
 const { handleError, sendMessage, createOnProgress, handleText } = require('./handlers');
 const requireJwtAuth = require('../../../middleware/requireJwtAuth');
-<<<<<<< HEAD
 const { getMessagesCount } = require('../../../models/Message');
-=======
 const trieSensitive = require('../../../utils/trieSensitive');
->>>>>>> 1292df36
 
 const abortControllers = new Map();
 
 router.post('/abort', requireJwtAuth, async (req, res) => {
   const { abortKey } = req.body;
-  console.log(`req.body`, req.body);
+  console.log('req.body', req.body);
   if (!abortControllers.has(abortKey)) {
     return res.status(404).send('Request not found');
   }
@@ -42,9 +39,9 @@
     parentMessageId,
     conversationId: oldConversationId
   } = req.body;
-  
+
   const isSensitive = await trieSensitive.checkSensitiveWords(text);
-  if(isSensitive) return handleError(res, {text:'请回避敏感词汇，谢谢！'});
+  if(isSensitive) return handleError(res, { text:'请回避敏感词汇，谢谢！' });
 
   if (text.length === 0) return handleError(res, { text: 'Prompt empty or too short' });
   if (endpoint !== 'openAI') return handleError(res, { text: 'Illegal request' });
@@ -124,7 +121,7 @@
   // Filter the user's message for sensitive words
 
   if (isIncludeSensitiveWords(text)) {
-  
+
     // Handle the case when sensitive words are found in the user's message
     const errorMessage = {
       messageId: responseMessageId,
@@ -206,7 +203,7 @@
     let someTimeAgo = new Date();
     someTimeAgo.setSeconds(someTimeAgo.getSeconds() - 60 * 60 * 24); // 24 hours
 
-    let quota = JSON.parse(process.env["CHAT_QUOTA_PER_SECOND"]);
+    let quota = JSON.parse(process.env['CHAT_QUOTA_PER_SECOND']);
     if (endpointOption.model in quota) {
       let messagesCount = await getMessagesCount({
         senderId: req.user.id,
