--- conflicted
+++ resolved
@@ -15,14 +15,9 @@
 
   try {
     const payload = {
-<<<<<<< HEAD
       appTitle: process.env.APP_TITLE || 'AITok Chat',
-      googleLoginEnabled: !!process.env.GOOGLE_CLIENT_ID && !!process.env.GOOGLE_CLIENT_SECRET,
-=======
-      appTitle: process.env.APP_TITLE || 'LibreChat',
       socialLogins: req.app.locals.socialLogins ?? defaultSocialLogins,
       discordLoginEnabled: !!process.env.DISCORD_CLIENT_ID && !!process.env.DISCORD_CLIENT_SECRET,
->>>>>>> 388dc178
       facebookLoginEnabled:
         !!process.env.FACEBOOK_CLIENT_ID && !!process.env.FACEBOOK_CLIENT_SECRET,
       githubLoginEnabled: !!process.env.GITHUB_CLIENT_ID && !!process.env.GITHUB_CLIENT_SECRET,
