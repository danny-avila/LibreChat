const express = require('express');
const router = express.Router();
const { isEnabled } = require('../utils');

router.get('/', async function (req, res) {
  try {
<<<<<<< HEAD
    const payload = {
      appTitle: process.env.APP_TITLE || 'LibreChat',
      googleLoginEnabled: !!process.env.GOOGLE_CLIENT_ID && !!process.env.GOOGLE_CLIENT_SECRET,
      facebookLoginEnabled:
        !!process.env.FACEBOOK_CLIENT_ID && !!process.env.FACEBOOK_CLIENT_SECRET,
      openidLoginEnabled:
        !!process.env.OPENID_CLIENT_ID &&
        !!process.env.OPENID_CLIENT_SECRET &&
        !!process.env.OPENID_ISSUER &&
        !!process.env.OPENID_SESSION_SECRET,
      openidLabel: process.env.OPENID_BUTTON_LABEL || 'Login with OpenID',
      openidImageUrl: process.env.OPENID_IMAGE_URL,
      githubLoginEnabled: !!process.env.GITHUB_CLIENT_ID && !!process.env.GITHUB_CLIENT_SECRET,
      discordLoginEnabled: !!process.env.DISCORD_CLIENT_ID && !!process.env.DISCORD_CLIENT_SECRET,
      serverDomain: process.env.DOMAIN_SERVER || 'http://localhost:3080',
      registrationEnabled: isEnabled(process.env.ALLOW_REGISTRATION),
      socialLoginEnabled: isEnabled(process.env.ALLOW_SOCIAL_LOGIN),
      emailEnabled:
        !process.env.EMAIL_SERVICE &&
        !!process.env.EMAIL_USERNAME &&
        !!process.env.EMAIL_PASSWORD &&
        !!process.env.EMAIL_FROM,
      checkBalance: isEnabled(process.env.CHECK_BALANCE),
    };

    if (typeof process.env.CUSTOM_FOOTER === 'string') {
      payload.customFooter = process.env.CUSTOM_FOOTER;
    }

    return res.status(200).send(payload);
=======
    const appTitle = process.env.APP_TITLE || 'AITok Chat';
    const googleLoginEnabled = !!process.env.GOOGLE_CLIENT_ID && !!process.env.GOOGLE_CLIENT_SECRET;
    const openidLoginEnabled = !!process.env.OPENID_CLIENT_ID
      && !!process.env.OPENID_CLIENT_SECRET
      && !!process.env.OPENID_ISSUER
      && !!process.env.OPENID_SESSION_SECRET;
    const openidLabel = process.env.OPENID_BUTTON_LABEL || 'Login with OpenID';
    const openidImageUrl = process.env.OPENID_IMAGE_URL;
    const githubLoginEnabled = !!process.env.GITHUB_CLIENT_ID && !!process.env.GITHUB_CLIENT_SECRET;
    const serverDomain = process.env.DOMAIN_SERVER || 'http://localhost:3080';
    const registrationEnabled = process.env.ALLOW_REGISTRATION === 'true';

    return res.status(200).send({
      appTitle,
      googleLoginEnabled,
      openidLoginEnabled,
      openidLabel,
      openidImageUrl,
      githubLoginEnabled,
      serverDomain,
      registrationEnabled
    });
>>>>>>> 3a887e69
  } catch (err) {
    console.error(err);
    return res.status(500).send({ error: err.message });
  }
});

module.exports = router;<|MERGE_RESOLUTION|>--- conflicted
+++ resolved
@@ -4,9 +4,8 @@
 
 router.get('/', async function (req, res) {
   try {
-<<<<<<< HEAD
     const payload = {
-      appTitle: process.env.APP_TITLE || 'LibreChat',
+      appTitle: process.env.APP_TITLE || 'AITok Chat',
       googleLoginEnabled: !!process.env.GOOGLE_CLIENT_ID && !!process.env.GOOGLE_CLIENT_SECRET,
       facebookLoginEnabled:
         !!process.env.FACEBOOK_CLIENT_ID && !!process.env.FACEBOOK_CLIENT_SECRET,
@@ -24,6 +23,8 @@
       socialLoginEnabled: isEnabled(process.env.ALLOW_SOCIAL_LOGIN),
       emailEnabled:
         !process.env.EMAIL_SERVICE &&
+        !!process.env.EMAIL_SMTP_HOST &&
+        !!process.env.EMAIL_SMTP_PORT &&
         !!process.env.EMAIL_USERNAME &&
         !!process.env.EMAIL_PASSWORD &&
         !!process.env.EMAIL_FROM,
@@ -35,30 +36,6 @@
     }
 
     return res.status(200).send(payload);
-=======
-    const appTitle = process.env.APP_TITLE || 'AITok Chat';
-    const googleLoginEnabled = !!process.env.GOOGLE_CLIENT_ID && !!process.env.GOOGLE_CLIENT_SECRET;
-    const openidLoginEnabled = !!process.env.OPENID_CLIENT_ID
-      && !!process.env.OPENID_CLIENT_SECRET
-      && !!process.env.OPENID_ISSUER
-      && !!process.env.OPENID_SESSION_SECRET;
-    const openidLabel = process.env.OPENID_BUTTON_LABEL || 'Login with OpenID';
-    const openidImageUrl = process.env.OPENID_IMAGE_URL;
-    const githubLoginEnabled = !!process.env.GITHUB_CLIENT_ID && !!process.env.GITHUB_CLIENT_SECRET;
-    const serverDomain = process.env.DOMAIN_SERVER || 'http://localhost:3080';
-    const registrationEnabled = process.env.ALLOW_REGISTRATION === 'true';
-
-    return res.status(200).send({
-      appTitle,
-      googleLoginEnabled,
-      openidLoginEnabled,
-      openidLabel,
-      openidImageUrl,
-      githubLoginEnabled,
-      serverDomain,
-      registrationEnabled
-    });
->>>>>>> 3a887e69
   } catch (err) {
     console.error(err);
     return res.status(500).send({ error: err.message });
