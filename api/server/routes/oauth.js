--- conflicted
+++ resolved
@@ -5,8 +5,6 @@
 const { setAuthTokens } = require('../services/AuthService');
 const { loginLimiter, checkBan } = require('../middleware');
 const domains = config.domains;
-<<<<<<< HEAD
-=======
 
 router.use(loginLimiter);
 
@@ -22,24 +20,18 @@
     console.error('Error in setting authentication tokens:', err);
   }
 };
->>>>>>> efe057e0
 
-router.use(loginLimiter);
+/**
+ * Google Routes
+ */
+router.get(
+  '/google',
+  passport.authenticate('google', {
+    scope: ['openid', 'profile', 'email'],
+    session: false,
+  }),
+);
 
-<<<<<<< HEAD
-const oauthHandler = async (req, res) => {
-  try {
-    await checkBan(req, res);
-    if (req.banned) {
-      return;
-    }
-    await setAuthTokens(req.user._id, res);
-    res.redirect(domains.client);
-  } catch (err) {
-    console.error('Error in setting authentication tokens:', err);
-  }
-};
-=======
 router.get(
   '/google/callback',
   passport.authenticate('google', {
@@ -71,7 +63,6 @@
   }),
   oauthHandler,
 );
->>>>>>> efe057e0
 
 router.get(
   '/openid',
@@ -88,8 +79,6 @@
     session: false,
   }),
   oauthHandler,
-<<<<<<< HEAD
-=======
 );
 
 router.get(
@@ -127,7 +116,6 @@
     scope: ['identify', 'email'],
   }),
   oauthHandler,
->>>>>>> efe057e0
 );
 
 module.exports = router;