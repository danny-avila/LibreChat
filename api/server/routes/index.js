const ask = require('./ask');
const edit = require('./edit');
const messages = require('./messages');
const convos = require('./convos');
const presets = require('./presets');
const prompts = require('./prompts');
const search = require('./search');
const tokenizer = require('./tokenizer');
const auth = require('./auth');
const keys = require('./keys');
const oauth = require('./oauth');
const endpoints = require('./endpoints');
const balance = require('./balance');
const models = require('./models');
const plugins = require('./plugins');
const user = require('./user');
const config = require('./config');
<<<<<<< HEAD
const leaderboard = require('./leaderboard');
=======
const assistants = require('./assistants');
const files = require('./files');
>>>>>>> ae03267d

module.exports = {
  search,
  ask,
  edit,
  messages,
  convos,
  presets,
  prompts,
  auth,
  keys,
  oauth,
  user,
  tokenizer,
  endpoints,
  balance,
  models,
  plugins,
  config,
<<<<<<< HEAD
  leaderboard,
=======
  assistants,
  files,
>>>>>>> ae03267d
};<|MERGE_RESOLUTION|>--- conflicted
+++ resolved
@@ -15,12 +15,9 @@
 const plugins = require('./plugins');
 const user = require('./user');
 const config = require('./config');
-<<<<<<< HEAD
 const leaderboard = require('./leaderboard');
-=======
 const assistants = require('./assistants');
 const files = require('./files');
->>>>>>> ae03267d
 
 module.exports = {
   search,
@@ -40,10 +37,7 @@
   models,
   plugins,
   config,
-<<<<<<< HEAD
   leaderboard,
-=======
   assistants,
   files,
->>>>>>> ae03267d
 };