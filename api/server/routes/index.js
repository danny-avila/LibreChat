--- conflicted
+++ resolved
@@ -25,10 +25,6 @@
 const edit = require('./edit');
 const keys = require('./keys');
 const user = require('./user');
-<<<<<<< HEAD
-const ask = require('./ask');
-=======
->>>>>>> 5d267aa8
 const mcp = require('./mcp');
 
 module.exports = {
