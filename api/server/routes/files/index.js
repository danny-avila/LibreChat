const express = require('express');
<<<<<<< HEAD
const { uaParser, checkBan, requireJwtAuth, createFileLimiters } = require('~/server/middleware');
=======
const {
  uaParser,
  checkBan,
  requireJwtAuth,
  createFileLimiters,
  createTTSLimiters,
  createSTTLimiters,
} = require('~/server/middleware');
>>>>>>> 08b8ae12
const { createMulterInstance } = require('./multer');

const files = require('./files');
const images = require('./images');
const avatar = require('./avatar');
const speech = require('./speech');

const initialize = async () => {
  const router = express.Router();
  router.use(requireJwtAuth);
  router.use(checkBan);
  router.use(uaParser);

  /* Important: speech route must be added before the upload limiters */
  router.use('/speech', speech);

  const upload = await createMulterInstance();
  const { fileUploadIpLimiter, fileUploadUserLimiter } = createFileLimiters();
  router.post('*', fileUploadIpLimiter, fileUploadUserLimiter);
  router.post('/', upload.single('file'));
  router.post('/images', upload.single('file'));

  router.use('/', files);
  router.use('/images', images);
  router.use('/images/avatar', avatar);
  return router;
};

module.exports = { initialize };<|MERGE_RESOLUTION|>--- conflicted
+++ resolved
@@ -1,7 +1,5 @@
 const express = require('express');
-<<<<<<< HEAD
 const { uaParser, checkBan, requireJwtAuth, createFileLimiters } = require('~/server/middleware');
-=======
 const {
   uaParser,
   checkBan,
@@ -10,7 +8,6 @@
   createTTSLimiters,
   createSTTLimiters,
 } = require('~/server/middleware');
->>>>>>> 08b8ae12
 const { createMulterInstance } = require('./multer');
 
 const files = require('./files');
