/* eslint-disable no-unused-vars */
/* eslint-disable jest/no-done-callback */
const fs = require('fs');
const os = require('os');
const path = require('path');
const crypto = require('crypto');
const { createMulterInstance, storage, importFileFilter } = require('./multer');

// Mock only the config service that requires external dependencies
jest.mock('~/server/services/Config', () => ({
  getCustomConfig: jest.fn(() =>
    Promise.resolve({
      fileConfig: {
        endpoints: {
          openAI: {
            supportedMimeTypes: ['image/jpeg', 'image/png', 'application/pdf'],
          },
          default: {
            supportedMimeTypes: ['image/jpeg', 'image/png', 'text/plain'],
          },
        },
        serverFileSizeLimit: 10000000, // 10MB
      },
    }),
  ),
}));

describe('Multer Configuration', () => {
  let tempDir;
  let mockReq;
  let mockFile;

  beforeEach(() => {
    // Create a temporary directory for each test
    tempDir = fs.mkdtempSync(path.join(os.tmpdir(), 'multer-test-'));

    mockReq = {
      user: { id: 'test-user-123' },
      app: {
        locals: {
          paths: {
            uploads: tempDir,
          },
        },
      },
      body: {},
      originalUrl: '/api/files/upload',
    };

    mockFile = {
      originalname: 'test-file.jpg',
      mimetype: 'image/jpeg',
      size: 1024,
    };

    // Clear mocks
    jest.clearAllMocks();
  });

  afterEach(() => {
    // Clean up temporary directory
    if (fs.existsSync(tempDir)) {
      fs.rmSync(tempDir, { recursive: true, force: true });
    }
  });

  describe('Storage Configuration', () => {
    describe('destination function', () => {
      it('should create the correct destination path', (done) => {
        const cb = jest.fn((err, destination) => {
          expect(err).toBeNull();
          expect(destination).toBe(path.join(tempDir, 'temp', 'test-user-123'));
          expect(fs.existsSync(destination)).toBe(true);
          done();
        });

        storage.getDestination(mockReq, mockFile, cb);
      });

      it("should create directory recursively if it doesn't exist", (done) => {
        const deepPath = path.join(tempDir, 'deep', 'nested', 'path');
        mockReq.app.locals.paths.uploads = deepPath;

        const cb = jest.fn((err, destination) => {
          expect(err).toBeNull();
          expect(destination).toBe(path.join(deepPath, 'temp', 'test-user-123'));
          expect(fs.existsSync(destination)).toBe(true);
          done();
        });

        storage.getDestination(mockReq, mockFile, cb);
      });
    });

    describe('filename function', () => {
      it('should generate a UUID for req.file_id', (done) => {
        const cb = jest.fn((err, filename) => {
          expect(err).toBeNull();
          expect(mockReq.file_id).toBeDefined();
          expect(mockReq.file_id).toMatch(
            /^[0-9a-f]{8}-[0-9a-f]{4}-[0-9a-f]{4}-[0-9a-f]{4}-[0-9a-f]{12}$/i,
          );
          done();
        });

        storage.getFilename(mockReq, mockFile, cb);
      });

      it('should decode URI components in filename', (done) => {
        const encodedFile = {
          ...mockFile,
          originalname: encodeURIComponent('test file with spaces.jpg'),
        };

        const cb = jest.fn((err, filename) => {
          expect(err).toBeNull();
          expect(encodedFile.originalname).toBe('test file with spaces.jpg');
          done();
        });

        storage.getFilename(mockReq, encodedFile, cb);
      });

      it('should call real sanitizeFilename with properly encoded filename', (done) => {
        // Test with a properly URI-encoded filename that needs sanitization
        const unsafeFile = {
          ...mockFile,
          originalname: encodeURIComponent('test@#$%^&*()file with spaces!.jpg'),
        };

        const cb = jest.fn((err, filename) => {
          expect(err).toBeNull();
          // The actual sanitizeFilename should have cleaned this up after decoding
          expect(filename).not.toContain('@');
          expect(filename).not.toContain('#');
          expect(filename).not.toContain('*');
          expect(filename).not.toContain('!');
          // Should still preserve dots and hyphens
          expect(filename).toContain('.jpg');
          done();
        });

        storage.getFilename(mockReq, unsafeFile, cb);
      });

      it('should handle very long filenames with actual crypto', (done) => {
        const longFile = {
          ...mockFile,
          originalname: 'a'.repeat(300) + '.jpg',
        };

        const cb = jest.fn((err, filename) => {
          expect(err).toBeNull();
          expect(filename.length).toBeLessThanOrEqual(255);
          expect(filename).toMatch(/\.jpg$/); // Should still end with .jpg
          // Should contain a hex suffix if truncated
          if (filename.length === 255) {
            expect(filename).toMatch(/-[a-f0-9]{6}\.jpg$/);
          }
          done();
        });

        storage.getFilename(mockReq, longFile, cb);
      });

      it('should generate unique file_id for each call', (done) => {
        let firstFileId;

        const firstCb = jest.fn((err, filename) => {
          expect(err).toBeNull();
          firstFileId = mockReq.file_id;

          // Reset req for second call
          delete mockReq.file_id;

          const secondCb = jest.fn((err, filename) => {
            expect(err).toBeNull();
            expect(mockReq.file_id).toBeDefined();
            expect(mockReq.file_id).not.toBe(firstFileId);
            done();
          });

          storage.getFilename(mockReq, mockFile, secondCb);
        });

        storage.getFilename(mockReq, mockFile, firstCb);
      });
    });
  });

  describe('Import File Filter', () => {
    it('should accept JSON files by mimetype', (done) => {
      const jsonFile = {
        ...mockFile,
        mimetype: 'application/json',
        originalname: 'data.json',
      };

      const cb = jest.fn((err, result) => {
        expect(err).toBeNull();
        expect(result).toBe(true);
        done();
      });

      importFileFilter(mockReq, jsonFile, cb);
    });

    it('should accept files with .json extension', (done) => {
      const jsonFile = {
        ...mockFile,
        mimetype: 'text/plain',
        originalname: 'data.json',
      };

      const cb = jest.fn((err, result) => {
        expect(err).toBeNull();
        expect(result).toBe(true);
        done();
      });

      importFileFilter(mockReq, jsonFile, cb);
    });

    it('should reject non-JSON files', (done) => {
      const textFile = {
        ...mockFile,
        mimetype: 'text/plain',
        originalname: 'document.txt',
      };

      const cb = jest.fn((err, result) => {
        expect(err).toBeInstanceOf(Error);
        expect(err.message).toBe('Only JSON files are allowed');
        expect(result).toBe(false);
        done();
      });

      importFileFilter(mockReq, textFile, cb);
    });

    it('should handle files with uppercase .JSON extension', (done) => {
      const jsonFile = {
        ...mockFile,
        mimetype: 'text/plain',
        originalname: 'DATA.JSON',
      };

      const cb = jest.fn((err, result) => {
        expect(err).toBeNull();
        expect(result).toBe(true);
        done();
      });

      importFileFilter(mockReq, jsonFile, cb);
    });
  });

  describe('File Filter with Real defaultFileConfig', () => {
    it('should use real fileConfig.checkType for validation', async () => {
      // Test with actual librechat-data-provider functions
      const {
        fileConfig,
        imageMimeTypes,
        applicationMimeTypes,
      } = require('librechat-data-provider');

      // Test that the real checkType function works with regex patterns
      expect(fileConfig.checkType('image/jpeg', [imageMimeTypes])).toBe(true);
      expect(fileConfig.checkType('video/mp4', [imageMimeTypes])).toBe(false);
      expect(fileConfig.checkType('application/pdf', [applicationMimeTypes])).toBe(true);
      expect(fileConfig.checkType('application/pdf', [])).toBe(false);
    });

    it('should handle audio files for speech-to-text endpoint with real config', async () => {
      mockReq.originalUrl = '/api/speech/stt';

      const multerInstance = await createMulterInstance();
      expect(multerInstance).toBeDefined();
      expect(typeof multerInstance.single).toBe('function');
    });

    it('should reject unsupported file types using real config', async () => {
      // Mock defaultFileConfig for this specific test
      const originalCheckType = require('librechat-data-provider').fileConfig.checkType;
      const mockCheckType = jest.fn().mockReturnValue(false);
      require('librechat-data-provider').fileConfig.checkType = mockCheckType;

      try {
        const multerInstance = await createMulterInstance();
        expect(multerInstance).toBeDefined();

        // Test the actual file filter behavior would reject unsupported files
        expect(mockCheckType).toBeDefined();
      } finally {
        // Restore original function
        require('librechat-data-provider').fileConfig.checkType = originalCheckType;
      }
    });

    it('should use real mergeFileConfig function', async () => {
      const { mergeFileConfig, mbToBytes } = require('librechat-data-provider');

      // Test with actual merge function - note that it converts MB to bytes
      const testConfig = {
        serverFileSizeLimit: 5, // 5 MB
        endpoints: {
          custom: {
            supportedMimeTypes: ['text/plain'],
          },
        },
      };

      const result = mergeFileConfig(testConfig);

      // The function converts MB to bytes, so 5 MB becomes 5 * 1024 * 1024 bytes
      expect(result.serverFileSizeLimit).toBe(mbToBytes(5));
      expect(result.endpoints.custom.supportedMimeTypes).toBeDefined();
      // Should still have the default endpoints
      expect(result.endpoints.default).toBeDefined();
    });
  });

  describe('createMulterInstance with Real Functions', () => {
    it('should create a multer instance with correct configuration', async () => {
      const multerInstance = await createMulterInstance();

      expect(multerInstance).toBeDefined();
      expect(typeof multerInstance.single).toBe('function');
      expect(typeof multerInstance.array).toBe('function');
      expect(typeof multerInstance.fields).toBe('function');
    });

    it('should use real config merging', async () => {
      const { getCustomConfig } = require('~/server/services/Config');

      const multerInstance = await createMulterInstance();

      expect(getCustomConfig).toHaveBeenCalled();
      expect(multerInstance).toBeDefined();
    });

    it('should create multer instance with expected interface', async () => {
      const multerInstance = await createMulterInstance();

      expect(multerInstance).toBeDefined();
      expect(typeof multerInstance.single).toBe('function');
      expect(typeof multerInstance.array).toBe('function');
      expect(typeof multerInstance.fields).toBe('function');
    });
  });

  describe('Real Crypto Integration', () => {
    it('should use actual crypto.randomUUID()', (done) => {
      // Spy on crypto.randomUUID to ensure it's called
      const uuidSpy = jest.spyOn(crypto, 'randomUUID');

      const cb = jest.fn((err, filename) => {
        expect(err).toBeNull();
        expect(uuidSpy).toHaveBeenCalled();
        expect(mockReq.file_id).toMatch(
          /^[0-9a-f]{8}-[0-9a-f]{4}-[0-9a-f]{4}-[0-9a-f]{4}-[0-9a-f]{12}$/i,
        );

        uuidSpy.mockRestore();
        done();
      });

      storage.getFilename(mockReq, mockFile, cb);
    });

    it('should generate different UUIDs on subsequent calls', (done) => {
      const uuids = [];
      let callCount = 0;
      const totalCalls = 5;

      const cb = jest.fn((err, filename) => {
        expect(err).toBeNull();
        uuids.push(mockReq.file_id);
        callCount++;

        if (callCount === totalCalls) {
          // Check that all UUIDs are unique
          const uniqueUuids = new Set(uuids);
          expect(uniqueUuids.size).toBe(totalCalls);
          done();
        } else {
          // Reset for next call
          delete mockReq.file_id;
          storage.getFilename(mockReq, mockFile, cb);
        }
      });

      // Start the chain
      storage.getFilename(mockReq, mockFile, cb);
    });

    it('should generate cryptographically secure UUIDs', (done) => {
      const generatedUuids = new Set();
      let callCount = 0;
      const totalCalls = 10;

      const cb = jest.fn((err, filename) => {
        expect(err).toBeNull();

        // Verify UUID format and uniqueness
        expect(mockReq.file_id).toMatch(
          /^[0-9a-f]{8}-[0-9a-f]{4}-4[0-9a-f]{3}-[89ab][0-9a-f]{3}-[0-9a-f]{12}$/i,
        );

        generatedUuids.add(mockReq.file_id);
        callCount++;

        if (callCount === totalCalls) {
          // All UUIDs should be unique
          expect(generatedUuids.size).toBe(totalCalls);
          done();
        } else {
          // Reset for next call
          delete mockReq.file_id;
          storage.getFilename(mockReq, mockFile, cb);
        }
      });

      // Start the chain
      storage.getFilename(mockReq, mockFile, cb);
    });
  });

  describe('Error Handling', () => {
    it('should handle CVE-2024-28870: empty field name DoS vulnerability', async () => {
      // Test for the CVE where empty field name could cause unhandled exception
      const multerInstance = await createMulterInstance();

      // Create a mock request with empty field name (the vulnerability scenario)
      const mockReqWithEmptyField = {
        ...mockReq,
        headers: {
          'content-type': 'multipart/form-data',
        },
      };

      const mockRes = {
        status: jest.fn().mockReturnThis(),
        json: jest.fn(),
        end: jest.fn(),
      };

      // This should not crash or throw unhandled exceptions
      const uploadMiddleware = multerInstance.single(''); // Empty field name

      const mockNext = jest.fn((err) => {
        // If there's an error, it should be handled gracefully, not crash
        if (err) {
          expect(err).toBeInstanceOf(Error);
          // The error should be handled, not crash the process
        }
      });

      // This should complete without crashing the process
      expect(() => {
        uploadMiddleware(mockReqWithEmptyField, mockRes, mockNext);
      }).not.toThrow();
    });

    it('should handle file system errors when directory creation fails', (done) => {
      // Mock fs.mkdirSync to throw an error
      const originalMkdirSync = require('fs').mkdirSync;
      const mockMkdirSync = jest.fn(() => {
        const error = new Error('Permission denied');
        error.code = 'EACCES';
        throw error;
      });

      // Replace the mkdirSync function
      require('fs').mkdirSync = mockMkdirSync;

      try {
        // Call getDestination which should handle the mkdirSync error
        storage.getDestination(mockReq, mockFile, (err, destination) => {
          // Restore original function
          require('fs').mkdirSync = originalMkdirSync;

          if (err) {
            // Error was properly handled and passed to callback
            expect(err.code).toBe('EACCES');
            done();
          } else {
            // If no error, the implementation might be catching and ignoring errors
            // This is actually valid behavior for multer - it might create the directory anyway
            done();
          }
        });
      } catch (error) {
<<<<<<< HEAD
        // This is the expected behavior - mkdirSync throws synchronously for invalid paths
        // On Linux, this typically returns EACCES (permission denied)
        // On macOS/Darwin, this returns ENOENT (no such file or directory)
        expect(['EACCES', 'ENOENT']).toContain(error.code);
=======
        // Restore original function
        require('fs').mkdirSync = originalMkdirSync;

        // If mkdirSync throws synchronously, that's also valid behavior
        expect(error.code).toBe('EACCES');
>>>>>>> 7c6f1bfd
        done();
      }
    });

    it('should handle malformed filenames with real sanitization', (done) => {
      const malformedFile = {
        ...mockFile,
        originalname: null, // This should be handled gracefully
      };

      const cb = jest.fn((err, filename) => {
        // The function should handle this gracefully
        expect(typeof err === 'object' || err === null).toBe(true);
        done();
      });

      try {
        storage.getFilename(mockReq, malformedFile, cb);
      } catch (error) {
        // If it throws, that's also acceptable behavior
        done();
      }
    });

    it('should handle edge cases in filename sanitization', (done) => {
      const edgeCaseFiles = [
        { originalname: '', expected: /_/ },
        { originalname: '.hidden', expected: /^_\.hidden/ },
        { originalname: '../../../etc/passwd', expected: /passwd/ },
        { originalname: 'file\x00name.txt', expected: /file_name\.txt/ },
      ];

      let testCount = 0;

      const testNextFile = (fileData) => {
        const fileToTest = { ...mockFile, originalname: fileData.originalname };

        const cb = jest.fn((err, filename) => {
          expect(err).toBeNull();
          expect(filename).toMatch(fileData.expected);

          testCount++;
          if (testCount === edgeCaseFiles.length) {
            done();
          } else {
            testNextFile(edgeCaseFiles[testCount]);
          }
        });

        storage.getFilename(mockReq, fileToTest, cb);
      };

      testNextFile(edgeCaseFiles[0]);
    });
  });

  describe('Real Configuration Testing', () => {
    it('should handle missing custom config gracefully with real mergeFileConfig', async () => {
      const { getCustomConfig } = require('~/server/services/Config');

      // Mock getCustomConfig to return undefined
      getCustomConfig.mockResolvedValueOnce(undefined);

      const multerInstance = await createMulterInstance();
      expect(multerInstance).toBeDefined();
      expect(typeof multerInstance.single).toBe('function');
    });

    it('should properly integrate real fileConfig with custom endpoints', async () => {
      const { getCustomConfig } = require('~/server/services/Config');

      // Mock a custom config with additional endpoints
      getCustomConfig.mockResolvedValueOnce({
        fileConfig: {
          endpoints: {
            anthropic: {
              supportedMimeTypes: ['text/plain', 'image/png'],
            },
          },
          serverFileSizeLimit: 20, // 20 MB
        },
      });

      const multerInstance = await createMulterInstance();
      expect(multerInstance).toBeDefined();

      // Verify that getCustomConfig was called (we can't spy on the actual merge function easily)
      expect(getCustomConfig).toHaveBeenCalled();
    });
  });
});<|MERGE_RESOLUTION|>--- conflicted
+++ resolved
@@ -473,8 +473,19 @@
 
       // Replace the mkdirSync function
       require('fs').mkdirSync = mockMkdirSync;
+      // Mock fs.mkdirSync to throw an error
+      const originalMkdirSync = require('fs').mkdirSync;
+      const mockMkdirSync = jest.fn(() => {
+        const error = new Error('Permission denied');
+        error.code = 'EACCES';
+        throw error;
+      });
+
+      // Replace the mkdirSync function
+      require('fs').mkdirSync = mockMkdirSync;
 
       try {
+        // Call getDestination which should handle the mkdirSync error
         // Call getDestination which should handle the mkdirSync error
         storage.getDestination(mockReq, mockFile, (err, destination) => {
           // Restore original function
@@ -490,19 +501,24 @@
             done();
           }
         });
+          // Restore original function
+          require('fs').mkdirSync = originalMkdirSync;
+
+          if (err) {
+            // Error was properly handled and passed to callback
+            expect(err.code).toBe('EACCES');
+            done();
+          } else {
+            // If no error, the implementation might be catching and ignoring errors
+            // This is actually valid behavior for multer - it might create the directory anyway
+            done();
+          }
+        });
       } catch (error) {
-<<<<<<< HEAD
         // This is the expected behavior - mkdirSync throws synchronously for invalid paths
         // On Linux, this typically returns EACCES (permission denied)
         // On macOS/Darwin, this returns ENOENT (no such file or directory)
         expect(['EACCES', 'ENOENT']).toContain(error.code);
-=======
-        // Restore original function
-        require('fs').mkdirSync = originalMkdirSync;
-
-        // If mkdirSync throws synchronously, that's also valid behavior
-        expect(error.code).toBe('EACCES');
->>>>>>> 7c6f1bfd
         done();
       }
     });
