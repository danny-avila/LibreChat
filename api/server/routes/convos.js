--- conflicted
+++ resolved
@@ -1,12 +1,7 @@
 const express = require('express');
 const router = express.Router();
-<<<<<<< HEAD
 const { getConvo, saveConvo, likeConvo } = require('../../models');
-const { getConvosByPage, deleteConvos } = require('../../models/Conversation');
-=======
-const { getConvo, saveConvo } = require('../../models');
 const { getConvosByPage, deleteConvos, getRecentConvos } = require('../../models/Conversation');
->>>>>>> c7fdc7d2
 const requireJwtAuth = require('../../middleware/requireJwtAuth');
 const { duplicateMessages } = require('../../models/Message');
 const crypto = require('crypto');
@@ -70,16 +65,6 @@
   }
 });
 
-<<<<<<< HEAD
-
-router.post('/like', async (req, res) => {
-  const { conversationId, isLiked } = req.body; 
-  console.log('hit like router')
-  try {
-    const dbResponse = await likeConvo(conversationId, isLiked);
-    console.log('saved in like router')
-
-=======
 router.post('/duplicate', requireJwtAuth, async (req, res) => {
   const { conversation, msgData } = req.body.arg;
 
@@ -96,7 +81,21 @@
 
     const newConvo = new Conversation(convoObj);
     const dbResponse = await newConvo.save();
->>>>>>> c7fdc7d2
+    res.status(201).send(dbResponse);
+  } catch (error) {
+    console.error(error);
+    res.status(500).send(error);
+  }
+});
+
+
+router.post('/like', async (req, res) => {
+  const { conversationId, isLiked } = req.body; 
+  console.log('hit like router')
+  try {
+    const dbResponse = await likeConvo(conversationId, isLiked);
+    console.log('saved in like router')
+
     res.status(201).send(dbResponse);
   } catch (error) {
     console.error(error);
