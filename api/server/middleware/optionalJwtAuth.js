--- conflicted
+++ resolved
@@ -1,10 +1,7 @@
 const cookies = require('cookie');
 const passport = require('passport');
-<<<<<<< HEAD
 const { handleForwardedAuth, isForwardedAuthEnabled } = require('~/server/stripe/forwardedAuth');
-=======
 const { isEnabled } = require('@librechat/api');
->>>>>>> bcd97aad
 
 // This middleware does not require authentication,
 // but if the user is authenticated, it will set the user object.
