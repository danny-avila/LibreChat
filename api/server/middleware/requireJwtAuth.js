--- conflicted
+++ resolved
@@ -1,11 +1,7 @@
 const cookies = require('cookie');
-<<<<<<< HEAD
-const { isEnabled } = require('~/server/utils');
 const { handleForwardedAuth, isForwardedAuthEnabled } = require('~/server/stripe/forwardedAuth');
-=======
 const passport = require('passport');
 const { isEnabled } = require('@librechat/api');
->>>>>>> bcd97aad
 
 /**
  * Custom Middleware to handle authentication
