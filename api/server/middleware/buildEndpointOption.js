const { parseCompactConvo, EModelEndpoint, isAgentsEndpoint } = require('librechat-data-provider');
const { getModelsConfig } = require('~/server/controllers/ModelController');
const azureAssistants = require('~/server/services/Endpoints/azureAssistants');
const assistants = require('~/server/services/Endpoints/assistants');
const gptPlugins = require('~/server/services/Endpoints/gptPlugins');
const { processFiles } = require('~/server/services/Files/process');
const anthropic = require('~/server/services/Endpoints/anthropic');
const bedrock = require('~/server/services/Endpoints/bedrock');
const openAI = require('~/server/services/Endpoints/openAI');
const agents = require('~/server/services/Endpoints/agents');
const custom = require('~/server/services/Endpoints/custom');
const google = require('~/server/services/Endpoints/google');
const { getConvoFiles } = require('~/models/Conversation');
const { handleError } = require('~/server/utils');

const buildFunction = {
  [EModelEndpoint.openAI]: openAI.buildOptions,
  [EModelEndpoint.google]: google.buildOptions,
  [EModelEndpoint.custom]: custom.buildOptions,
  [EModelEndpoint.agents]: agents.buildOptions,
  [EModelEndpoint.bedrock]: bedrock.buildOptions,
  [EModelEndpoint.azureOpenAI]: openAI.buildOptions,
  [EModelEndpoint.anthropic]: anthropic.buildOptions,
  [EModelEndpoint.gptPlugins]: gptPlugins.buildOptions,
  [EModelEndpoint.assistants]: assistants.buildOptions,
  [EModelEndpoint.azureAssistants]: azureAssistants.buildOptions,
};

async function buildEndpointOption(req, res, next) {
  const { endpoint, endpointType } = req.body;
  let parsedBody;
  try {
    parsedBody = parseCompactConvo({ endpoint, endpointType, conversation: req.body });
  } catch (error) {
    return handleError(res, { text: 'Error parsing conversation' });
  }

  if (req.app.locals.modelSpecs?.list && req.app.locals.modelSpecs?.enforce) {
    /** @type {{ list: TModelSpec[] }}*/
    const { list } = req.app.locals.modelSpecs;
    const { spec } = parsedBody;

    if (!spec) {
      return handleError(res, { text: 'No model spec selected' });
    }

    const currentModelSpec = list.find((s) => s.name === spec);
    if (!currentModelSpec) {
      return handleError(res, { text: 'Invalid model spec' });
    }

    if (endpoint !== currentModelSpec.preset.endpoint) {
      return handleError(res, { text: 'Model spec mismatch' });
    }

    if (
      currentModelSpec.preset.endpoint !== EModelEndpoint.gptPlugins &&
      currentModelSpec.preset.tools
    ) {
      return handleError(res, {
        text: `Only the "${EModelEndpoint.gptPlugins}" endpoint can have tools defined in the preset`,
      });
    }

    try {
      parsedBody = parseCompactConvo({
        endpoint,
        endpointType,
        conversation: currentModelSpec.preset,
      });
    } catch (error) {
      return handleError(res, { text: 'Error parsing model spec' });
    }
  }

<<<<<<< HEAD
  const endpointFn = buildFunction[endpointType ?? endpoint];
  const builder = isAgentsEndpoint(endpoint) ? (...args) => endpointFn(req, ...args) : endpointFn;

  // TODO: use object params
  req.body.endpointOption = await builder(endpoint, parsedBody, endpointType);
=======
  try {
    const isAgents = isAgentsEndpoint(endpoint);
    const endpointFn = buildFunction[endpointType ?? endpoint];
    const builder = isAgents ? (...args) => endpointFn(req, ...args) : endpointFn;
>>>>>>> cd1184a3

    // TODO: use object params
    req.body.endpointOption = builder(endpoint, parsedBody, endpointType);

    // TODO: use `getModelsConfig` only when necessary
    const modelsConfig = await getModelsConfig(req);
    const { resendFiles = true } = req.body.endpointOption;
    req.body.endpointOption.modelsConfig = modelsConfig;
    if (isAgents && resendFiles && req.body.conversationId) {
      const fileIds = await getConvoFiles(req.body.conversationId);
      const requestFiles = req.body.files ?? [];
      if (requestFiles.length || fileIds.length) {
        req.body.endpointOption.attachments = processFiles(requestFiles, fileIds);
      }
    } else if (req.body.files) {
      // hold the promise
      req.body.endpointOption.attachments = processFiles(req.body.files);
    }
    next();
  } catch (error) {
    return handleError(res, { text: 'Error building endpoint option' });
  }
}

module.exports = buildEndpointOption;<|MERGE_RESOLUTION|>--- conflicted
+++ resolved
@@ -73,21 +73,13 @@
     }
   }
 
-<<<<<<< HEAD
-  const endpointFn = buildFunction[endpointType ?? endpoint];
-  const builder = isAgentsEndpoint(endpoint) ? (...args) => endpointFn(req, ...args) : endpointFn;
-
-  // TODO: use object params
-  req.body.endpointOption = await builder(endpoint, parsedBody, endpointType);
-=======
   try {
     const isAgents = isAgentsEndpoint(endpoint);
     const endpointFn = buildFunction[endpointType ?? endpoint];
     const builder = isAgents ? (...args) => endpointFn(req, ...args) : endpointFn;
->>>>>>> cd1184a3
 
-    // TODO: use object params
-    req.body.endpointOption = builder(endpoint, parsedBody, endpointType);
+  // TODO: use object params
+  req.body.endpointOption = await builder(endpoint, parsedBody, endpointType);
 
     // TODO: use `getModelsConfig` only when necessary
     const modelsConfig = await getModelsConfig(req);
