--- conflicted
+++ resolved
@@ -11,14 +11,9 @@
   '32k': { prompt: 60, completion: 120 },
   '4k': { prompt: 1.5, completion: 2 },
   '16k': { prompt: 3, completion: 4 },
-<<<<<<< HEAD
   'gpt-3.5-turbo-1106': { prompt: 1, completion: 1 },
   'gpt-4-1106': { prompt: 5, completion: 15 },
-=======
-  'gpt-3.5-turbo-1106': { prompt: 1, completion: 2 },
-  'gpt-4-1106': { prompt: 10, completion: 30 },
   'gpt-3.5-turbo-0125': { prompt: 0.5, completion: 1.5 },
->>>>>>> d2494e6b
 };
 
 /**
