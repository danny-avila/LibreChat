const crypto = require('crypto');
const Message = require('./schema/messageSchema');

module.exports = {
  Message,

  async saveMessage({
    messageId,
    newMessageId,
    conversationId,
    parentMessageId,
    sender,
    text,
    isCreatedByUser = false,
    error,
    unfinished,
    cancelled,
    plugin = null,
    model = null,
    senderId = null,
  }) {
    try {
      // may also need to update the conversation here
      await Message.findOneAndUpdate(
        { messageId },
        {
          messageId: newMessageId || messageId,
          conversationId,
          parentMessageId,
          sender,
          text,
          isCreatedByUser,
          error,
          unfinished,
          cancelled,
          plugin,
          model,
          senderId,
        },
        { upsert: true, new: true }
      );

      return {
        messageId,
        conversationId,
        parentMessageId,
        sender,
        text,
        isCreatedByUser
      };
    } catch (err) {
      console.error(`Error saving message: ${err}`);
      throw new Error('Failed to save message.');
    }
  },

  async deleteMessagesSince({ messageId, conversationId }) {
    try {
      const message = await Message.findOne({ messageId }).exec();

      if (message) {
        return await Message.find({ conversationId })
          .deleteMany({ createdAt: { $gt: message.createdAt } })
          .exec();
      }
    } catch (err) {
      console.error(`Error deleting messages: ${err}`);
      throw new Error('Failed to delete messages.');
    }
  },

  async getMessages(filter) {
    try {
      return await Message.find(filter).sort({ createdAt: 1 }).exec();
    } catch (err) {
      console.error(`Error getting messages: ${err}`);
      throw new Error('Failed to get messages.');
    }
  },

  async deleteMessages(filter) {
    try {
      return await Message.deleteMany(filter).exec();
    } catch (err) {
      console.error(`Error deleting messages: ${err}`);
      throw new Error('Failed to delete messages.');
    }
  },

<<<<<<< HEAD
  async getRecentMessages() {
    try {
      return await Message.find().sort( {createdAt: -1} ).select('conversationId').limit(30).exec();
    } catch (err) {
      console.error(`Error fetching recents messages: ${err}`);
      throw new Error('Failed to fetch recent messages.');
    }
  },

  async duplicateMessages({ newConversationId, msgData }) {
    try {
      let newParentMessageId = "00000000-0000-0000-0000-000000000000";
      let newMessageId = crypto.randomUUID();
      const msgObjIds = [];

      for (let i = 0; i < msgData.length; i++) {
        let msgObj = structuredClone(msgData[i]);

        delete msgObj._id;
        msgObj.messageId = newMessageId;
        msgObj.parentMessageId = newParentMessageId;
        msgObj.conversationId = newConversationId;

        newParentMessageId = newMessageId;
        newMessageId = crypto.randomUUID();

        const newMsg = new Message(msgObj);
        const result = await newMsg.save();
        msgObjIds.push(result.id);
      }

      return msgObjIds;
    } catch (err) {
      console.error(`Error duplicating messages: ${err}`);
      throw new Error('Failed to duplicate messages.');
    }
    
  }
=======
  async getMessagesCount(filter) {
    try {
      return await Message.countDocuments(filter);
    } catch (err) {
      console.error(`Error counting messages: ${err}`);
      throw new Error('Failed to count messages.');
    }
  },
>>>>>>> ed23a1f3
};<|MERGE_RESOLUTION|>--- conflicted
+++ resolved
@@ -87,7 +87,6 @@
     }
   },
 
-<<<<<<< HEAD
   async getRecentMessages() {
     try {
       return await Message.find().sort( {createdAt: -1} ).select('conversationId').limit(30).exec();
@@ -125,8 +124,8 @@
       throw new Error('Failed to duplicate messages.');
     }
     
-  }
-=======
+  },
+
   async getMessagesCount(filter) {
     try {
       return await Message.countDocuments(filter);
@@ -135,5 +134,4 @@
       throw new Error('Failed to count messages.');
     }
   },
->>>>>>> ed23a1f3
 };