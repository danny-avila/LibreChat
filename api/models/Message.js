const { z } = require('zod');
const crypto = require('crypto');
const Message = require('./schema/messageSchema');

const idSchema = z.string().uuid();

module.exports = {
  Message,

  async saveMessage({
    user,
    messageId,
    newMessageId,
    conversationId,
    parentMessageId,
    sender,
    text,
    isCreatedByUser = false,
    error,
    unfinished,
    cancelled,
    files,
    isEdited = false,
    finish_reason = null,
    tokenCount = null,
    plugin = null,
    plugins = null,
    model = null,
    senderId = null,
  }) {
    try {
      const validConvoId = idSchema.safeParse(conversationId);
      if (!validConvoId.success) {
        return;
      }

      const update = {
        user,
        messageId: newMessageId || messageId,
        conversationId,
        parentMessageId,
        sender,
        text,
        isCreatedByUser,
        isEdited,
        finish_reason,
        error,
        unfinished,
        cancelled,
        tokenCount,
        plugin,
        plugins,
        model,
      };

      if (files) {
        update.files = files;
      }
      // may also need to update the conversation here
<<<<<<< HEAD
      await Message.findOneAndUpdate(
        { messageId },
        {
          user,
          messageId: newMessageId || messageId,
          conversationId,
          parentMessageId,
          sender,
          text,
          isCreatedByUser,
          isEdited,
          finish_reason,
          error,
          unfinished,
          cancelled,
          tokenCount,
          plugin,
          plugins,
          model,
          senderId,
        },
        { upsert: true, new: true },
      );
=======
      await Message.findOneAndUpdate({ messageId }, update, { upsert: true, new: true });
>>>>>>> ae03267d

      return {
        messageId,
        conversationId,
        parentMessageId,
        sender,
        text,
        isCreatedByUser,
        tokenCount,
      };
    } catch (err) {
      console.error(`Error saving message: ${err}`);
      throw new Error('Failed to save message.');
    }
  },
  async updateMessage(message) {
    try {
      const { messageId, ...update } = message;
      update.isEdited = true;
      const updatedMessage = await Message.findOneAndUpdate({ messageId }, update, { new: true });

      if (!updatedMessage) {
        throw new Error('Message not found.');
      }

      return {
        messageId: updatedMessage.messageId,
        conversationId: updatedMessage.conversationId,
        parentMessageId: updatedMessage.parentMessageId,
        sender: updatedMessage.sender,
        text: updatedMessage.text,
        isCreatedByUser: updatedMessage.isCreatedByUser,
        tokenCount: updatedMessage.tokenCount,
        isEdited: true,
      };
    } catch (err) {
      console.error(`Error updating message: ${err}`);
      throw new Error('Failed to update message.');
    }
  },

  async likeMessage(messageId, isLiked) {
    try {
      const existingMsg = await Message.findOne({ messageId }).exec();

      if (existingMsg) {
        const update = {};
        if (isLiked) {
          // If isLiked is true, set likesMsg to true
          update.likesMsg = true;
        } else {
          // If isLiked is false, set likesMsg to false
          update.likesMsg = false;
        }

        return await Message.findOneAndUpdate({ messageId }, update, { new: true }).exec();
      } else {
        return { message: 'Message not found.' };
      }
    } catch (error) {
      console.log(error);
      return { message: 'Error liking Message' };
    }
  },

  async deleteMessagesSince({ messageId, conversationId }) {
    try {
      const message = await Message.findOne({ messageId }).lean();

      if (message) {
        return await Message.find({ conversationId }).deleteMany({
          createdAt: { $gt: message.createdAt },
        });
      }
    } catch (err) {
      console.error(`Error deleting messages: ${err}`);
      throw new Error('Failed to delete messages.');
    }
  },

  async getMessages(filter) {
    try {
      return await Message.find(filter).sort({ createdAt: 1 }).lean();
    } catch (err) {
      console.error(`Error getting messages: ${err}`);
      throw new Error('Failed to get messages.');
    }
  },

  async deleteMessages(filter) {
    try {
      return await Message.deleteMany(filter);
    } catch (err) {
      console.error(`Error deleting messages: ${err}`);
      throw new Error('Failed to delete messages.');
    }
  },

  async getRecentMessages() {
    try {
      return await Message.find().sort({ createdAt: -1 }).select('conversationId').limit(30).exec();
    } catch (err) {
      console.error(`Error fetching recents messages: ${err}`);
      throw new Error('Failed to fetch recent messages.');
    }
  },

  async duplicateMessages({ newConversationId, msgData }) {
    try {
      let newParentMessageId = '00000000-0000-0000-0000-000000000000';
      let newMessageId = crypto.randomUUID();
      const msgObjIds = [];

      for (let i = 0; i < msgData.length; i++) {
        let msgObj = structuredClone(msgData[i]);

        delete msgObj._id;
        msgObj.messageId = newMessageId;
        msgObj.parentMessageId = newParentMessageId;
        msgObj.conversationId = newConversationId;

        newParentMessageId = newMessageId;
        newMessageId = crypto.randomUUID();

        const newMsg = new Message(msgObj);
        const result = await newMsg.save();
        msgObjIds.push(result.id);
      }

      return msgObjIds;
    } catch (err) {
      console.error(`Error duplicating messages: ${err}`);
      throw new Error('Failed to duplicate messages.');
    }
  },

  async getMessagesCount(filter) {
    try {
      return await Message.countDocuments(filter);
    } catch (err) {
      console.error(`Error counting messages: ${err}`);
      throw new Error('Failed to count messages.');
    }
  },
};<|MERGE_RESOLUTION|>--- conflicted
+++ resolved
@@ -51,39 +51,14 @@
         plugin,
         plugins,
         model,
+        senderId,
       };
 
       if (files) {
         update.files = files;
       }
       // may also need to update the conversation here
-<<<<<<< HEAD
-      await Message.findOneAndUpdate(
-        { messageId },
-        {
-          user,
-          messageId: newMessageId || messageId,
-          conversationId,
-          parentMessageId,
-          sender,
-          text,
-          isCreatedByUser,
-          isEdited,
-          finish_reason,
-          error,
-          unfinished,
-          cancelled,
-          tokenCount,
-          plugin,
-          plugins,
-          model,
-          senderId,
-        },
-        { upsert: true, new: true },
-      );
-=======
       await Message.findOneAndUpdate({ messageId }, update, { upsert: true, new: true });
->>>>>>> ae03267d
 
       return {
         messageId,
