const { z } = require('zod');
const Message = require('./schema/messageSchema');
const logger = require('~/config/winston');

const idSchema = z.string().uuid();

module.exports = {
  Message,

  async saveMessage({
    user,
    endpoint,
    iconURL,
    messageId,
    newMessageId,
    conversationId,
    parentMessageId,
    sender,
    text,
    isCreatedByUser,
    error,
    unfinished,
    files,
    isEdited,
    finish_reason,
    tokenCount,
    plugin,
    plugins,
    model,
  }) {
    try {
      const validConvoId = idSchema.safeParse(conversationId);
      if (!validConvoId.success) {
        return;
      }

      const update = {
        user,
        iconURL,
        endpoint,
        messageId: newMessageId || messageId,
        conversationId,
        parentMessageId,
        sender,
        text,
        isCreatedByUser,
        isEdited,
        finish_reason,
        error,
        unfinished,
        tokenCount,
        plugin,
        plugins,
        model,
      };

      if (files) {
        update.files = files;
      }
      // may also need to update the conversation here
      await Message.findOneAndUpdate({ messageId }, update, { upsert: true, new: true });

      return {
        messageId,
        conversationId,
        parentMessageId,
        sender,
        text,
        isCreatedByUser,
        tokenCount,
      };
    } catch (err) {
      logger.error('Error saving message:', err);
<<<<<<< HEAD
      throw new Error('Failed to save message.');
    }
  },

  async bulkSaveMessages(messages) {
    try {
      const bulkOps = messages.map((message) => ({
        updateOne: {
          filter: { messageId: message.messageId },
          update: message,
          upsert: true,
        },
      }));

      const result = await Message.bulkWrite(bulkOps);
      return result;
    } catch (err) {
      logger.error('Error saving messages in bulk:', err);
      throw new Error('Failed to save messages in bulk.');
    }
  },

  /**
   * Records a message in the database.
   *
   * @async
   * @function recordMessage
   * @param {Object} params - The message data object.
   * @param {string} params.user - The identifier of the user.
   * @param {string} params.endpoint - The endpoint where the message originated.
   * @param {string} params.messageId - The unique identifier for the message.
   * @param {string} params.conversationId - The identifier of the conversation.
   * @param {string} [params.parentMessageId] - The identifier of the parent message, if any.
   * @param {Partial<TMessage>} rest - Any additional properties from the TMessage typedef not explicitly listed.
   * @returns {Promise<Object>} The updated or newly inserted message document.
   * @throws {Error} If there is an error in saving the message.
   */
  async recordMessage({ user, endpoint, messageId, conversationId, parentMessageId, ...rest }) {
    try {
      // No parsing of convoId as may use threadId
      const message = {
        user,
        endpoint,
        messageId,
        conversationId,
        parentMessageId,
        ...rest,
      };

      return await Message.findOneAndUpdate({ user, messageId }, message, {
        upsert: true,
        new: true,
      });
    } catch (err) {
      logger.error('Error saving message:', err);
=======
>>>>>>> 302b28fc
      throw new Error('Failed to save message.');
    }
  },

  async bulkSaveMessages(messages) {
    try {
      const bulkOps = messages.map((message) => ({
        updateOne: {
          filter: { messageId: message.messageId },
          update: message,
          upsert: true,
        },
      }));

      const result = await Message.bulkWrite(bulkOps);
      return result;
    } catch (err) {
      logger.error('Error saving messages in bulk:', err);
      throw new Error('Failed to save messages in bulk.');
    }
  },

  /**
   * Records a message in the database.
   *
   * @async
   * @function recordMessage
   * @param {Object} params - The message data object.
   * @param {string} params.user - The identifier of the user.
   * @param {string} params.endpoint - The endpoint where the message originated.
   * @param {string} params.messageId - The unique identifier for the message.
   * @param {string} params.conversationId - The identifier of the conversation.
   * @param {string} [params.parentMessageId] - The identifier of the parent message, if any.
   * @param {Partial<TMessage>} rest - Any additional properties from the TMessage typedef not explicitly listed.
   * @returns {Promise<Object>} The updated or newly inserted message document.
   * @throws {Error} If there is an error in saving the message.
   */
  async recordMessage({ user, endpoint, messageId, conversationId, parentMessageId, ...rest }) {
    try {
      // No parsing of convoId as may use threadId
      const message = {
        user,
        endpoint,
        messageId,
        conversationId,
        parentMessageId,
        ...rest,
      };

      return await Message.findOneAndUpdate({ user, messageId }, message, {
        upsert: true,
        new: true,
      });
    } catch (err) {
      logger.error('Error saving message:', err);
      throw new Error('Failed to save message.');
    }
  },
  async updateMessageText({ messageId, text }) {
    try {
      await Message.updateOne({ messageId }, { text });
    } catch (err) {
      logger.error('Error updating message text:', err);
      throw new Error('Failed to update message text.');
    }
  },
  async updateMessage(message) {
    try {
      const { messageId, ...update } = message;
      update.isEdited = true;
      const updatedMessage = await Message.findOneAndUpdate({ messageId }, update, {
        new: true,
      });

      if (!updatedMessage) {
        throw new Error('Message not found.');
      }

      return {
        messageId: updatedMessage.messageId,
        conversationId: updatedMessage.conversationId,
        parentMessageId: updatedMessage.parentMessageId,
        sender: updatedMessage.sender,
        text: updatedMessage.text,
        isCreatedByUser: updatedMessage.isCreatedByUser,
        tokenCount: updatedMessage.tokenCount,
        isEdited: true,
      };
    } catch (err) {
      logger.error('Error updating message:', err);
      throw new Error('Failed to update message.');
    }
  },
  async deleteMessagesSince({ messageId, conversationId }) {
    try {
      const message = await Message.findOne({ messageId }).lean();

      if (message) {
        return await Message.find({ conversationId }).deleteMany({
          createdAt: { $gt: message.createdAt },
        });
      }
    } catch (err) {
      logger.error('Error deleting messages:', err);
      throw new Error('Failed to delete messages.');
    }
  },

  /**
   * Retrieves messages from the database.
   * @param {Record<string, unknown>} filter
   * @param {string | undefined} [select]
   * @returns
   */
  async getMessages(filter, select) {
    try {
      if (select) {
        return await Message.find(filter).select(select).sort({ createdAt: 1 }).lean();
      }

      return await Message.find(filter).sort({ createdAt: 1 }).lean();
    } catch (err) {
      logger.error('Error getting messages:', err);
      throw new Error('Failed to get messages.');
    }
  },

  async deleteMessages(filter) {
    try {
      return await Message.deleteMany(filter);
    } catch (err) {
      logger.error('Error deleting messages:', err);
      throw new Error('Failed to delete messages.');
    }
  },
};<|MERGE_RESOLUTION|>--- conflicted
+++ resolved
@@ -71,7 +71,6 @@
       };
     } catch (err) {
       logger.error('Error saving message:', err);
-<<<<<<< HEAD
       throw new Error('Failed to save message.');
     }
   },
@@ -127,63 +126,6 @@
       });
     } catch (err) {
       logger.error('Error saving message:', err);
-=======
->>>>>>> 302b28fc
-      throw new Error('Failed to save message.');
-    }
-  },
-
-  async bulkSaveMessages(messages) {
-    try {
-      const bulkOps = messages.map((message) => ({
-        updateOne: {
-          filter: { messageId: message.messageId },
-          update: message,
-          upsert: true,
-        },
-      }));
-
-      const result = await Message.bulkWrite(bulkOps);
-      return result;
-    } catch (err) {
-      logger.error('Error saving messages in bulk:', err);
-      throw new Error('Failed to save messages in bulk.');
-    }
-  },
-
-  /**
-   * Records a message in the database.
-   *
-   * @async
-   * @function recordMessage
-   * @param {Object} params - The message data object.
-   * @param {string} params.user - The identifier of the user.
-   * @param {string} params.endpoint - The endpoint where the message originated.
-   * @param {string} params.messageId - The unique identifier for the message.
-   * @param {string} params.conversationId - The identifier of the conversation.
-   * @param {string} [params.parentMessageId] - The identifier of the parent message, if any.
-   * @param {Partial<TMessage>} rest - Any additional properties from the TMessage typedef not explicitly listed.
-   * @returns {Promise<Object>} The updated or newly inserted message document.
-   * @throws {Error} If there is an error in saving the message.
-   */
-  async recordMessage({ user, endpoint, messageId, conversationId, parentMessageId, ...rest }) {
-    try {
-      // No parsing of convoId as may use threadId
-      const message = {
-        user,
-        endpoint,
-        messageId,
-        conversationId,
-        parentMessageId,
-        ...rest,
-      };
-
-      return await Message.findOneAndUpdate({ user, messageId }, message, {
-        upsert: true,
-        new: true,
-      });
-    } catch (err) {
-      logger.error('Error saving message:', err);
       throw new Error('Failed to save message.');
     }
   },
