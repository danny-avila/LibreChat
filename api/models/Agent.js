--- conflicted
+++ resolved
@@ -11,12 +11,9 @@
   getProjectByName,
 } = require('./Project');
 const { removeAllPermissions } = require('~/server/services/PermissionService');
-<<<<<<< HEAD
 const { getMCPServerTools, getCachedPrompts } = require('~/server/services/Config');
-=======
 const { getMCPServerTools } = require('~/server/services/Config');
 const { Agent, AclEntry } = require('~/db/models');
->>>>>>> b2387cc6
 const { getActions } = require('./Action');
 
 /**
