--- conflicted
+++ resolved
@@ -14,7 +14,8 @@
   removeAgentFromAllProjects,
 } = require('./Project');
 const getLogStores = require('~/cache/getLogStores');
-<<<<<<< HEAD
+const { getActions } = require('./Action');
+const { Agent } = require('~/db/models');
 
 // Category values are now imported from shared constants
 
@@ -92,12 +93,6 @@
   },
 );
 
-const Agent = mongoose.model('agent', agentSchema);
-=======
-const { getActions } = require('./Action');
-const { Agent } = require('~/db/models');
->>>>>>> cdf42b3a
-
 /**
  * Create an agent with the provided data.
  * @param {Object} agentData - The agent data to create.
@@ -105,18 +100,11 @@
  * @throws {Error} If the agent creation fails.
  */
 const createAgent = async (agentData) => {
-<<<<<<< HEAD
-  // Ensure the agent has a category (default to 'general' if none provided)
-  const dataWithCategory = {
-    ...agentData,
-    category: agentData.category || 'general',
-  };
-  return (await Agent.create(dataWithCategory)).toObject();
-=======
   const { author, ...versionData } = agentData;
   const timestamp = new Date();
   const initialAgentData = {
     ...agentData,
+    category: agentData.category || 'general',
     versions: [
       {
         ...versionData,
@@ -126,7 +114,6 @@
     ],
   };
   return (await Agent.create(initialAgentData)).toObject();
->>>>>>> cdf42b3a
 };
 
 /**
