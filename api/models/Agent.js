--- conflicted
+++ resolved
@@ -21,11 +21,7 @@
  * @throws {Error} If the agent creation fails.
  */
 const createAgent = async (agentData) => {
-<<<<<<< HEAD
-  const { versions, ...versionData } = agentData;
-=======
   const { author, ...versionData } = agentData;
->>>>>>> 449d9b76
   const timestamp = new Date();
   const initialAgentData = {
     ...agentData,
@@ -167,10 +163,7 @@
     'createdAt',
     'updatedAt',
     'author',
-<<<<<<< HEAD
-=======
     'updatedBy',
->>>>>>> 449d9b76
     'created_at',
     'updated_at',
     '__v',
@@ -265,11 +258,7 @@
 
   const currentAgent = await Agent.findOne(searchParameter);
   if (currentAgent) {
-<<<<<<< HEAD
-    const { __v, _id, id, versions, ...versionData } = currentAgent.toObject();
-=======
     const { __v, _id, id, versions, author, ...versionData } = currentAgent.toObject();
->>>>>>> 449d9b76
     const { $push, $pull, $addToSet, ...directUpdates } = updateData;
 
     if (Object.keys(directUpdates).length > 0 && versions && versions.length > 0) {
@@ -289,15 +278,7 @@
       }
     }
 
-<<<<<<< HEAD
-    updateData.$push = {
-      ...($push || {}),
-      versions: {
-        ...versionData,
-        ...directUpdates,
-        updatedAt: new Date(),
-      },
-=======
+
     const versionEntry = {
       ...versionData,
       ...directUpdates,
@@ -312,7 +293,6 @@
     updateData.$push = {
       ...($push || {}),
       versions: versionEntry,
->>>>>>> 449d9b76
     };
   }
 
@@ -563,11 +543,8 @@
   delete updateData._id;
   delete updateData.id;
   delete updateData.versions;
-<<<<<<< HEAD
-=======
   delete updateData.author;
   delete updateData.updatedBy;
->>>>>>> 449d9b76
 
   return Agent.findOneAndUpdate(searchParameter, updateData, { new: true }).lean();
 };
