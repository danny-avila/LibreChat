--- conflicted
+++ resolved
@@ -30,16 +30,6 @@
       return { message: 'Error saving conversation' };
     }
   },
-<<<<<<< HEAD
-  getConvosByPage: async (user, pageNumber = 1, pageSize = 25, isArchived = false) => {
-    const query = { user };
-    if (isArchived) {
-      query.isArchived = true;
-    } else {
-      query.$or = [{ isArchived: false }, { isArchived: { $exists: false } }];
-    }
-
-=======
   bulkSaveConvos: async (conversations) => {
     try {
       const bulkOps = conversations.map((convo) => ({
@@ -58,8 +48,13 @@
       throw new Error('Failed to save conversations in bulk.');
     }
   },
-  getConvosByPage: async (user, pageNumber = 1, pageSize = 25) => {
->>>>>>> 5d3c90be
+  getConvosByPage: async (user, pageNumber = 1, pageSize = 25, isArchived = false) => {
+    const query = { user };
+    if (isArchived) {
+      query.isArchived = true;
+    } else {
+      query.$or = [{ isArchived: false }, { isArchived: { $exists: false } }];
+    }
     try {
       const totalConvos = (await Conversation.countDocuments(query)) || 1;
       const totalPages = Math.ceil(totalConvos / pageSize);
