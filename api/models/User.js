--- conflicted
+++ resolved
@@ -1,137 +1,17 @@
 const mongoose = require('mongoose');
 const bcrypt = require('bcryptjs');
-<<<<<<< HEAD
 const signPayload = require('../server/services/signPayload');
 const userSchema = require('./schema/userSchema.js');
 const { SESSION_EXPIRY } = process.env ?? {};
 const expires = eval(SESSION_EXPIRY) ?? 1000 * 60 * 15;
-=======
-const jwt = require('jsonwebtoken');
-const Joi = require('joi');
-const DebugControl = require('../utils/debug.js');
-
-function log({ title, parameters }) {
-  DebugControl.log.functionName(title);
-  DebugControl.log.parameters(parameters);
-}
-
-const Session = mongoose.Schema({
-  refreshToken: {
-    type: String,
-    default: ''
-  }
-});
-
-const userSchema = mongoose.Schema(
-  {
-    name: {
-      type: String
-    },
-    username: {
-      type: String,
-      lowercase: true,
-      required: [true, 'can\'t be blank'],
-      match: [/^[a-zA-Z0-9_-]+$/, 'is invalid'],
-      index: true
-    },
-    email: {
-      type: String,
-      required: [true, 'can\'t be blank'],
-      lowercase: true,
-      unique: true,
-      match: [/\S+@\S+\.\S+/, 'is invalid'],
-      index: true
-    },
-    emailVerified: {
-      type: Boolean,
-      required: true,
-      default: false
-    },
-    password: {
-      type: String,
-      trim: true,
-      minlength: 8,
-      maxlength: 128
-    },
-    avatar: {
-      type: String,
-      required: false
-    },
-    provider: {
-      type: String,
-      required: true,
-      default: 'local'
-    },
-    role: {
-      type: String,
-      default: 'USER'
-    },
-    googleId: {
-      type: String,
-      unique: true,
-      sparse: true
-    },
-    openidId: {
-      type: String,
-      unique: true,
-      sparse: true
-    },
-    githubId: {
-      type: String,
-      unique: true,
-      sparse: true
-    },
-    plugins: {
-      type: Array,
-      default: []
-    },
-    refreshToken: {
-      type: [Session]
-    },
-    refBy: {
-      type: String,
-      default: ''
-    },
-    referrals: {
-      type: Array,
-      default: []
-    },
-    numOfReferrals: {
-      type: Number,
-      default: 0
-    },
-    followers: {
-      type: Object,
-      default: {}
-    },
-    following: {
-      type: Object,
-      default: {}
-    },
-    biography: {
-      type: String,
-      default: ''
-    },
-    // profession: {
-    //   type: String,
-    //   default: ''
-    // },
-    proMemberExpiredAt: {
-      type: Date,
-      default: ''
-    }
-  },
-  { timestamps: true }
-);
 
 //Remove refreshToken from the response
 userSchema.set('toJSON', {
   transform: function (_doc, ret) {
     delete ret.refreshToken;
     return ret;
-  }
+  },
 });
->>>>>>> ad9728b4
 
 userSchema.methods.toJSON = function () {
   return {
@@ -149,10 +29,7 @@
     followers: this.followers,
     following: this.following,
     biography: this.biography,
-<<<<<<< HEAD
-=======
     proMemberExpiredAt: this.proMemberExpiredAt,
->>>>>>> ad9728b4
   };
 };
 
