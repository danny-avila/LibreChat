--- conflicted
+++ resolved
@@ -30,89 +30,10 @@
 }
 
 /**
-<<<<<<< HEAD
- * Ensures indexes have proper filterable attributes configured and checks if documents have user field
- * @param {MeiliSearch} client - MeiliSearch client instance
- * @returns {Promise<boolean>} - true if configuration was updated or re-sync is needed
- */
-async function ensureFilterableAttributes(client) {
-  try {
-    // Check and update messages index
-    try {
-      const messagesIndex = client.index('messages');
-      const settings = await messagesIndex.getSettings();
-
-      if (!settings.filterableAttributes || !settings.filterableAttributes.includes('user')) {
-        logger.info('[indexSync] Configuring messages index to filter by user...');
-        await messagesIndex.updateSettings({
-          filterableAttributes: ['user'],
-        });
-        logger.info('[indexSync] Messages index configured for user filtering');
-        logger.info('[indexSync] Index configuration updated. Full re-sync will be triggered.');
-        return true;
-      }
-
-      // Check if existing documents have user field indexed
-      try {
-        const searchResult = await messagesIndex.search('', { limit: 1 });
-        if (searchResult.hits.length > 0 && !searchResult.hits[0].user) {
-          logger.info('[indexSync] Existing messages missing user field, re-sync needed');
-          return true;
-        }
-      } catch (searchError) {
-        logger.debug('[indexSync] Could not check message documents:', searchError.message);
-      }
-    } catch (error) {
-      if (error.code !== 'index_not_found') {
-        logger.warn('[indexSync] Could not check/update messages index settings:', error.message);
-      }
-    }
-
-    // Check and update conversations index
-    try {
-      const convosIndex = client.index('convos');
-      const settings = await convosIndex.getSettings();
-
-      if (!settings.filterableAttributes || !settings.filterableAttributes.includes('user')) {
-        logger.info('[indexSync] Configuring convos index to filter by user...');
-        await convosIndex.updateSettings({
-          filterableAttributes: ['user'],
-        });
-        logger.info('[indexSync] Convos index configured for user filtering');
-        logger.info('[indexSync] Index configuration updated. Full re-sync will be triggered.');
-        return true;
-      }
-
-      // Check if existing documents have user field indexed
-      try {
-        const searchResult = await convosIndex.search('', { limit: 1 });
-        if (searchResult.hits.length > 0 && !searchResult.hits[0].user) {
-          logger.info('[indexSync] Existing conversations missing user field, re-sync needed');
-          return true;
-        }
-      } catch (searchError) {
-        logger.debug('[indexSync] Could not check conversation documents:', searchError.message);
-      }
-    } catch (error) {
-      if (error.code !== 'index_not_found') {
-        logger.warn('[indexSync] Could not check/update convos index settings:', error.message);
-      }
-    }
-  } catch (error) {
-    logger.error('[indexSync] Error ensuring filterable attributes:', error);
-  }
-
-  return false;
-}
-
-/**
- * Performs the actual sync operations for messages and conversations
-=======
  * Deletes documents from MeiliSearch index that are missing the user field
  * @param {import('meilisearch').Index} index - MeiliSearch index instance
  * @param {string} indexName - Name of the index for logging
  * @returns {Promise<number>} - Number of documents deleted
->>>>>>> 114deecc
  */
 async function deleteDocumentsWithoutUserField(index, indexName) {
   let deletedCount = 0;
@@ -130,32 +51,6 @@
         break;
       }
 
-<<<<<<< HEAD
-  /** Ensures indexes have proper filterable attributes configured */
-  const configUpdated = await ensureFilterableAttributes(client);
-
-  let messagesSync = false;
-  let convosSync = false;
-
-  // If configuration was just updated or documents are missing user field, force a full re-sync
-  if (configUpdated) {
-    logger.info('[indexSync] Forcing full re-sync to ensure user field is properly indexed...');
-
-    // Reset sync flags to force full re-sync
-    await Message.collection.updateMany({ _meiliIndex: true }, { $set: { _meiliIndex: false } });
-    await Conversation.collection.updateMany(
-      { _meiliIndex: true },
-      { $set: { _meiliIndex: false } },
-    );
-  }
-
-  // Check if we need to sync messages
-  const messageProgress = await Message.getSyncProgress();
-  if (!messageProgress.isComplete || configUpdated) {
-    logger.info(
-      `[indexSync] Messages need syncing: ${messageProgress.totalProcessed}/${messageProgress.totalDocuments} indexed`,
-    );
-=======
       const idsToDelete = searchResult.hits.filter((hit) => !hit.user).map((hit) => hit.id);
 
       if (idsToDelete.length > 0) {
@@ -165,7 +60,6 @@
         await index.deleteDocuments(idsToDelete);
         deletedCount += idsToDelete.length;
       }
->>>>>>> 114deecc
 
       if (searchResult.hits.length < batchSize) {
         break;
@@ -181,17 +75,8 @@
     logger.error(`[indexSync] Error deleting documents from ${indexName}:`, error);
   }
 
-<<<<<<< HEAD
-  // Check if we need to sync conversations
-  const convoProgress = await Conversation.getSyncProgress();
-  if (!convoProgress.isComplete || configUpdated) {
-    logger.info(
-      `[indexSync] Conversations need syncing: ${convoProgress.totalProcessed}/${convoProgress.totalDocuments} indexed`,
-    );
-=======
   return deletedCount;
 }
->>>>>>> 114deecc
 
 /**
  * Ensures indexes have proper filterable attributes configured and checks if documents have user field
