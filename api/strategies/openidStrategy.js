--- conflicted
+++ resolved
@@ -132,13 +132,7 @@
     );
 
     passport.use('openid', openidLogin);
-<<<<<<< HEAD
-  })
-  .catch(err => {
-    console.log('error has occured in Issuer.discover')
-=======
   } catch (err) {
->>>>>>> d3138c79
     console.error(err);
   }
 }
