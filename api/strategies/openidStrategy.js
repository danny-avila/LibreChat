const passport = require('passport');
const { Issuer, Strategy: OpenIDStrategy } = require('openid-client');
const axios = require('axios');
const fs = require('fs');
const path = require('path');
const config = require('../../config/loader');
const domains = config.domains;

const User = require('../models/User');

let crypto;
try {
  crypto = require('node:crypto');
} catch (err) {
  console.error('crypto support is disabled!');
}

const downloadImage = async (url, imagePath, accessToken) => {
  try {
    const response = await axios.get(url, {
      headers: {
        Authorization: `Bearer ${accessToken}`,
      },
      responseType: 'arraybuffer',
    });

    fs.mkdirSync(path.dirname(imagePath), { recursive: true });
    fs.writeFileSync(imagePath, response.data);

    const fileName = path.basename(imagePath);

    return `/images/openid/${fileName}`;
  } catch (error) {
    console.error(`Error downloading image at URL "${url}": ${error}`);
    return '';
  }
};

async function setupOpenId() {
  try {
    const issuer = await Issuer.discover(process.env.OPENID_ISSUER);
    const client = new issuer.Client({
      client_id: process.env.OPENID_CLIENT_ID,
      client_secret: process.env.OPENID_CLIENT_SECRET,
      redirect_uris: [domains.server + process.env.OPENID_CALLBACK_URL],
    });

    const openidLogin = new OpenIDStrategy(
      {
        client,
        params: {
          scope: process.env.OPENID_SCOPE,
        },
      },
      async (tokenset, userinfo, done) => {
        try {
          let user = await User.findOne({ openidId: userinfo.sub });

          if (!user) {
            user = await User.findOne({ email: userinfo.email });
          }

          let fullName = '';
          if (userinfo.given_name && userinfo.family_name) {
            fullName = userinfo.given_name + ' ' + userinfo.family_name;
          } else if (userinfo.given_name) {
            fullName = userinfo.given_name;
          } else if (userinfo.family_name) {
            fullName = userinfo.family_name;
          } else {
            fullName = userinfo.username || userinfo.email;
          }

          if (!user) {
            user = new User({
              provider: 'openid',
              openidId: userinfo.sub,
              username: userinfo.username || userinfo.given_name || '',
              email: userinfo.email || '',
              emailVerified: userinfo.email_verified || false,
              name: fullName,
            });
          } else {
            user.provider = 'openid';
            user.openidId = userinfo.sub;
            user.username = userinfo.given_name || '';
            user.name = fullName;
          }

          if (userinfo.picture) {
            const imageUrl = userinfo.picture;

            let fileName;
            if (crypto) {
              const hash = crypto.createHash('sha256');
              hash.update(userinfo.sub);
              fileName = hash.digest('hex') + '.png';
            } else {
              fileName = userinfo.sub + '.png';
            }

            const imagePath = path.join(
              __dirname,
              '..',
              '..',
              'client',
              'public',
              'images',
              'openid',
              fileName,
            );

            const imagePathOrEmpty = await downloadImage(
              imageUrl,
              imagePath,
              tokenset.access_token,
            );

            user.avatar = imagePathOrEmpty;
          } else {
            user.avatar = '';
          }

          await user.save();

          done(null, user);
        } catch (err) {
          console.log('error has occured in Issuer.discover prior to calling done')
          done(err);
        }
      },
    );

    passport.use('openid', openidLogin);
<<<<<<< HEAD
  })
  .catch(err => {
    console.log('error has occured in Issuer.discover')
=======
  } catch (err) {
>>>>>>> c3937e5f
    console.error(err);
  }
}

module.exports = setupOpenId;<|MERGE_RESOLUTION|>--- conflicted
+++ resolved
@@ -132,13 +132,7 @@
     );
 
     passport.use('openid', openidLogin);
-<<<<<<< HEAD
-  })
-  .catch(err => {
-    console.log('error has occured in Issuer.discover')
-=======
   } catch (err) {
->>>>>>> c3937e5f
     console.error(err);
   }
 }
