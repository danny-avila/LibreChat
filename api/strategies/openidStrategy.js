--- conflicted
+++ resolved
@@ -451,8 +451,6 @@
               user.email = userinfo.email;
               user.emailVerified = userinfo.email_verified || false;
             }
-<<<<<<< HEAD
-=======
           }
 
           if (adminRole && adminRoleParameterPath && adminRoleTokenKind) {
@@ -497,7 +495,6 @@
                 `[openidStrategy] User ${username} demoted from admin - role no longer present in token`,
               );
             }
->>>>>>> 114deecc
           }
 
           if (!!userinfo && userinfo.picture && !user.avatar?.includes('manual=true')) {
