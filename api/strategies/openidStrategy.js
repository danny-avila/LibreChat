--- conflicted
+++ resolved
@@ -49,11 +49,7 @@
       logger.info(`[openidStrategy] proxy agent configured: ${process.env.PROXY}`);
       fetchOptions = {
         ...options,
-<<<<<<< HEAD
-        dispatcher: new HttpsProxyAgent(process.env.PROXY),
-=======
         dispatcher: new undici.ProxyAgent(process.env.PROXY),
->>>>>>> 5d267aa8
       };
     }
 
