const fetch = require('node-fetch');
const jwtDecode = require('jsonwebtoken/decode');
const { ErrorTypes } = require('librechat-data-provider');
const { findUser, createUser, updateUser } = require('~/models');
const { setupOpenId } = require('./openidStrategy');

// --- Mocks ---
jest.mock('node-fetch');
jest.mock('jsonwebtoken/decode');
jest.mock('~/server/services/Files/strategies', () => ({
  getStrategyFunctions: jest.fn(() => ({
    saveBuffer: jest.fn().mockResolvedValue('/fake/path/to/avatar.png'),
  })),
}));
jest.mock('~/server/services/Config', () => ({
  getAppConfig: jest.fn().mockResolvedValue({}),
}));
jest.mock('@librechat/api', () => ({
  ...jest.requireActual('@librechat/api'),
  isEnabled: jest.fn(() => false),
  isEmailDomainAllowed: jest.fn(() => true),
  findOpenIDUser: jest.requireActual('@librechat/api').findOpenIDUser,
  getBalanceConfig: jest.fn(() => ({
    enabled: false,
  })),
}));
jest.mock('~/models', () => ({
  findUser: jest.fn(),
  createUser: jest.fn(),
  updateUser: jest.fn(),
}));
jest.mock('@librechat/data-schemas', () => ({
  ...jest.requireActual('@librechat/api'),
  logger: {
    info: jest.fn(),
    warn: jest.fn(),
    debug: jest.fn(),
    error: jest.fn(),
  },
  hashToken: jest.fn().mockResolvedValue('hashed-token'),
}));
jest.mock('~/cache/getLogStores', () =>
  jest.fn(() => ({
    get: jest.fn(),
    set: jest.fn(),
  })),
);

// Mock the openid-client module and all its dependencies
jest.mock('openid-client', () => {
  return {
    discovery: jest.fn().mockResolvedValue({
      clientId: 'fake_client_id',
      clientSecret: 'fake_client_secret',
      issuer: 'https://fake-issuer.com',
      // Add any other properties needed by the implementation
    }),
    fetchUserInfo: jest.fn().mockImplementation(() => {
      // Only return additional properties, but don't override any claims
      return Promise.resolve({});
    }),
    customFetch: Symbol('customFetch'),
  };
});

jest.mock('openid-client/passport', () => {
  let verifyCallback;
  const mockStrategy = jest.fn((options, verify) => {
    verifyCallback = verify;
    return { name: 'openid', options, verify };
  });

  return {
    Strategy: mockStrategy,
    __getVerifyCallback: () => verifyCallback,
  };
});

// Mock passport
jest.mock('passport', () => ({
  use: jest.fn(),
}));

describe('setupOpenId', () => {
  // Store a reference to the verify callback once it's set up
  let verifyCallback;

  // Helper to wrap the verify callback in a promise
  const validate = (tokenset) =>
    new Promise((resolve, reject) => {
      verifyCallback(tokenset, (err, user, details) => {
        if (err) {
          reject(err);
        } else {
          resolve({ user, details });
        }
      });
    });

  const tokenset = {
    id_token: 'fake_id_token',
    access_token: 'fake_access_token',
    claims: () => ({
      sub: '1234',
      email: 'test@example.com',
      email_verified: true,
      given_name: 'First',
      family_name: 'Last',
      name: 'My Full',
      preferred_username: 'testusername',
      username: 'flast',
      picture: 'https://example.com/avatar.png',
    }),
  };

  beforeEach(async () => {
    // Clear previous mock calls and reset implementations
    jest.clearAllMocks();

    // Reset environment variables needed by the strategy
    process.env.OPENID_ISSUER = 'https://fake-issuer.com';
    process.env.OPENID_CLIENT_ID = 'fake_client_id';
    process.env.OPENID_CLIENT_SECRET = 'fake_client_secret';
    process.env.DOMAIN_SERVER = 'https://example.com';
    process.env.OPENID_CALLBACK_URL = '/callback';
    process.env.OPENID_SCOPE = 'openid profile email';
    process.env.OPENID_REQUIRED_ROLE = 'requiredRole';
    process.env.OPENID_REQUIRED_ROLE_PARAMETER_PATH = 'roles';
    process.env.OPENID_REQUIRED_ROLE_TOKEN_KIND = 'id';
    process.env.OPENID_ADMIN_ROLE = 'admin';
    process.env.OPENID_ADMIN_ROLE_PARAMETER_PATH = 'permissions';
    process.env.OPENID_ADMIN_ROLE_TOKEN_KIND = 'id';
    delete process.env.OPENID_USERNAME_CLAIM;
    delete process.env.OPENID_NAME_CLAIM;
    delete process.env.PROXY;
    delete process.env.OPENID_USE_PKCE;

    // Default jwtDecode mock returns a token that includes the required role.
    jwtDecode.mockReturnValue({
      roles: ['requiredRole'],
      permissions: ['admin'],
    });

    // By default, assume that no user is found, so createUser will be called
    findUser.mockResolvedValue(null);
    createUser.mockImplementation(async (userData) => {
      // simulate created user with an _id property
      return { _id: 'newUserId', ...userData };
    });
    updateUser.mockImplementation(async (id, userData) => {
      return { _id: id, ...userData };
    });

    // For image download, simulate a successful response
    const fakeBuffer = Buffer.from('fake image');
    const fakeResponse = {
      ok: true,
      buffer: jest.fn().mockResolvedValue(fakeBuffer),
    };
    fetch.mockResolvedValue(fakeResponse);

    // Call the setup function and capture the verify callback
    await setupOpenId();
    verifyCallback = require('openid-client/passport').__getVerifyCallback();
  });

  it('should create a new user with correct username when preferred_username claim exists', async () => {
    // Arrange – our userinfo already has preferred_username 'testusername'
    const userinfo = tokenset.claims();

    // Act
    const { user } = await validate(tokenset);

    // Assert
    expect(user.username).toBe(userinfo.preferred_username);
    expect(createUser).toHaveBeenCalledWith(
      expect.objectContaining({
        provider: 'openid',
        openidId: userinfo.sub,
        username: userinfo.preferred_username,
        email: userinfo.email,
        name: `${userinfo.given_name} ${userinfo.family_name}`,
      }),
      { enabled: false },
      true,
      true,
    );
  });

  it('should use username as username when preferred_username claim is missing', async () => {
    // Arrange – remove preferred_username from userinfo
    const userinfo = { ...tokenset.claims() };
    delete userinfo.preferred_username;
    // Expect the username to be the "username"
    const expectUsername = userinfo.username;

    // Act
    const { user } = await validate({ ...tokenset, claims: () => userinfo });

    // Assert
    expect(user.username).toBe(expectUsername);
    expect(createUser).toHaveBeenCalledWith(
      expect.objectContaining({ username: expectUsername }),
      { enabled: false },
      true,
      true,
    );
  });

  it('should use email as username when username and preferred_username are missing', async () => {
    // Arrange – remove username and preferred_username
    const userinfo = { ...tokenset.claims() };
    delete userinfo.username;
    delete userinfo.preferred_username;
    const expectUsername = userinfo.email;

    // Act
    const { user } = await validate({ ...tokenset, claims: () => userinfo });

    // Assert
    expect(user.username).toBe(expectUsername);
    expect(createUser).toHaveBeenCalledWith(
      expect.objectContaining({ username: expectUsername }),
      { enabled: false },
      true,
      true,
    );
  });

  it('should override username with OPENID_USERNAME_CLAIM when set', async () => {
    // Arrange – set OPENID_USERNAME_CLAIM so that the sub claim is used
    process.env.OPENID_USERNAME_CLAIM = 'sub';
    const userinfo = tokenset.claims();

    // Act
    const { user } = await validate(tokenset);

    // Assert – username should equal the sub (converted as-is)
    expect(user.username).toBe(userinfo.sub);
    expect(createUser).toHaveBeenCalledWith(
      expect.objectContaining({ username: userinfo.sub }),
      { enabled: false },
      true,
      true,
    );
  });

  it('should set the full name correctly when given_name and family_name exist', async () => {
    // Arrange
    const userinfo = tokenset.claims();
    const expectedFullName = `${userinfo.given_name} ${userinfo.family_name}`;

    // Act
    const { user } = await validate(tokenset);

    // Assert
    expect(user.name).toBe(expectedFullName);
  });

  it('should override full name with OPENID_NAME_CLAIM when set', async () => {
    // Arrange – use the name claim as the full name
    process.env.OPENID_NAME_CLAIM = 'name';
    const userinfo = { ...tokenset.claims(), name: 'Custom Name' };

    // Act
    const { user } = await validate({ ...tokenset, claims: () => userinfo });

    // Assert
    expect(user.name).toBe('Custom Name');
  });

  it('should update an existing user on login', async () => {
    // Arrange – simulate that a user already exists with openid provider
    const existingUser = {
      _id: 'existingUserId',
      provider: 'openid',
      email: tokenset.claims().email,
      openidId: '',
      username: '',
      name: '',
    };
    findUser.mockImplementation(async (query) => {
      if (query.openidId === tokenset.claims().sub || query.email === tokenset.claims().email) {
        return existingUser;
      }
      return null;
    });

    const userinfo = tokenset.claims();

    // Act
    await validate(tokenset);

    // Assert – updateUser should be called and the user object updated
    expect(updateUser).toHaveBeenCalledWith(
      existingUser._id,
      expect.objectContaining({
        provider: 'openid',
        openidId: userinfo.sub,
        username: userinfo.preferred_username,
        name: `${userinfo.given_name} ${userinfo.family_name}`,
      }),
    );
  });

  it('should block login when email exists with different provider', async () => {
    // Arrange – simulate that a user exists with same email but different provider
    const existingUser = {
      _id: 'existingUserId',
      provider: 'google',
      email: tokenset.claims().email,
      googleId: 'some-google-id',
      username: 'existinguser',
      name: 'Existing User',
    };
    findUser.mockImplementation(async (query) => {
      if (query.email === tokenset.claims().email && !query.provider) {
        return existingUser;
      }
      return null;
    });

    // Act
    const result = await validate(tokenset);

    // Assert – verify that the strategy rejects login
    expect(result.user).toBe(false);
    expect(result.details.message).toBe(ErrorTypes.AUTH_FAILED);
    expect(createUser).not.toHaveBeenCalled();
    expect(updateUser).not.toHaveBeenCalled();
  });

  it('should enforce the required role and reject login if missing', async () => {
    // Arrange – simulate a token without the required role.
    jwtDecode.mockReturnValue({
      roles: ['SomeOtherRole'],
    });

    // Act
    const { user, details } = await validate(tokenset);

    // Assert – verify that the strategy rejects login
    expect(user).toBe(false);
    expect(details.message).toBe('You must have "requiredRole" role to log in.');
  });

  it('should allow login when single required role is present (backward compatibility)', async () => {
    // Arrange – ensure single role configuration (as set in beforeEach)
    // OPENID_REQUIRED_ROLE = 'requiredRole'
    // Default jwtDecode mock in beforeEach already returns this role
    jwtDecode.mockReturnValue({
      roles: ['requiredRole', 'anotherRole'],
    });

    // Act
    const { user } = await validate(tokenset);

    // Assert – verify that login succeeds with single role configuration
    expect(user).toBeTruthy();
    expect(user.email).toBe(tokenset.claims().email);
    expect(user.username).toBe(tokenset.claims().preferred_username);
    expect(createUser).toHaveBeenCalled();
  });

  it('should attempt to download and save the avatar if picture is provided', async () => {
    // Act
    const { user } = await validate(tokenset);

    // Assert – verify that download was attempted and the avatar field was set via updateUser
    expect(fetch).toHaveBeenCalled();
    // Our mock getStrategyFunctions.saveBuffer returns '/fake/path/to/avatar.png'
    expect(user.avatar).toBe('/fake/path/to/avatar.png');
  });

  it('should not attempt to download avatar if picture is not provided', async () => {
    // Arrange – remove picture
    const userinfo = { ...tokenset.claims() };
    delete userinfo.picture;

    // Act
    await validate({ ...tokenset, claims: () => userinfo });

    // Assert – fetch should not be called and avatar should remain undefined or empty
    expect(fetch).not.toHaveBeenCalled();
    // Depending on your implementation, user.avatar may be undefined or an empty string.
  });

  it('should support comma-separated multiple roles', async () => {
    // Arrange
    process.env.OPENID_REQUIRED_ROLE = 'someRole,anotherRole,admin';
    await setupOpenId(); // Re-initialize the strategy
    verifyCallback = require('openid-client/passport').__getVerifyCallback();
    jwtDecode.mockReturnValue({
      roles: ['anotherRole', 'aThirdRole'],
    });

    // Act
    const { user } = await validate(tokenset);

    // Assert
    expect(user).toBeTruthy();
    expect(user.email).toBe(tokenset.claims().email);
  });

  it('should reject login when user has none of the required multiple roles', async () => {
    // Arrange
    process.env.OPENID_REQUIRED_ROLE = 'someRole,anotherRole,admin';
    await setupOpenId(); // Re-initialize the strategy
    verifyCallback = require('openid-client/passport').__getVerifyCallback();
    jwtDecode.mockReturnValue({
      roles: ['aThirdRole', 'aFourthRole'],
    });

    // Act
    const { user, details } = await validate(tokenset);

    // Assert
    expect(user).toBe(false);
    expect(details.message).toBe(
      'You must have one of: "someRole", "anotherRole", "admin" role to log in.',
    );
  });

  it('should handle spaces in comma-separated roles', async () => {
    // Arrange
    process.env.OPENID_REQUIRED_ROLE = ' someRole , anotherRole , admin ';
    await setupOpenId(); // Re-initialize the strategy
    verifyCallback = require('openid-client/passport').__getVerifyCallback();
    jwtDecode.mockReturnValue({
      roles: ['someRole'],
    });

    // Act
    const { user } = await validate(tokenset);

    // Assert
    expect(user).toBeTruthy();
  });

  it('should default to usePKCE false when OPENID_USE_PKCE is not defined', async () => {
    const OpenIDStrategy = require('openid-client/passport').Strategy;

    delete process.env.OPENID_USE_PKCE;
    await setupOpenId();

    const callOptions = OpenIDStrategy.mock.calls[OpenIDStrategy.mock.calls.length - 1][0];
    expect(callOptions.usePKCE).toBe(false);
    expect(callOptions.params?.code_challenge_method).toBeUndefined();
  });

<<<<<<< HEAD
  it('should attach federatedTokens to user object for token propagation', async () => {
    // Arrange - setup tokenset with access token, refresh token, and expiration
    const tokensetWithTokens = {
      ...tokenset,
      access_token: 'mock_access_token_abc123',
      refresh_token: 'mock_refresh_token_xyz789',
      expires_at: 1234567890,
    };

    // Act - validate with the tokenset containing tokens
    const { user } = await validate(tokensetWithTokens);

    // Assert - verify federatedTokens object is attached with correct values
    expect(user.federatedTokens).toBeDefined();
    expect(user.federatedTokens).toEqual({
      access_token: 'mock_access_token_abc123',
      refresh_token: 'mock_refresh_token_xyz789',
      expires_at: 1234567890,
    });
  });

  it('should include tokenset along with federatedTokens', async () => {
    // Arrange
    const tokensetWithTokens = {
      ...tokenset,
      access_token: 'test_access_token',
      refresh_token: 'test_refresh_token',
      expires_at: 9999999999,
    };

    // Act
    const { user } = await validate(tokensetWithTokens);

    // Assert - both tokenset and federatedTokens should be present
    expect(user.tokenset).toBeDefined();
    expect(user.federatedTokens).toBeDefined();
    expect(user.tokenset.access_token).toBe('test_access_token');
    expect(user.federatedTokens.access_token).toBe('test_access_token');
=======
  it('should set role to "ADMIN" if OPENID_ADMIN_ROLE is set and user has that role', async () => {
    // Act
    const { user } = await validate(tokenset);

    // Assert – verify that the user role is set to "ADMIN"
    expect(user.role).toBe('ADMIN');
  });

  it('should not set user role if OPENID_ADMIN_ROLE is set but the user does not have that role', async () => {
    // Arrange – simulate a token without the admin permission
    jwtDecode.mockReturnValue({
      roles: ['requiredRole'],
      permissions: ['not-admin'],
    });

    // Act
    const { user } = await validate(tokenset);

    // Assert – verify that the user role is not defined
    expect(user.role).toBeUndefined();
  });

  it('should demote existing admin user when admin role is removed from token', async () => {
    // Arrange – simulate an existing user who is currently an admin
    const existingAdminUser = {
      _id: 'existingAdminId',
      provider: 'openid',
      email: tokenset.claims().email,
      openidId: tokenset.claims().sub,
      username: 'adminuser',
      name: 'Admin User',
      role: 'ADMIN',
    };

    findUser.mockImplementation(async (query) => {
      if (query.openidId === tokenset.claims().sub || query.email === tokenset.claims().email) {
        return existingAdminUser;
      }
      return null;
    });

    // Token without admin permission
    jwtDecode.mockReturnValue({
      roles: ['requiredRole'],
      permissions: ['not-admin'],
    });

    const { logger } = require('@librechat/data-schemas');

    // Act
    const { user } = await validate(tokenset);

    // Assert – verify that the user was demoted
    expect(user.role).toBe('USER');
    expect(updateUser).toHaveBeenCalledWith(
      existingAdminUser._id,
      expect.objectContaining({
        role: 'USER',
      }),
    );
    expect(logger.info).toHaveBeenCalledWith(
      expect.stringContaining('demoted from admin - role no longer present in token'),
    );
  });

  it('should NOT demote admin user when admin role env vars are not configured', async () => {
    // Arrange – remove admin role env vars
    delete process.env.OPENID_ADMIN_ROLE;
    delete process.env.OPENID_ADMIN_ROLE_PARAMETER_PATH;
    delete process.env.OPENID_ADMIN_ROLE_TOKEN_KIND;

    await setupOpenId();
    verifyCallback = require('openid-client/passport').__getVerifyCallback();

    // Simulate an existing admin user
    const existingAdminUser = {
      _id: 'existingAdminId',
      provider: 'openid',
      email: tokenset.claims().email,
      openidId: tokenset.claims().sub,
      username: 'adminuser',
      name: 'Admin User',
      role: 'ADMIN',
    };

    findUser.mockImplementation(async (query) => {
      if (query.openidId === tokenset.claims().sub || query.email === tokenset.claims().email) {
        return existingAdminUser;
      }
      return null;
    });

    jwtDecode.mockReturnValue({
      roles: ['requiredRole'],
    });

    // Act
    const { user } = await validate(tokenset);

    // Assert – verify that the admin user was NOT demoted
    expect(user.role).toBe('ADMIN');
    expect(updateUser).toHaveBeenCalledWith(
      existingAdminUser._id,
      expect.objectContaining({
        role: 'ADMIN',
      }),
    );
  });

  describe('lodash get - nested path extraction', () => {
    it('should extract roles from deeply nested token path', async () => {
      process.env.OPENID_REQUIRED_ROLE = 'app-user';
      process.env.OPENID_REQUIRED_ROLE_PARAMETER_PATH = 'resource_access.my-client.roles';

      jwtDecode.mockReturnValue({
        resource_access: {
          'my-client': {
            roles: ['app-user', 'viewer'],
          },
        },
      });

      await setupOpenId();
      verifyCallback = require('openid-client/passport').__getVerifyCallback();

      const { user } = await validate(tokenset);

      expect(user).toBeTruthy();
      expect(user.email).toBe(tokenset.claims().email);
    });

    it('should extract roles from three-level nested path', async () => {
      process.env.OPENID_REQUIRED_ROLE = 'editor';
      process.env.OPENID_REQUIRED_ROLE_PARAMETER_PATH = 'data.access.permissions.roles';

      jwtDecode.mockReturnValue({
        data: {
          access: {
            permissions: {
              roles: ['editor', 'reader'],
            },
          },
        },
      });

      await setupOpenId();
      verifyCallback = require('openid-client/passport').__getVerifyCallback();

      const { user } = await validate(tokenset);

      expect(user).toBeTruthy();
    });

    it('should log error and reject login when required role path does not exist in token', async () => {
      const { logger } = require('@librechat/data-schemas');
      process.env.OPENID_REQUIRED_ROLE = 'app-user';
      process.env.OPENID_REQUIRED_ROLE_PARAMETER_PATH = 'resource_access.nonexistent.roles';

      jwtDecode.mockReturnValue({
        resource_access: {
          'my-client': {
            roles: ['app-user'],
          },
        },
      });

      await setupOpenId();
      verifyCallback = require('openid-client/passport').__getVerifyCallback();

      const { user, details } = await validate(tokenset);

      expect(logger.error).toHaveBeenCalledWith(
        expect.stringContaining(
          "Key 'resource_access.nonexistent.roles' not found or invalid type in id token!",
        ),
      );
      expect(user).toBe(false);
      expect(details.message).toContain('role to log in');
    });

    it('should handle missing intermediate nested path gracefully', async () => {
      const { logger } = require('@librechat/data-schemas');
      process.env.OPENID_REQUIRED_ROLE = 'user';
      process.env.OPENID_REQUIRED_ROLE_PARAMETER_PATH = 'org.team.roles';

      jwtDecode.mockReturnValue({
        org: {
          other: 'value',
        },
      });

      await setupOpenId();
      verifyCallback = require('openid-client/passport').__getVerifyCallback();

      const { user } = await validate(tokenset);

      expect(logger.error).toHaveBeenCalledWith(
        expect.stringContaining("Key 'org.team.roles' not found or invalid type in id token!"),
      );
      expect(user).toBe(false);
    });

    it('should extract admin role from nested path in access token', async () => {
      process.env.OPENID_ADMIN_ROLE = 'admin';
      process.env.OPENID_ADMIN_ROLE_PARAMETER_PATH = 'realm_access.roles';
      process.env.OPENID_ADMIN_ROLE_TOKEN_KIND = 'access';

      jwtDecode.mockImplementation((token) => {
        if (token === 'fake_access_token') {
          return {
            realm_access: {
              roles: ['admin', 'user'],
            },
          };
        }
        return {
          roles: ['requiredRole'],
        };
      });

      await setupOpenId();
      verifyCallback = require('openid-client/passport').__getVerifyCallback();

      const { user } = await validate(tokenset);

      expect(user.role).toBe('ADMIN');
    });

    it('should extract admin role from nested path in userinfo', async () => {
      process.env.OPENID_ADMIN_ROLE = 'admin';
      process.env.OPENID_ADMIN_ROLE_PARAMETER_PATH = 'organization.permissions';
      process.env.OPENID_ADMIN_ROLE_TOKEN_KIND = 'userinfo';

      const userinfoWithNestedGroups = {
        ...tokenset.claims(),
        organization: {
          permissions: ['admin', 'write'],
        },
      };

      require('openid-client').fetchUserInfo.mockResolvedValue({
        organization: {
          permissions: ['admin', 'write'],
        },
      });

      jwtDecode.mockReturnValue({
        roles: ['requiredRole'],
      });

      await setupOpenId();
      verifyCallback = require('openid-client/passport').__getVerifyCallback();

      const { user } = await validate({
        ...tokenset,
        claims: () => userinfoWithNestedGroups,
      });

      expect(user.role).toBe('ADMIN');
    });

    it('should handle boolean admin role value', async () => {
      process.env.OPENID_ADMIN_ROLE = 'admin';
      process.env.OPENID_ADMIN_ROLE_PARAMETER_PATH = 'is_admin';

      jwtDecode.mockReturnValue({
        roles: ['requiredRole'],
        is_admin: true,
      });

      await setupOpenId();
      verifyCallback = require('openid-client/passport').__getVerifyCallback();

      const { user } = await validate(tokenset);

      expect(user.role).toBe('ADMIN');
    });

    it('should handle string admin role value matching exactly', async () => {
      process.env.OPENID_ADMIN_ROLE = 'super-admin';
      process.env.OPENID_ADMIN_ROLE_PARAMETER_PATH = 'role';

      jwtDecode.mockReturnValue({
        roles: ['requiredRole'],
        role: 'super-admin',
      });

      await setupOpenId();
      verifyCallback = require('openid-client/passport').__getVerifyCallback();

      const { user } = await validate(tokenset);

      expect(user.role).toBe('ADMIN');
    });

    it('should not set admin role when string value does not match', async () => {
      process.env.OPENID_ADMIN_ROLE = 'super-admin';
      process.env.OPENID_ADMIN_ROLE_PARAMETER_PATH = 'role';

      jwtDecode.mockReturnValue({
        roles: ['requiredRole'],
        role: 'regular-user',
      });

      await setupOpenId();
      verifyCallback = require('openid-client/passport').__getVerifyCallback();

      const { user } = await validate(tokenset);

      expect(user.role).toBeUndefined();
    });

    it('should handle array admin role value', async () => {
      process.env.OPENID_ADMIN_ROLE = 'site-admin';
      process.env.OPENID_ADMIN_ROLE_PARAMETER_PATH = 'app_roles';

      jwtDecode.mockReturnValue({
        roles: ['requiredRole'],
        app_roles: ['user', 'site-admin', 'moderator'],
      });

      await setupOpenId();
      verifyCallback = require('openid-client/passport').__getVerifyCallback();

      const { user } = await validate(tokenset);

      expect(user.role).toBe('ADMIN');
    });

    it('should not set admin when role is not in array', async () => {
      process.env.OPENID_ADMIN_ROLE = 'site-admin';
      process.env.OPENID_ADMIN_ROLE_PARAMETER_PATH = 'app_roles';

      jwtDecode.mockReturnValue({
        roles: ['requiredRole'],
        app_roles: ['user', 'moderator'],
      });

      await setupOpenId();
      verifyCallback = require('openid-client/passport').__getVerifyCallback();

      const { user } = await validate(tokenset);

      expect(user.role).toBeUndefined();
    });

    it('should handle nested path with special characters in keys', async () => {
      process.env.OPENID_REQUIRED_ROLE = 'app-user';
      process.env.OPENID_REQUIRED_ROLE_PARAMETER_PATH = 'resource_access.my-app-123.roles';

      jwtDecode.mockReturnValue({
        resource_access: {
          'my-app-123': {
            roles: ['app-user'],
          },
        },
      });

      await setupOpenId();
      verifyCallback = require('openid-client/passport').__getVerifyCallback();

      const { user } = await validate(tokenset);

      expect(user).toBeTruthy();
    });

    it('should handle empty object at nested path', async () => {
      const { logger } = require('@librechat/data-schemas');
      process.env.OPENID_REQUIRED_ROLE = 'user';
      process.env.OPENID_REQUIRED_ROLE_PARAMETER_PATH = 'access.roles';

      jwtDecode.mockReturnValue({
        access: {},
      });

      await setupOpenId();
      verifyCallback = require('openid-client/passport').__getVerifyCallback();

      const { user } = await validate(tokenset);

      expect(logger.error).toHaveBeenCalledWith(
        expect.stringContaining("Key 'access.roles' not found or invalid type in id token!"),
      );
      expect(user).toBe(false);
    });

    it('should handle null value at intermediate path', async () => {
      const { logger } = require('@librechat/data-schemas');
      process.env.OPENID_REQUIRED_ROLE = 'user';
      process.env.OPENID_REQUIRED_ROLE_PARAMETER_PATH = 'data.roles';

      jwtDecode.mockReturnValue({
        data: null,
      });

      await setupOpenId();
      verifyCallback = require('openid-client/passport').__getVerifyCallback();

      const { user } = await validate(tokenset);

      expect(logger.error).toHaveBeenCalledWith(
        expect.stringContaining("Key 'data.roles' not found or invalid type in id token!"),
      );
      expect(user).toBe(false);
    });

    it('should reject login with invalid admin role token kind', async () => {
      process.env.OPENID_ADMIN_ROLE = 'admin';
      process.env.OPENID_ADMIN_ROLE_PARAMETER_PATH = 'roles';
      process.env.OPENID_ADMIN_ROLE_TOKEN_KIND = 'invalid';

      const { logger } = require('@librechat/data-schemas');

      jwtDecode.mockReturnValue({
        roles: ['requiredRole', 'admin'],
      });

      await setupOpenId();
      verifyCallback = require('openid-client/passport').__getVerifyCallback();

      await expect(validate(tokenset)).rejects.toThrow('Invalid admin role token kind');

      expect(logger.error).toHaveBeenCalledWith(
        expect.stringContaining(
          "Invalid admin role token kind: invalid. Must be one of 'access', 'id', or 'userinfo'",
        ),
      );
    });

    it('should reject login when roles path returns invalid type (object)', async () => {
      const { logger } = require('@librechat/data-schemas');
      process.env.OPENID_REQUIRED_ROLE = 'app-user';
      process.env.OPENID_REQUIRED_ROLE_PARAMETER_PATH = 'roles';

      jwtDecode.mockReturnValue({
        roles: { admin: true, user: false },
      });

      await setupOpenId();
      verifyCallback = require('openid-client/passport').__getVerifyCallback();

      const { user, details } = await validate(tokenset);

      expect(logger.error).toHaveBeenCalledWith(
        expect.stringContaining("Key 'roles' not found or invalid type in id token!"),
      );
      expect(user).toBe(false);
      expect(details.message).toContain('role to log in');
    });

    it('should reject login when roles path returns invalid type (number)', async () => {
      const { logger } = require('@librechat/data-schemas');
      process.env.OPENID_REQUIRED_ROLE = 'user';
      process.env.OPENID_REQUIRED_ROLE_PARAMETER_PATH = 'roleCount';

      jwtDecode.mockReturnValue({
        roleCount: 5,
      });

      await setupOpenId();
      verifyCallback = require('openid-client/passport').__getVerifyCallback();

      const { user } = await validate(tokenset);

      expect(logger.error).toHaveBeenCalledWith(
        expect.stringContaining("Key 'roleCount' not found or invalid type in id token!"),
      );
      expect(user).toBe(false);
    });
>>>>>>> bc77bbd1
  });
});
<|MERGE_RESOLUTION|>--- conflicted
+++ resolved
@@ -1,962 +1,961 @@
-const fetch = require('node-fetch');
-const jwtDecode = require('jsonwebtoken/decode');
-const { ErrorTypes } = require('librechat-data-provider');
-const { findUser, createUser, updateUser } = require('~/models');
-const { setupOpenId } = require('./openidStrategy');
-
-// --- Mocks ---
-jest.mock('node-fetch');
-jest.mock('jsonwebtoken/decode');
-jest.mock('~/server/services/Files/strategies', () => ({
-  getStrategyFunctions: jest.fn(() => ({
-    saveBuffer: jest.fn().mockResolvedValue('/fake/path/to/avatar.png'),
-  })),
-}));
-jest.mock('~/server/services/Config', () => ({
-  getAppConfig: jest.fn().mockResolvedValue({}),
-}));
-jest.mock('@librechat/api', () => ({
-  ...jest.requireActual('@librechat/api'),
-  isEnabled: jest.fn(() => false),
-  isEmailDomainAllowed: jest.fn(() => true),
-  findOpenIDUser: jest.requireActual('@librechat/api').findOpenIDUser,
-  getBalanceConfig: jest.fn(() => ({
-    enabled: false,
-  })),
-}));
-jest.mock('~/models', () => ({
-  findUser: jest.fn(),
-  createUser: jest.fn(),
-  updateUser: jest.fn(),
-}));
-jest.mock('@librechat/data-schemas', () => ({
-  ...jest.requireActual('@librechat/api'),
-  logger: {
-    info: jest.fn(),
-    warn: jest.fn(),
-    debug: jest.fn(),
-    error: jest.fn(),
-  },
-  hashToken: jest.fn().mockResolvedValue('hashed-token'),
-}));
-jest.mock('~/cache/getLogStores', () =>
-  jest.fn(() => ({
-    get: jest.fn(),
-    set: jest.fn(),
-  })),
-);
-
-// Mock the openid-client module and all its dependencies
-jest.mock('openid-client', () => {
-  return {
-    discovery: jest.fn().mockResolvedValue({
-      clientId: 'fake_client_id',
-      clientSecret: 'fake_client_secret',
-      issuer: 'https://fake-issuer.com',
-      // Add any other properties needed by the implementation
-    }),
-    fetchUserInfo: jest.fn().mockImplementation(() => {
-      // Only return additional properties, but don't override any claims
-      return Promise.resolve({});
-    }),
-    customFetch: Symbol('customFetch'),
-  };
-});
-
-jest.mock('openid-client/passport', () => {
-  let verifyCallback;
-  const mockStrategy = jest.fn((options, verify) => {
-    verifyCallback = verify;
-    return { name: 'openid', options, verify };
-  });
-
-  return {
-    Strategy: mockStrategy,
-    __getVerifyCallback: () => verifyCallback,
-  };
-});
-
-// Mock passport
-jest.mock('passport', () => ({
-  use: jest.fn(),
-}));
-
-describe('setupOpenId', () => {
-  // Store a reference to the verify callback once it's set up
-  let verifyCallback;
-
-  // Helper to wrap the verify callback in a promise
-  const validate = (tokenset) =>
-    new Promise((resolve, reject) => {
-      verifyCallback(tokenset, (err, user, details) => {
-        if (err) {
-          reject(err);
-        } else {
-          resolve({ user, details });
-        }
-      });
-    });
-
-  const tokenset = {
-    id_token: 'fake_id_token',
-    access_token: 'fake_access_token',
-    claims: () => ({
-      sub: '1234',
-      email: 'test@example.com',
-      email_verified: true,
-      given_name: 'First',
-      family_name: 'Last',
-      name: 'My Full',
-      preferred_username: 'testusername',
-      username: 'flast',
-      picture: 'https://example.com/avatar.png',
-    }),
-  };
-
-  beforeEach(async () => {
-    // Clear previous mock calls and reset implementations
-    jest.clearAllMocks();
-
-    // Reset environment variables needed by the strategy
-    process.env.OPENID_ISSUER = 'https://fake-issuer.com';
-    process.env.OPENID_CLIENT_ID = 'fake_client_id';
-    process.env.OPENID_CLIENT_SECRET = 'fake_client_secret';
-    process.env.DOMAIN_SERVER = 'https://example.com';
-    process.env.OPENID_CALLBACK_URL = '/callback';
-    process.env.OPENID_SCOPE = 'openid profile email';
-    process.env.OPENID_REQUIRED_ROLE = 'requiredRole';
-    process.env.OPENID_REQUIRED_ROLE_PARAMETER_PATH = 'roles';
-    process.env.OPENID_REQUIRED_ROLE_TOKEN_KIND = 'id';
-    process.env.OPENID_ADMIN_ROLE = 'admin';
-    process.env.OPENID_ADMIN_ROLE_PARAMETER_PATH = 'permissions';
-    process.env.OPENID_ADMIN_ROLE_TOKEN_KIND = 'id';
-    delete process.env.OPENID_USERNAME_CLAIM;
-    delete process.env.OPENID_NAME_CLAIM;
-    delete process.env.PROXY;
-    delete process.env.OPENID_USE_PKCE;
-
-    // Default jwtDecode mock returns a token that includes the required role.
-    jwtDecode.mockReturnValue({
-      roles: ['requiredRole'],
-      permissions: ['admin'],
-    });
-
-    // By default, assume that no user is found, so createUser will be called
-    findUser.mockResolvedValue(null);
-    createUser.mockImplementation(async (userData) => {
-      // simulate created user with an _id property
-      return { _id: 'newUserId', ...userData };
-    });
-    updateUser.mockImplementation(async (id, userData) => {
-      return { _id: id, ...userData };
-    });
-
-    // For image download, simulate a successful response
-    const fakeBuffer = Buffer.from('fake image');
-    const fakeResponse = {
-      ok: true,
-      buffer: jest.fn().mockResolvedValue(fakeBuffer),
-    };
-    fetch.mockResolvedValue(fakeResponse);
-
-    // Call the setup function and capture the verify callback
-    await setupOpenId();
-    verifyCallback = require('openid-client/passport').__getVerifyCallback();
-  });
-
-  it('should create a new user with correct username when preferred_username claim exists', async () => {
-    // Arrange – our userinfo already has preferred_username 'testusername'
-    const userinfo = tokenset.claims();
-
-    // Act
-    const { user } = await validate(tokenset);
-
-    // Assert
-    expect(user.username).toBe(userinfo.preferred_username);
-    expect(createUser).toHaveBeenCalledWith(
-      expect.objectContaining({
-        provider: 'openid',
-        openidId: userinfo.sub,
-        username: userinfo.preferred_username,
-        email: userinfo.email,
-        name: `${userinfo.given_name} ${userinfo.family_name}`,
-      }),
-      { enabled: false },
-      true,
-      true,
-    );
-  });
-
-  it('should use username as username when preferred_username claim is missing', async () => {
-    // Arrange – remove preferred_username from userinfo
-    const userinfo = { ...tokenset.claims() };
-    delete userinfo.preferred_username;
-    // Expect the username to be the "username"
-    const expectUsername = userinfo.username;
-
-    // Act
-    const { user } = await validate({ ...tokenset, claims: () => userinfo });
-
-    // Assert
-    expect(user.username).toBe(expectUsername);
-    expect(createUser).toHaveBeenCalledWith(
-      expect.objectContaining({ username: expectUsername }),
-      { enabled: false },
-      true,
-      true,
-    );
-  });
-
-  it('should use email as username when username and preferred_username are missing', async () => {
-    // Arrange – remove username and preferred_username
-    const userinfo = { ...tokenset.claims() };
-    delete userinfo.username;
-    delete userinfo.preferred_username;
-    const expectUsername = userinfo.email;
-
-    // Act
-    const { user } = await validate({ ...tokenset, claims: () => userinfo });
-
-    // Assert
-    expect(user.username).toBe(expectUsername);
-    expect(createUser).toHaveBeenCalledWith(
-      expect.objectContaining({ username: expectUsername }),
-      { enabled: false },
-      true,
-      true,
-    );
-  });
-
-  it('should override username with OPENID_USERNAME_CLAIM when set', async () => {
-    // Arrange – set OPENID_USERNAME_CLAIM so that the sub claim is used
-    process.env.OPENID_USERNAME_CLAIM = 'sub';
-    const userinfo = tokenset.claims();
-
-    // Act
-    const { user } = await validate(tokenset);
-
-    // Assert – username should equal the sub (converted as-is)
-    expect(user.username).toBe(userinfo.sub);
-    expect(createUser).toHaveBeenCalledWith(
-      expect.objectContaining({ username: userinfo.sub }),
-      { enabled: false },
-      true,
-      true,
-    );
-  });
-
-  it('should set the full name correctly when given_name and family_name exist', async () => {
-    // Arrange
-    const userinfo = tokenset.claims();
-    const expectedFullName = `${userinfo.given_name} ${userinfo.family_name}`;
-
-    // Act
-    const { user } = await validate(tokenset);
-
-    // Assert
-    expect(user.name).toBe(expectedFullName);
-  });
-
-  it('should override full name with OPENID_NAME_CLAIM when set', async () => {
-    // Arrange – use the name claim as the full name
-    process.env.OPENID_NAME_CLAIM = 'name';
-    const userinfo = { ...tokenset.claims(), name: 'Custom Name' };
-
-    // Act
-    const { user } = await validate({ ...tokenset, claims: () => userinfo });
-
-    // Assert
-    expect(user.name).toBe('Custom Name');
-  });
-
-  it('should update an existing user on login', async () => {
-    // Arrange – simulate that a user already exists with openid provider
-    const existingUser = {
-      _id: 'existingUserId',
-      provider: 'openid',
-      email: tokenset.claims().email,
-      openidId: '',
-      username: '',
-      name: '',
-    };
-    findUser.mockImplementation(async (query) => {
-      if (query.openidId === tokenset.claims().sub || query.email === tokenset.claims().email) {
-        return existingUser;
-      }
-      return null;
-    });
-
-    const userinfo = tokenset.claims();
-
-    // Act
-    await validate(tokenset);
-
-    // Assert – updateUser should be called and the user object updated
-    expect(updateUser).toHaveBeenCalledWith(
-      existingUser._id,
-      expect.objectContaining({
-        provider: 'openid',
-        openidId: userinfo.sub,
-        username: userinfo.preferred_username,
-        name: `${userinfo.given_name} ${userinfo.family_name}`,
-      }),
-    );
-  });
-
-  it('should block login when email exists with different provider', async () => {
-    // Arrange – simulate that a user exists with same email but different provider
-    const existingUser = {
-      _id: 'existingUserId',
-      provider: 'google',
-      email: tokenset.claims().email,
-      googleId: 'some-google-id',
-      username: 'existinguser',
-      name: 'Existing User',
-    };
-    findUser.mockImplementation(async (query) => {
-      if (query.email === tokenset.claims().email && !query.provider) {
-        return existingUser;
-      }
-      return null;
-    });
-
-    // Act
-    const result = await validate(tokenset);
-
-    // Assert – verify that the strategy rejects login
-    expect(result.user).toBe(false);
-    expect(result.details.message).toBe(ErrorTypes.AUTH_FAILED);
-    expect(createUser).not.toHaveBeenCalled();
-    expect(updateUser).not.toHaveBeenCalled();
-  });
-
-  it('should enforce the required role and reject login if missing', async () => {
-    // Arrange – simulate a token without the required role.
-    jwtDecode.mockReturnValue({
-      roles: ['SomeOtherRole'],
-    });
-
-    // Act
-    const { user, details } = await validate(tokenset);
-
-    // Assert – verify that the strategy rejects login
-    expect(user).toBe(false);
-    expect(details.message).toBe('You must have "requiredRole" role to log in.');
-  });
-
-  it('should allow login when single required role is present (backward compatibility)', async () => {
-    // Arrange – ensure single role configuration (as set in beforeEach)
-    // OPENID_REQUIRED_ROLE = 'requiredRole'
-    // Default jwtDecode mock in beforeEach already returns this role
-    jwtDecode.mockReturnValue({
-      roles: ['requiredRole', 'anotherRole'],
-    });
-
-    // Act
-    const { user } = await validate(tokenset);
-
-    // Assert – verify that login succeeds with single role configuration
-    expect(user).toBeTruthy();
-    expect(user.email).toBe(tokenset.claims().email);
-    expect(user.username).toBe(tokenset.claims().preferred_username);
-    expect(createUser).toHaveBeenCalled();
-  });
-
-  it('should attempt to download and save the avatar if picture is provided', async () => {
-    // Act
-    const { user } = await validate(tokenset);
-
-    // Assert – verify that download was attempted and the avatar field was set via updateUser
-    expect(fetch).toHaveBeenCalled();
-    // Our mock getStrategyFunctions.saveBuffer returns '/fake/path/to/avatar.png'
-    expect(user.avatar).toBe('/fake/path/to/avatar.png');
-  });
-
-  it('should not attempt to download avatar if picture is not provided', async () => {
-    // Arrange – remove picture
-    const userinfo = { ...tokenset.claims() };
-    delete userinfo.picture;
-
-    // Act
-    await validate({ ...tokenset, claims: () => userinfo });
-
-    // Assert – fetch should not be called and avatar should remain undefined or empty
-    expect(fetch).not.toHaveBeenCalled();
-    // Depending on your implementation, user.avatar may be undefined or an empty string.
-  });
-
-  it('should support comma-separated multiple roles', async () => {
-    // Arrange
-    process.env.OPENID_REQUIRED_ROLE = 'someRole,anotherRole,admin';
-    await setupOpenId(); // Re-initialize the strategy
-    verifyCallback = require('openid-client/passport').__getVerifyCallback();
-    jwtDecode.mockReturnValue({
-      roles: ['anotherRole', 'aThirdRole'],
-    });
-
-    // Act
-    const { user } = await validate(tokenset);
-
-    // Assert
-    expect(user).toBeTruthy();
-    expect(user.email).toBe(tokenset.claims().email);
-  });
-
-  it('should reject login when user has none of the required multiple roles', async () => {
-    // Arrange
-    process.env.OPENID_REQUIRED_ROLE = 'someRole,anotherRole,admin';
-    await setupOpenId(); // Re-initialize the strategy
-    verifyCallback = require('openid-client/passport').__getVerifyCallback();
-    jwtDecode.mockReturnValue({
-      roles: ['aThirdRole', 'aFourthRole'],
-    });
-
-    // Act
-    const { user, details } = await validate(tokenset);
-
-    // Assert
-    expect(user).toBe(false);
-    expect(details.message).toBe(
-      'You must have one of: "someRole", "anotherRole", "admin" role to log in.',
-    );
-  });
-
-  it('should handle spaces in comma-separated roles', async () => {
-    // Arrange
-    process.env.OPENID_REQUIRED_ROLE = ' someRole , anotherRole , admin ';
-    await setupOpenId(); // Re-initialize the strategy
-    verifyCallback = require('openid-client/passport').__getVerifyCallback();
-    jwtDecode.mockReturnValue({
-      roles: ['someRole'],
-    });
-
-    // Act
-    const { user } = await validate(tokenset);
-
-    // Assert
-    expect(user).toBeTruthy();
-  });
-
-  it('should default to usePKCE false when OPENID_USE_PKCE is not defined', async () => {
-    const OpenIDStrategy = require('openid-client/passport').Strategy;
-
-    delete process.env.OPENID_USE_PKCE;
-    await setupOpenId();
-
-    const callOptions = OpenIDStrategy.mock.calls[OpenIDStrategy.mock.calls.length - 1][0];
-    expect(callOptions.usePKCE).toBe(false);
-    expect(callOptions.params?.code_challenge_method).toBeUndefined();
-  });
-
-<<<<<<< HEAD
-  it('should attach federatedTokens to user object for token propagation', async () => {
-    // Arrange - setup tokenset with access token, refresh token, and expiration
-    const tokensetWithTokens = {
-      ...tokenset,
-      access_token: 'mock_access_token_abc123',
-      refresh_token: 'mock_refresh_token_xyz789',
-      expires_at: 1234567890,
-    };
-
-    // Act - validate with the tokenset containing tokens
-    const { user } = await validate(tokensetWithTokens);
-
-    // Assert - verify federatedTokens object is attached with correct values
-    expect(user.federatedTokens).toBeDefined();
-    expect(user.federatedTokens).toEqual({
-      access_token: 'mock_access_token_abc123',
-      refresh_token: 'mock_refresh_token_xyz789',
-      expires_at: 1234567890,
-    });
-  });
-
-  it('should include tokenset along with federatedTokens', async () => {
-    // Arrange
-    const tokensetWithTokens = {
-      ...tokenset,
-      access_token: 'test_access_token',
-      refresh_token: 'test_refresh_token',
-      expires_at: 9999999999,
-    };
-
-    // Act
-    const { user } = await validate(tokensetWithTokens);
-
-    // Assert - both tokenset and federatedTokens should be present
-    expect(user.tokenset).toBeDefined();
-    expect(user.federatedTokens).toBeDefined();
-    expect(user.tokenset.access_token).toBe('test_access_token');
-    expect(user.federatedTokens.access_token).toBe('test_access_token');
-=======
-  it('should set role to "ADMIN" if OPENID_ADMIN_ROLE is set and user has that role', async () => {
-    // Act
-    const { user } = await validate(tokenset);
-
-    // Assert – verify that the user role is set to "ADMIN"
-    expect(user.role).toBe('ADMIN');
-  });
-
-  it('should not set user role if OPENID_ADMIN_ROLE is set but the user does not have that role', async () => {
-    // Arrange – simulate a token without the admin permission
-    jwtDecode.mockReturnValue({
-      roles: ['requiredRole'],
-      permissions: ['not-admin'],
-    });
-
-    // Act
-    const { user } = await validate(tokenset);
-
-    // Assert – verify that the user role is not defined
-    expect(user.role).toBeUndefined();
-  });
-
-  it('should demote existing admin user when admin role is removed from token', async () => {
-    // Arrange – simulate an existing user who is currently an admin
-    const existingAdminUser = {
-      _id: 'existingAdminId',
-      provider: 'openid',
-      email: tokenset.claims().email,
-      openidId: tokenset.claims().sub,
-      username: 'adminuser',
-      name: 'Admin User',
-      role: 'ADMIN',
-    };
-
-    findUser.mockImplementation(async (query) => {
-      if (query.openidId === tokenset.claims().sub || query.email === tokenset.claims().email) {
-        return existingAdminUser;
-      }
-      return null;
-    });
-
-    // Token without admin permission
-    jwtDecode.mockReturnValue({
-      roles: ['requiredRole'],
-      permissions: ['not-admin'],
-    });
-
-    const { logger } = require('@librechat/data-schemas');
-
-    // Act
-    const { user } = await validate(tokenset);
-
-    // Assert – verify that the user was demoted
-    expect(user.role).toBe('USER');
-    expect(updateUser).toHaveBeenCalledWith(
-      existingAdminUser._id,
-      expect.objectContaining({
-        role: 'USER',
-      }),
-    );
-    expect(logger.info).toHaveBeenCalledWith(
-      expect.stringContaining('demoted from admin - role no longer present in token'),
-    );
-  });
-
-  it('should NOT demote admin user when admin role env vars are not configured', async () => {
-    // Arrange – remove admin role env vars
-    delete process.env.OPENID_ADMIN_ROLE;
-    delete process.env.OPENID_ADMIN_ROLE_PARAMETER_PATH;
-    delete process.env.OPENID_ADMIN_ROLE_TOKEN_KIND;
-
-    await setupOpenId();
-    verifyCallback = require('openid-client/passport').__getVerifyCallback();
-
-    // Simulate an existing admin user
-    const existingAdminUser = {
-      _id: 'existingAdminId',
-      provider: 'openid',
-      email: tokenset.claims().email,
-      openidId: tokenset.claims().sub,
-      username: 'adminuser',
-      name: 'Admin User',
-      role: 'ADMIN',
-    };
-
-    findUser.mockImplementation(async (query) => {
-      if (query.openidId === tokenset.claims().sub || query.email === tokenset.claims().email) {
-        return existingAdminUser;
-      }
-      return null;
-    });
-
-    jwtDecode.mockReturnValue({
-      roles: ['requiredRole'],
-    });
-
-    // Act
-    const { user } = await validate(tokenset);
-
-    // Assert – verify that the admin user was NOT demoted
-    expect(user.role).toBe('ADMIN');
-    expect(updateUser).toHaveBeenCalledWith(
-      existingAdminUser._id,
-      expect.objectContaining({
-        role: 'ADMIN',
-      }),
-    );
-  });
-
-  describe('lodash get - nested path extraction', () => {
-    it('should extract roles from deeply nested token path', async () => {
-      process.env.OPENID_REQUIRED_ROLE = 'app-user';
-      process.env.OPENID_REQUIRED_ROLE_PARAMETER_PATH = 'resource_access.my-client.roles';
-
-      jwtDecode.mockReturnValue({
-        resource_access: {
-          'my-client': {
-            roles: ['app-user', 'viewer'],
-          },
-        },
-      });
-
-      await setupOpenId();
-      verifyCallback = require('openid-client/passport').__getVerifyCallback();
-
-      const { user } = await validate(tokenset);
-
-      expect(user).toBeTruthy();
-      expect(user.email).toBe(tokenset.claims().email);
-    });
-
-    it('should extract roles from three-level nested path', async () => {
-      process.env.OPENID_REQUIRED_ROLE = 'editor';
-      process.env.OPENID_REQUIRED_ROLE_PARAMETER_PATH = 'data.access.permissions.roles';
-
-      jwtDecode.mockReturnValue({
-        data: {
-          access: {
-            permissions: {
-              roles: ['editor', 'reader'],
-            },
-          },
-        },
-      });
-
-      await setupOpenId();
-      verifyCallback = require('openid-client/passport').__getVerifyCallback();
-
-      const { user } = await validate(tokenset);
-
-      expect(user).toBeTruthy();
-    });
-
-    it('should log error and reject login when required role path does not exist in token', async () => {
-      const { logger } = require('@librechat/data-schemas');
-      process.env.OPENID_REQUIRED_ROLE = 'app-user';
-      process.env.OPENID_REQUIRED_ROLE_PARAMETER_PATH = 'resource_access.nonexistent.roles';
-
-      jwtDecode.mockReturnValue({
-        resource_access: {
-          'my-client': {
-            roles: ['app-user'],
-          },
-        },
-      });
-
-      await setupOpenId();
-      verifyCallback = require('openid-client/passport').__getVerifyCallback();
-
-      const { user, details } = await validate(tokenset);
-
-      expect(logger.error).toHaveBeenCalledWith(
-        expect.stringContaining(
-          "Key 'resource_access.nonexistent.roles' not found or invalid type in id token!",
-        ),
-      );
-      expect(user).toBe(false);
-      expect(details.message).toContain('role to log in');
-    });
-
-    it('should handle missing intermediate nested path gracefully', async () => {
-      const { logger } = require('@librechat/data-schemas');
-      process.env.OPENID_REQUIRED_ROLE = 'user';
-      process.env.OPENID_REQUIRED_ROLE_PARAMETER_PATH = 'org.team.roles';
-
-      jwtDecode.mockReturnValue({
-        org: {
-          other: 'value',
-        },
-      });
-
-      await setupOpenId();
-      verifyCallback = require('openid-client/passport').__getVerifyCallback();
-
-      const { user } = await validate(tokenset);
-
-      expect(logger.error).toHaveBeenCalledWith(
-        expect.stringContaining("Key 'org.team.roles' not found or invalid type in id token!"),
-      );
-      expect(user).toBe(false);
-    });
-
-    it('should extract admin role from nested path in access token', async () => {
-      process.env.OPENID_ADMIN_ROLE = 'admin';
-      process.env.OPENID_ADMIN_ROLE_PARAMETER_PATH = 'realm_access.roles';
-      process.env.OPENID_ADMIN_ROLE_TOKEN_KIND = 'access';
-
-      jwtDecode.mockImplementation((token) => {
-        if (token === 'fake_access_token') {
-          return {
-            realm_access: {
-              roles: ['admin', 'user'],
-            },
-          };
-        }
-        return {
-          roles: ['requiredRole'],
-        };
-      });
-
-      await setupOpenId();
-      verifyCallback = require('openid-client/passport').__getVerifyCallback();
-
-      const { user } = await validate(tokenset);
-
-      expect(user.role).toBe('ADMIN');
-    });
-
-    it('should extract admin role from nested path in userinfo', async () => {
-      process.env.OPENID_ADMIN_ROLE = 'admin';
-      process.env.OPENID_ADMIN_ROLE_PARAMETER_PATH = 'organization.permissions';
-      process.env.OPENID_ADMIN_ROLE_TOKEN_KIND = 'userinfo';
-
-      const userinfoWithNestedGroups = {
-        ...tokenset.claims(),
-        organization: {
-          permissions: ['admin', 'write'],
-        },
-      };
-
-      require('openid-client').fetchUserInfo.mockResolvedValue({
-        organization: {
-          permissions: ['admin', 'write'],
-        },
-      });
-
-      jwtDecode.mockReturnValue({
-        roles: ['requiredRole'],
-      });
-
-      await setupOpenId();
-      verifyCallback = require('openid-client/passport').__getVerifyCallback();
-
-      const { user } = await validate({
-        ...tokenset,
-        claims: () => userinfoWithNestedGroups,
-      });
-
-      expect(user.role).toBe('ADMIN');
-    });
-
-    it('should handle boolean admin role value', async () => {
-      process.env.OPENID_ADMIN_ROLE = 'admin';
-      process.env.OPENID_ADMIN_ROLE_PARAMETER_PATH = 'is_admin';
-
-      jwtDecode.mockReturnValue({
-        roles: ['requiredRole'],
-        is_admin: true,
-      });
-
-      await setupOpenId();
-      verifyCallback = require('openid-client/passport').__getVerifyCallback();
-
-      const { user } = await validate(tokenset);
-
-      expect(user.role).toBe('ADMIN');
-    });
-
-    it('should handle string admin role value matching exactly', async () => {
-      process.env.OPENID_ADMIN_ROLE = 'super-admin';
-      process.env.OPENID_ADMIN_ROLE_PARAMETER_PATH = 'role';
-
-      jwtDecode.mockReturnValue({
-        roles: ['requiredRole'],
-        role: 'super-admin',
-      });
-
-      await setupOpenId();
-      verifyCallback = require('openid-client/passport').__getVerifyCallback();
-
-      const { user } = await validate(tokenset);
-
-      expect(user.role).toBe('ADMIN');
-    });
-
-    it('should not set admin role when string value does not match', async () => {
-      process.env.OPENID_ADMIN_ROLE = 'super-admin';
-      process.env.OPENID_ADMIN_ROLE_PARAMETER_PATH = 'role';
-
-      jwtDecode.mockReturnValue({
-        roles: ['requiredRole'],
-        role: 'regular-user',
-      });
-
-      await setupOpenId();
-      verifyCallback = require('openid-client/passport').__getVerifyCallback();
-
-      const { user } = await validate(tokenset);
-
-      expect(user.role).toBeUndefined();
-    });
-
-    it('should handle array admin role value', async () => {
-      process.env.OPENID_ADMIN_ROLE = 'site-admin';
-      process.env.OPENID_ADMIN_ROLE_PARAMETER_PATH = 'app_roles';
-
-      jwtDecode.mockReturnValue({
-        roles: ['requiredRole'],
-        app_roles: ['user', 'site-admin', 'moderator'],
-      });
-
-      await setupOpenId();
-      verifyCallback = require('openid-client/passport').__getVerifyCallback();
-
-      const { user } = await validate(tokenset);
-
-      expect(user.role).toBe('ADMIN');
-    });
-
-    it('should not set admin when role is not in array', async () => {
-      process.env.OPENID_ADMIN_ROLE = 'site-admin';
-      process.env.OPENID_ADMIN_ROLE_PARAMETER_PATH = 'app_roles';
-
-      jwtDecode.mockReturnValue({
-        roles: ['requiredRole'],
-        app_roles: ['user', 'moderator'],
-      });
-
-      await setupOpenId();
-      verifyCallback = require('openid-client/passport').__getVerifyCallback();
-
-      const { user } = await validate(tokenset);
-
-      expect(user.role).toBeUndefined();
-    });
-
-    it('should handle nested path with special characters in keys', async () => {
-      process.env.OPENID_REQUIRED_ROLE = 'app-user';
-      process.env.OPENID_REQUIRED_ROLE_PARAMETER_PATH = 'resource_access.my-app-123.roles';
-
-      jwtDecode.mockReturnValue({
-        resource_access: {
-          'my-app-123': {
-            roles: ['app-user'],
-          },
-        },
-      });
-
-      await setupOpenId();
-      verifyCallback = require('openid-client/passport').__getVerifyCallback();
-
-      const { user } = await validate(tokenset);
-
-      expect(user).toBeTruthy();
-    });
-
-    it('should handle empty object at nested path', async () => {
-      const { logger } = require('@librechat/data-schemas');
-      process.env.OPENID_REQUIRED_ROLE = 'user';
-      process.env.OPENID_REQUIRED_ROLE_PARAMETER_PATH = 'access.roles';
-
-      jwtDecode.mockReturnValue({
-        access: {},
-      });
-
-      await setupOpenId();
-      verifyCallback = require('openid-client/passport').__getVerifyCallback();
-
-      const { user } = await validate(tokenset);
-
-      expect(logger.error).toHaveBeenCalledWith(
-        expect.stringContaining("Key 'access.roles' not found or invalid type in id token!"),
-      );
-      expect(user).toBe(false);
-    });
-
-    it('should handle null value at intermediate path', async () => {
-      const { logger } = require('@librechat/data-schemas');
-      process.env.OPENID_REQUIRED_ROLE = 'user';
-      process.env.OPENID_REQUIRED_ROLE_PARAMETER_PATH = 'data.roles';
-
-      jwtDecode.mockReturnValue({
-        data: null,
-      });
-
-      await setupOpenId();
-      verifyCallback = require('openid-client/passport').__getVerifyCallback();
-
-      const { user } = await validate(tokenset);
-
-      expect(logger.error).toHaveBeenCalledWith(
-        expect.stringContaining("Key 'data.roles' not found or invalid type in id token!"),
-      );
-      expect(user).toBe(false);
-    });
-
-    it('should reject login with invalid admin role token kind', async () => {
-      process.env.OPENID_ADMIN_ROLE = 'admin';
-      process.env.OPENID_ADMIN_ROLE_PARAMETER_PATH = 'roles';
-      process.env.OPENID_ADMIN_ROLE_TOKEN_KIND = 'invalid';
-
-      const { logger } = require('@librechat/data-schemas');
-
-      jwtDecode.mockReturnValue({
-        roles: ['requiredRole', 'admin'],
-      });
-
-      await setupOpenId();
-      verifyCallback = require('openid-client/passport').__getVerifyCallback();
-
-      await expect(validate(tokenset)).rejects.toThrow('Invalid admin role token kind');
-
-      expect(logger.error).toHaveBeenCalledWith(
-        expect.stringContaining(
-          "Invalid admin role token kind: invalid. Must be one of 'access', 'id', or 'userinfo'",
-        ),
-      );
-    });
-
-    it('should reject login when roles path returns invalid type (object)', async () => {
-      const { logger } = require('@librechat/data-schemas');
-      process.env.OPENID_REQUIRED_ROLE = 'app-user';
-      process.env.OPENID_REQUIRED_ROLE_PARAMETER_PATH = 'roles';
-
-      jwtDecode.mockReturnValue({
-        roles: { admin: true, user: false },
-      });
-
-      await setupOpenId();
-      verifyCallback = require('openid-client/passport').__getVerifyCallback();
-
-      const { user, details } = await validate(tokenset);
-
-      expect(logger.error).toHaveBeenCalledWith(
-        expect.stringContaining("Key 'roles' not found or invalid type in id token!"),
-      );
-      expect(user).toBe(false);
-      expect(details.message).toContain('role to log in');
-    });
-
-    it('should reject login when roles path returns invalid type (number)', async () => {
-      const { logger } = require('@librechat/data-schemas');
-      process.env.OPENID_REQUIRED_ROLE = 'user';
-      process.env.OPENID_REQUIRED_ROLE_PARAMETER_PATH = 'roleCount';
-
-      jwtDecode.mockReturnValue({
-        roleCount: 5,
-      });
-
-      await setupOpenId();
-      verifyCallback = require('openid-client/passport').__getVerifyCallback();
-
-      const { user } = await validate(tokenset);
-
-      expect(logger.error).toHaveBeenCalledWith(
-        expect.stringContaining("Key 'roleCount' not found or invalid type in id token!"),
-      );
-      expect(user).toBe(false);
-    });
->>>>>>> bc77bbd1
-  });
-});
+const fetch = require('node-fetch');
+const jwtDecode = require('jsonwebtoken/decode');
+const { ErrorTypes } = require('librechat-data-provider');
+const { findUser, createUser, updateUser } = require('~/models');
+const { setupOpenId } = require('./openidStrategy');
+
+// --- Mocks ---
+jest.mock('node-fetch');
+jest.mock('jsonwebtoken/decode');
+jest.mock('~/server/services/Files/strategies', () => ({
+  getStrategyFunctions: jest.fn(() => ({
+    saveBuffer: jest.fn().mockResolvedValue('/fake/path/to/avatar.png'),
+  })),
+}));
+jest.mock('~/server/services/Config', () => ({
+  getAppConfig: jest.fn().mockResolvedValue({}),
+}));
+jest.mock('@librechat/api', () => ({
+  ...jest.requireActual('@librechat/api'),
+  isEnabled: jest.fn(() => false),
+  isEmailDomainAllowed: jest.fn(() => true),
+  findOpenIDUser: jest.requireActual('@librechat/api').findOpenIDUser,
+  getBalanceConfig: jest.fn(() => ({
+    enabled: false,
+  })),
+}));
+jest.mock('~/models', () => ({
+  findUser: jest.fn(),
+  createUser: jest.fn(),
+  updateUser: jest.fn(),
+}));
+jest.mock('@librechat/data-schemas', () => ({
+  ...jest.requireActual('@librechat/api'),
+  logger: {
+    info: jest.fn(),
+    warn: jest.fn(),
+    debug: jest.fn(),
+    error: jest.fn(),
+  },
+  hashToken: jest.fn().mockResolvedValue('hashed-token'),
+}));
+jest.mock('~/cache/getLogStores', () =>
+  jest.fn(() => ({
+    get: jest.fn(),
+    set: jest.fn(),
+  })),
+);
+
+// Mock the openid-client module and all its dependencies
+jest.mock('openid-client', () => {
+  return {
+    discovery: jest.fn().mockResolvedValue({
+      clientId: 'fake_client_id',
+      clientSecret: 'fake_client_secret',
+      issuer: 'https://fake-issuer.com',
+      // Add any other properties needed by the implementation
+    }),
+    fetchUserInfo: jest.fn().mockImplementation(() => {
+      // Only return additional properties, but don't override any claims
+      return Promise.resolve({});
+    }),
+    customFetch: Symbol('customFetch'),
+  };
+});
+
+jest.mock('openid-client/passport', () => {
+  let verifyCallback;
+  const mockStrategy = jest.fn((options, verify) => {
+    verifyCallback = verify;
+    return { name: 'openid', options, verify };
+  });
+
+  return {
+    Strategy: mockStrategy,
+    __getVerifyCallback: () => verifyCallback,
+  };
+});
+
+// Mock passport
+jest.mock('passport', () => ({
+  use: jest.fn(),
+}));
+
+describe('setupOpenId', () => {
+  // Store a reference to the verify callback once it's set up
+  let verifyCallback;
+
+  // Helper to wrap the verify callback in a promise
+  const validate = (tokenset) =>
+    new Promise((resolve, reject) => {
+      verifyCallback(tokenset, (err, user, details) => {
+        if (err) {
+          reject(err);
+        } else {
+          resolve({ user, details });
+        }
+      });
+    });
+
+  const tokenset = {
+    id_token: 'fake_id_token',
+    access_token: 'fake_access_token',
+    claims: () => ({
+      sub: '1234',
+      email: 'test@example.com',
+      email_verified: true,
+      given_name: 'First',
+      family_name: 'Last',
+      name: 'My Full',
+      preferred_username: 'testusername',
+      username: 'flast',
+      picture: 'https://example.com/avatar.png',
+    }),
+  };
+
+  beforeEach(async () => {
+    // Clear previous mock calls and reset implementations
+    jest.clearAllMocks();
+
+    // Reset environment variables needed by the strategy
+    process.env.OPENID_ISSUER = 'https://fake-issuer.com';
+    process.env.OPENID_CLIENT_ID = 'fake_client_id';
+    process.env.OPENID_CLIENT_SECRET = 'fake_client_secret';
+    process.env.DOMAIN_SERVER = 'https://example.com';
+    process.env.OPENID_CALLBACK_URL = '/callback';
+    process.env.OPENID_SCOPE = 'openid profile email';
+    process.env.OPENID_REQUIRED_ROLE = 'requiredRole';
+    process.env.OPENID_REQUIRED_ROLE_PARAMETER_PATH = 'roles';
+    process.env.OPENID_REQUIRED_ROLE_TOKEN_KIND = 'id';
+    process.env.OPENID_ADMIN_ROLE = 'admin';
+    process.env.OPENID_ADMIN_ROLE_PARAMETER_PATH = 'permissions';
+    process.env.OPENID_ADMIN_ROLE_TOKEN_KIND = 'id';
+    delete process.env.OPENID_USERNAME_CLAIM;
+    delete process.env.OPENID_NAME_CLAIM;
+    delete process.env.PROXY;
+    delete process.env.OPENID_USE_PKCE;
+
+    // Default jwtDecode mock returns a token that includes the required role.
+    jwtDecode.mockReturnValue({
+      roles: ['requiredRole'],
+      permissions: ['admin'],
+    });
+
+    // By default, assume that no user is found, so createUser will be called
+    findUser.mockResolvedValue(null);
+    createUser.mockImplementation(async (userData) => {
+      // simulate created user with an _id property
+      return { _id: 'newUserId', ...userData };
+    });
+    updateUser.mockImplementation(async (id, userData) => {
+      return { _id: id, ...userData };
+    });
+
+    // For image download, simulate a successful response
+    const fakeBuffer = Buffer.from('fake image');
+    const fakeResponse = {
+      ok: true,
+      buffer: jest.fn().mockResolvedValue(fakeBuffer),
+    };
+    fetch.mockResolvedValue(fakeResponse);
+
+    // Call the setup function and capture the verify callback
+    await setupOpenId();
+    verifyCallback = require('openid-client/passport').__getVerifyCallback();
+  });
+
+  it('should create a new user with correct username when preferred_username claim exists', async () => {
+    // Arrange – our userinfo already has preferred_username 'testusername'
+    const userinfo = tokenset.claims();
+
+    // Act
+    const { user } = await validate(tokenset);
+
+    // Assert
+    expect(user.username).toBe(userinfo.preferred_username);
+    expect(createUser).toHaveBeenCalledWith(
+      expect.objectContaining({
+        provider: 'openid',
+        openidId: userinfo.sub,
+        username: userinfo.preferred_username,
+        email: userinfo.email,
+        name: `${userinfo.given_name} ${userinfo.family_name}`,
+      }),
+      { enabled: false },
+      true,
+      true,
+    );
+  });
+
+  it('should use username as username when preferred_username claim is missing', async () => {
+    // Arrange – remove preferred_username from userinfo
+    const userinfo = { ...tokenset.claims() };
+    delete userinfo.preferred_username;
+    // Expect the username to be the "username"
+    const expectUsername = userinfo.username;
+
+    // Act
+    const { user } = await validate({ ...tokenset, claims: () => userinfo });
+
+    // Assert
+    expect(user.username).toBe(expectUsername);
+    expect(createUser).toHaveBeenCalledWith(
+      expect.objectContaining({ username: expectUsername }),
+      { enabled: false },
+      true,
+      true,
+    );
+  });
+
+  it('should use email as username when username and preferred_username are missing', async () => {
+    // Arrange – remove username and preferred_username
+    const userinfo = { ...tokenset.claims() };
+    delete userinfo.username;
+    delete userinfo.preferred_username;
+    const expectUsername = userinfo.email;
+
+    // Act
+    const { user } = await validate({ ...tokenset, claims: () => userinfo });
+
+    // Assert
+    expect(user.username).toBe(expectUsername);
+    expect(createUser).toHaveBeenCalledWith(
+      expect.objectContaining({ username: expectUsername }),
+      { enabled: false },
+      true,
+      true,
+    );
+  });
+
+  it('should override username with OPENID_USERNAME_CLAIM when set', async () => {
+    // Arrange – set OPENID_USERNAME_CLAIM so that the sub claim is used
+    process.env.OPENID_USERNAME_CLAIM = 'sub';
+    const userinfo = tokenset.claims();
+
+    // Act
+    const { user } = await validate(tokenset);
+
+    // Assert – username should equal the sub (converted as-is)
+    expect(user.username).toBe(userinfo.sub);
+    expect(createUser).toHaveBeenCalledWith(
+      expect.objectContaining({ username: userinfo.sub }),
+      { enabled: false },
+      true,
+      true,
+    );
+  });
+
+  it('should set the full name correctly when given_name and family_name exist', async () => {
+    // Arrange
+    const userinfo = tokenset.claims();
+    const expectedFullName = `${userinfo.given_name} ${userinfo.family_name}`;
+
+    // Act
+    const { user } = await validate(tokenset);
+
+    // Assert
+    expect(user.name).toBe(expectedFullName);
+  });
+
+  it('should override full name with OPENID_NAME_CLAIM when set', async () => {
+    // Arrange – use the name claim as the full name
+    process.env.OPENID_NAME_CLAIM = 'name';
+    const userinfo = { ...tokenset.claims(), name: 'Custom Name' };
+
+    // Act
+    const { user } = await validate({ ...tokenset, claims: () => userinfo });
+
+    // Assert
+    expect(user.name).toBe('Custom Name');
+  });
+
+  it('should update an existing user on login', async () => {
+    // Arrange – simulate that a user already exists with openid provider
+    const existingUser = {
+      _id: 'existingUserId',
+      provider: 'openid',
+      email: tokenset.claims().email,
+      openidId: '',
+      username: '',
+      name: '',
+    };
+    findUser.mockImplementation(async (query) => {
+      if (query.openidId === tokenset.claims().sub || query.email === tokenset.claims().email) {
+        return existingUser;
+      }
+      return null;
+    });
+
+    const userinfo = tokenset.claims();
+
+    // Act
+    await validate(tokenset);
+
+    // Assert – updateUser should be called and the user object updated
+    expect(updateUser).toHaveBeenCalledWith(
+      existingUser._id,
+      expect.objectContaining({
+        provider: 'openid',
+        openidId: userinfo.sub,
+        username: userinfo.preferred_username,
+        name: `${userinfo.given_name} ${userinfo.family_name}`,
+      }),
+    );
+  });
+
+  it('should block login when email exists with different provider', async () => {
+    // Arrange – simulate that a user exists with same email but different provider
+    const existingUser = {
+      _id: 'existingUserId',
+      provider: 'google',
+      email: tokenset.claims().email,
+      googleId: 'some-google-id',
+      username: 'existinguser',
+      name: 'Existing User',
+    };
+    findUser.mockImplementation(async (query) => {
+      if (query.email === tokenset.claims().email && !query.provider) {
+        return existingUser;
+      }
+      return null;
+    });
+
+    // Act
+    const result = await validate(tokenset);
+
+    // Assert – verify that the strategy rejects login
+    expect(result.user).toBe(false);
+    expect(result.details.message).toBe(ErrorTypes.AUTH_FAILED);
+    expect(createUser).not.toHaveBeenCalled();
+    expect(updateUser).not.toHaveBeenCalled();
+  });
+
+  it('should enforce the required role and reject login if missing', async () => {
+    // Arrange – simulate a token without the required role.
+    jwtDecode.mockReturnValue({
+      roles: ['SomeOtherRole'],
+    });
+
+    // Act
+    const { user, details } = await validate(tokenset);
+
+    // Assert – verify that the strategy rejects login
+    expect(user).toBe(false);
+    expect(details.message).toBe('You must have "requiredRole" role to log in.');
+  });
+
+  it('should allow login when single required role is present (backward compatibility)', async () => {
+    // Arrange – ensure single role configuration (as set in beforeEach)
+    // OPENID_REQUIRED_ROLE = 'requiredRole'
+    // Default jwtDecode mock in beforeEach already returns this role
+    jwtDecode.mockReturnValue({
+      roles: ['requiredRole', 'anotherRole'],
+    });
+
+    // Act
+    const { user } = await validate(tokenset);
+
+    // Assert – verify that login succeeds with single role configuration
+    expect(user).toBeTruthy();
+    expect(user.email).toBe(tokenset.claims().email);
+    expect(user.username).toBe(tokenset.claims().preferred_username);
+    expect(createUser).toHaveBeenCalled();
+  });
+
+  it('should attempt to download and save the avatar if picture is provided', async () => {
+    // Act
+    const { user } = await validate(tokenset);
+
+    // Assert – verify that download was attempted and the avatar field was set via updateUser
+    expect(fetch).toHaveBeenCalled();
+    // Our mock getStrategyFunctions.saveBuffer returns '/fake/path/to/avatar.png'
+    expect(user.avatar).toBe('/fake/path/to/avatar.png');
+  });
+
+  it('should not attempt to download avatar if picture is not provided', async () => {
+    // Arrange – remove picture
+    const userinfo = { ...tokenset.claims() };
+    delete userinfo.picture;
+
+    // Act
+    await validate({ ...tokenset, claims: () => userinfo });
+
+    // Assert – fetch should not be called and avatar should remain undefined or empty
+    expect(fetch).not.toHaveBeenCalled();
+    // Depending on your implementation, user.avatar may be undefined or an empty string.
+  });
+
+  it('should support comma-separated multiple roles', async () => {
+    // Arrange
+    process.env.OPENID_REQUIRED_ROLE = 'someRole,anotherRole,admin';
+    await setupOpenId(); // Re-initialize the strategy
+    verifyCallback = require('openid-client/passport').__getVerifyCallback();
+    jwtDecode.mockReturnValue({
+      roles: ['anotherRole', 'aThirdRole'],
+    });
+
+    // Act
+    const { user } = await validate(tokenset);
+
+    // Assert
+    expect(user).toBeTruthy();
+    expect(user.email).toBe(tokenset.claims().email);
+  });
+
+  it('should reject login when user has none of the required multiple roles', async () => {
+    // Arrange
+    process.env.OPENID_REQUIRED_ROLE = 'someRole,anotherRole,admin';
+    await setupOpenId(); // Re-initialize the strategy
+    verifyCallback = require('openid-client/passport').__getVerifyCallback();
+    jwtDecode.mockReturnValue({
+      roles: ['aThirdRole', 'aFourthRole'],
+    });
+
+    // Act
+    const { user, details } = await validate(tokenset);
+
+    // Assert
+    expect(user).toBe(false);
+    expect(details.message).toBe(
+      'You must have one of: "someRole", "anotherRole", "admin" role to log in.',
+    );
+  });
+
+  it('should handle spaces in comma-separated roles', async () => {
+    // Arrange
+    process.env.OPENID_REQUIRED_ROLE = ' someRole , anotherRole , admin ';
+    await setupOpenId(); // Re-initialize the strategy
+    verifyCallback = require('openid-client/passport').__getVerifyCallback();
+    jwtDecode.mockReturnValue({
+      roles: ['someRole'],
+    });
+
+    // Act
+    const { user } = await validate(tokenset);
+
+    // Assert
+    expect(user).toBeTruthy();
+  });
+
+  it('should default to usePKCE false when OPENID_USE_PKCE is not defined', async () => {
+    const OpenIDStrategy = require('openid-client/passport').Strategy;
+
+    delete process.env.OPENID_USE_PKCE;
+    await setupOpenId();
+
+    const callOptions = OpenIDStrategy.mock.calls[OpenIDStrategy.mock.calls.length - 1][0];
+    expect(callOptions.usePKCE).toBe(false);
+    expect(callOptions.params?.code_challenge_method).toBeUndefined();
+  });
+
+  it('should attach federatedTokens to user object for token propagation', async () => {
+    // Arrange - setup tokenset with access token, refresh token, and expiration
+    const tokensetWithTokens = {
+      ...tokenset,
+      access_token: 'mock_access_token_abc123',
+      refresh_token: 'mock_refresh_token_xyz789',
+      expires_at: 1234567890,
+    };
+
+    // Act - validate with the tokenset containing tokens
+    const { user } = await validate(tokensetWithTokens);
+
+    // Assert - verify federatedTokens object is attached with correct values
+    expect(user.federatedTokens).toBeDefined();
+    expect(user.federatedTokens).toEqual({
+      access_token: 'mock_access_token_abc123',
+      refresh_token: 'mock_refresh_token_xyz789',
+      expires_at: 1234567890,
+    });
+  });
+
+  it('should include tokenset along with federatedTokens', async () => {
+    // Arrange
+    const tokensetWithTokens = {
+      ...tokenset,
+      access_token: 'test_access_token',
+      refresh_token: 'test_refresh_token',
+      expires_at: 9999999999,
+    };
+
+    // Act
+    const { user } = await validate(tokensetWithTokens);
+
+    // Assert - both tokenset and federatedTokens should be present
+    expect(user.tokenset).toBeDefined();
+    expect(user.federatedTokens).toBeDefined();
+    expect(user.tokenset.access_token).toBe('test_access_token');
+    expect(user.federatedTokens.access_token).toBe('test_access_token');
+  });
+
+  it('should set role to "ADMIN" if OPENID_ADMIN_ROLE is set and user has that role', async () => {
+    // Act
+    const { user } = await validate(tokenset);
+
+    // Assert – verify that the user role is set to "ADMIN"
+    expect(user.role).toBe('ADMIN');
+  });
+
+  it('should not set user role if OPENID_ADMIN_ROLE is set but the user does not have that role', async () => {
+    // Arrange – simulate a token without the admin permission
+    jwtDecode.mockReturnValue({
+      roles: ['requiredRole'],
+      permissions: ['not-admin'],
+    });
+
+    // Act
+    const { user } = await validate(tokenset);
+
+    // Assert – verify that the user role is not defined
+    expect(user.role).toBeUndefined();
+  });
+
+  it('should demote existing admin user when admin role is removed from token', async () => {
+    // Arrange – simulate an existing user who is currently an admin
+    const existingAdminUser = {
+      _id: 'existingAdminId',
+      provider: 'openid',
+      email: tokenset.claims().email,
+      openidId: tokenset.claims().sub,
+      username: 'adminuser',
+      name: 'Admin User',
+      role: 'ADMIN',
+    };
+
+    findUser.mockImplementation(async (query) => {
+      if (query.openidId === tokenset.claims().sub || query.email === tokenset.claims().email) {
+        return existingAdminUser;
+      }
+      return null;
+    });
+
+    // Token without admin permission
+    jwtDecode.mockReturnValue({
+      roles: ['requiredRole'],
+      permissions: ['not-admin'],
+    });
+
+    const { logger } = require('@librechat/data-schemas');
+
+    // Act
+    const { user } = await validate(tokenset);
+
+    // Assert – verify that the user was demoted
+    expect(user.role).toBe('USER');
+    expect(updateUser).toHaveBeenCalledWith(
+      existingAdminUser._id,
+      expect.objectContaining({
+        role: 'USER',
+      }),
+    );
+    expect(logger.info).toHaveBeenCalledWith(
+      expect.stringContaining('demoted from admin - role no longer present in token'),
+    );
+  });
+
+  it('should NOT demote admin user when admin role env vars are not configured', async () => {
+    // Arrange – remove admin role env vars
+    delete process.env.OPENID_ADMIN_ROLE;
+    delete process.env.OPENID_ADMIN_ROLE_PARAMETER_PATH;
+    delete process.env.OPENID_ADMIN_ROLE_TOKEN_KIND;
+
+    await setupOpenId();
+    verifyCallback = require('openid-client/passport').__getVerifyCallback();
+
+    // Simulate an existing admin user
+    const existingAdminUser = {
+      _id: 'existingAdminId',
+      provider: 'openid',
+      email: tokenset.claims().email,
+      openidId: tokenset.claims().sub,
+      username: 'adminuser',
+      name: 'Admin User',
+      role: 'ADMIN',
+    };
+
+    findUser.mockImplementation(async (query) => {
+      if (query.openidId === tokenset.claims().sub || query.email === tokenset.claims().email) {
+        return existingAdminUser;
+      }
+      return null;
+    });
+
+    jwtDecode.mockReturnValue({
+      roles: ['requiredRole'],
+    });
+
+    // Act
+    const { user } = await validate(tokenset);
+
+    // Assert – verify that the admin user was NOT demoted
+    expect(user.role).toBe('ADMIN');
+    expect(updateUser).toHaveBeenCalledWith(
+      existingAdminUser._id,
+      expect.objectContaining({
+        role: 'ADMIN',
+      }),
+    );
+  });
+
+  describe('lodash get - nested path extraction', () => {
+    it('should extract roles from deeply nested token path', async () => {
+      process.env.OPENID_REQUIRED_ROLE = 'app-user';
+      process.env.OPENID_REQUIRED_ROLE_PARAMETER_PATH = 'resource_access.my-client.roles';
+
+      jwtDecode.mockReturnValue({
+        resource_access: {
+          'my-client': {
+            roles: ['app-user', 'viewer'],
+          },
+        },
+      });
+
+      await setupOpenId();
+      verifyCallback = require('openid-client/passport').__getVerifyCallback();
+
+      const { user } = await validate(tokenset);
+
+      expect(user).toBeTruthy();
+      expect(user.email).toBe(tokenset.claims().email);
+    });
+
+    it('should extract roles from three-level nested path', async () => {
+      process.env.OPENID_REQUIRED_ROLE = 'editor';
+      process.env.OPENID_REQUIRED_ROLE_PARAMETER_PATH = 'data.access.permissions.roles';
+
+      jwtDecode.mockReturnValue({
+        data: {
+          access: {
+            permissions: {
+              roles: ['editor', 'reader'],
+            },
+          },
+        },
+      });
+
+      await setupOpenId();
+      verifyCallback = require('openid-client/passport').__getVerifyCallback();
+
+      const { user } = await validate(tokenset);
+
+      expect(user).toBeTruthy();
+    });
+
+    it('should log error and reject login when required role path does not exist in token', async () => {
+      const { logger } = require('@librechat/data-schemas');
+      process.env.OPENID_REQUIRED_ROLE = 'app-user';
+      process.env.OPENID_REQUIRED_ROLE_PARAMETER_PATH = 'resource_access.nonexistent.roles';
+
+      jwtDecode.mockReturnValue({
+        resource_access: {
+          'my-client': {
+            roles: ['app-user'],
+          },
+        },
+      });
+
+      await setupOpenId();
+      verifyCallback = require('openid-client/passport').__getVerifyCallback();
+
+      const { user, details } = await validate(tokenset);
+
+      expect(logger.error).toHaveBeenCalledWith(
+        expect.stringContaining(
+          "Key 'resource_access.nonexistent.roles' not found or invalid type in id token!",
+        ),
+      );
+      expect(user).toBe(false);
+      expect(details.message).toContain('role to log in');
+    });
+
+    it('should handle missing intermediate nested path gracefully', async () => {
+      const { logger } = require('@librechat/data-schemas');
+      process.env.OPENID_REQUIRED_ROLE = 'user';
+      process.env.OPENID_REQUIRED_ROLE_PARAMETER_PATH = 'org.team.roles';
+
+      jwtDecode.mockReturnValue({
+        org: {
+          other: 'value',
+        },
+      });
+
+      await setupOpenId();
+      verifyCallback = require('openid-client/passport').__getVerifyCallback();
+
+      const { user } = await validate(tokenset);
+
+      expect(logger.error).toHaveBeenCalledWith(
+        expect.stringContaining("Key 'org.team.roles' not found or invalid type in id token!"),
+      );
+      expect(user).toBe(false);
+    });
+
+    it('should extract admin role from nested path in access token', async () => {
+      process.env.OPENID_ADMIN_ROLE = 'admin';
+      process.env.OPENID_ADMIN_ROLE_PARAMETER_PATH = 'realm_access.roles';
+      process.env.OPENID_ADMIN_ROLE_TOKEN_KIND = 'access';
+
+      jwtDecode.mockImplementation((token) => {
+        if (token === 'fake_access_token') {
+          return {
+            realm_access: {
+              roles: ['admin', 'user'],
+            },
+          };
+        }
+        return {
+          roles: ['requiredRole'],
+        };
+      });
+
+      await setupOpenId();
+      verifyCallback = require('openid-client/passport').__getVerifyCallback();
+
+      const { user } = await validate(tokenset);
+
+      expect(user.role).toBe('ADMIN');
+    });
+
+    it('should extract admin role from nested path in userinfo', async () => {
+      process.env.OPENID_ADMIN_ROLE = 'admin';
+      process.env.OPENID_ADMIN_ROLE_PARAMETER_PATH = 'organization.permissions';
+      process.env.OPENID_ADMIN_ROLE_TOKEN_KIND = 'userinfo';
+
+      const userinfoWithNestedGroups = {
+        ...tokenset.claims(),
+        organization: {
+          permissions: ['admin', 'write'],
+        },
+      };
+
+      require('openid-client').fetchUserInfo.mockResolvedValue({
+        organization: {
+          permissions: ['admin', 'write'],
+        },
+      });
+
+      jwtDecode.mockReturnValue({
+        roles: ['requiredRole'],
+      });
+
+      await setupOpenId();
+      verifyCallback = require('openid-client/passport').__getVerifyCallback();
+
+      const { user } = await validate({
+        ...tokenset,
+        claims: () => userinfoWithNestedGroups,
+      });
+
+      expect(user.role).toBe('ADMIN');
+    });
+
+    it('should handle boolean admin role value', async () => {
+      process.env.OPENID_ADMIN_ROLE = 'admin';
+      process.env.OPENID_ADMIN_ROLE_PARAMETER_PATH = 'is_admin';
+
+      jwtDecode.mockReturnValue({
+        roles: ['requiredRole'],
+        is_admin: true,
+      });
+
+      await setupOpenId();
+      verifyCallback = require('openid-client/passport').__getVerifyCallback();
+
+      const { user } = await validate(tokenset);
+
+      expect(user.role).toBe('ADMIN');
+    });
+
+    it('should handle string admin role value matching exactly', async () => {
+      process.env.OPENID_ADMIN_ROLE = 'super-admin';
+      process.env.OPENID_ADMIN_ROLE_PARAMETER_PATH = 'role';
+
+      jwtDecode.mockReturnValue({
+        roles: ['requiredRole'],
+        role: 'super-admin',
+      });
+
+      await setupOpenId();
+      verifyCallback = require('openid-client/passport').__getVerifyCallback();
+
+      const { user } = await validate(tokenset);
+
+      expect(user.role).toBe('ADMIN');
+    });
+
+    it('should not set admin role when string value does not match', async () => {
+      process.env.OPENID_ADMIN_ROLE = 'super-admin';
+      process.env.OPENID_ADMIN_ROLE_PARAMETER_PATH = 'role';
+
+      jwtDecode.mockReturnValue({
+        roles: ['requiredRole'],
+        role: 'regular-user',
+      });
+
+      await setupOpenId();
+      verifyCallback = require('openid-client/passport').__getVerifyCallback();
+
+      const { user } = await validate(tokenset);
+
+      expect(user.role).toBeUndefined();
+    });
+
+    it('should handle array admin role value', async () => {
+      process.env.OPENID_ADMIN_ROLE = 'site-admin';
+      process.env.OPENID_ADMIN_ROLE_PARAMETER_PATH = 'app_roles';
+
+      jwtDecode.mockReturnValue({
+        roles: ['requiredRole'],
+        app_roles: ['user', 'site-admin', 'moderator'],
+      });
+
+      await setupOpenId();
+      verifyCallback = require('openid-client/passport').__getVerifyCallback();
+
+      const { user } = await validate(tokenset);
+
+      expect(user.role).toBe('ADMIN');
+    });
+
+    it('should not set admin when role is not in array', async () => {
+      process.env.OPENID_ADMIN_ROLE = 'site-admin';
+      process.env.OPENID_ADMIN_ROLE_PARAMETER_PATH = 'app_roles';
+
+      jwtDecode.mockReturnValue({
+        roles: ['requiredRole'],
+        app_roles: ['user', 'moderator'],
+      });
+
+      await setupOpenId();
+      verifyCallback = require('openid-client/passport').__getVerifyCallback();
+
+      const { user } = await validate(tokenset);
+
+      expect(user.role).toBeUndefined();
+    });
+
+    it('should handle nested path with special characters in keys', async () => {
+      process.env.OPENID_REQUIRED_ROLE = 'app-user';
+      process.env.OPENID_REQUIRED_ROLE_PARAMETER_PATH = 'resource_access.my-app-123.roles';
+
+      jwtDecode.mockReturnValue({
+        resource_access: {
+          'my-app-123': {
+            roles: ['app-user'],
+          },
+        },
+      });
+
+      await setupOpenId();
+      verifyCallback = require('openid-client/passport').__getVerifyCallback();
+
+      const { user } = await validate(tokenset);
+
+      expect(user).toBeTruthy();
+    });
+
+    it('should handle empty object at nested path', async () => {
+      const { logger } = require('@librechat/data-schemas');
+      process.env.OPENID_REQUIRED_ROLE = 'user';
+      process.env.OPENID_REQUIRED_ROLE_PARAMETER_PATH = 'access.roles';
+
+      jwtDecode.mockReturnValue({
+        access: {},
+      });
+
+      await setupOpenId();
+      verifyCallback = require('openid-client/passport').__getVerifyCallback();
+
+      const { user } = await validate(tokenset);
+
+      expect(logger.error).toHaveBeenCalledWith(
+        expect.stringContaining("Key 'access.roles' not found or invalid type in id token!"),
+      );
+      expect(user).toBe(false);
+    });
+
+    it('should handle null value at intermediate path', async () => {
+      const { logger } = require('@librechat/data-schemas');
+      process.env.OPENID_REQUIRED_ROLE = 'user';
+      process.env.OPENID_REQUIRED_ROLE_PARAMETER_PATH = 'data.roles';
+
+      jwtDecode.mockReturnValue({
+        data: null,
+      });
+
+      await setupOpenId();
+      verifyCallback = require('openid-client/passport').__getVerifyCallback();
+
+      const { user } = await validate(tokenset);
+
+      expect(logger.error).toHaveBeenCalledWith(
+        expect.stringContaining("Key 'data.roles' not found or invalid type in id token!"),
+      );
+      expect(user).toBe(false);
+    });
+
+    it('should reject login with invalid admin role token kind', async () => {
+      process.env.OPENID_ADMIN_ROLE = 'admin';
+      process.env.OPENID_ADMIN_ROLE_PARAMETER_PATH = 'roles';
+      process.env.OPENID_ADMIN_ROLE_TOKEN_KIND = 'invalid';
+
+      const { logger } = require('@librechat/data-schemas');
+
+      jwtDecode.mockReturnValue({
+        roles: ['requiredRole', 'admin'],
+      });
+
+      await setupOpenId();
+      verifyCallback = require('openid-client/passport').__getVerifyCallback();
+
+      await expect(validate(tokenset)).rejects.toThrow('Invalid admin role token kind');
+
+      expect(logger.error).toHaveBeenCalledWith(
+        expect.stringContaining(
+          "Invalid admin role token kind: invalid. Must be one of 'access', 'id', or 'userinfo'",
+        ),
+      );
+    });
+
+    it('should reject login when roles path returns invalid type (object)', async () => {
+      const { logger } = require('@librechat/data-schemas');
+      process.env.OPENID_REQUIRED_ROLE = 'app-user';
+      process.env.OPENID_REQUIRED_ROLE_PARAMETER_PATH = 'roles';
+
+      jwtDecode.mockReturnValue({
+        roles: { admin: true, user: false },
+      });
+
+      await setupOpenId();
+      verifyCallback = require('openid-client/passport').__getVerifyCallback();
+
+      const { user, details } = await validate(tokenset);
+
+      expect(logger.error).toHaveBeenCalledWith(
+        expect.stringContaining("Key 'roles' not found or invalid type in id token!"),
+      );
+      expect(user).toBe(false);
+      expect(details.message).toContain('role to log in');
+    });
+
+    it('should reject login when roles path returns invalid type (number)', async () => {
+      const { logger } = require('@librechat/data-schemas');
+      process.env.OPENID_REQUIRED_ROLE = 'user';
+      process.env.OPENID_REQUIRED_ROLE_PARAMETER_PATH = 'roleCount';
+
+      jwtDecode.mockReturnValue({
+        roleCount: 5,
+      });
+
+      await setupOpenId();
+      verifyCallback = require('openid-client/passport').__getVerifyCallback();
+
+      const { user } = await validate(tokenset);
+
+      expect(logger.error).toHaveBeenCalledWith(
+        expect.stringContaining("Key 'roleCount' not found or invalid type in id token!"),
+      );
+      expect(user).toBe(false);
+    });
+  });
+});