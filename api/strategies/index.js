const appleLogin = require('./appleStrategy');
const passportLogin = require('./localStrategy');
const googleLogin = require('./googleStrategy');
const githubLogin = require('./githubStrategy');
const discordLogin = require('./discordStrategy');
const facebookLogin = require('./facebookStrategy');
const { setupOpenId, getOpenIdConfig } = require('./openidStrategy');
const jwtLogin = require('./jwtStrategy');
const ldapLogin = require('./ldapStrategy');
<<<<<<< HEAD
const { setupSaml } = require('./samlStrategy');
=======
const openIdJwtLogin = require('./openIdJwtStrategy');
>>>>>>> 87255dac

module.exports = {
  appleLogin,
  passportLogin,
  googleLogin,
  githubLogin,
  discordLogin,
  jwtLogin,
  facebookLogin,
  setupOpenId,
  getOpenIdConfig,
  ldapLogin,
<<<<<<< HEAD
  setupSaml,
=======
  openIdJwtLogin,
>>>>>>> 87255dac
};<|MERGE_RESOLUTION|>--- conflicted
+++ resolved
@@ -7,11 +7,8 @@
 const { setupOpenId, getOpenIdConfig } = require('./openidStrategy');
 const jwtLogin = require('./jwtStrategy');
 const ldapLogin = require('./ldapStrategy');
-<<<<<<< HEAD
 const { setupSaml } = require('./samlStrategy');
-=======
 const openIdJwtLogin = require('./openIdJwtStrategy');
->>>>>>> 87255dac
 
 module.exports = {
   appleLogin,
@@ -24,9 +21,6 @@
   setupOpenId,
   getOpenIdConfig,
   ldapLogin,
-<<<<<<< HEAD
   setupSaml,
-=======
   openIdJwtLogin,
->>>>>>> 87255dac
 };