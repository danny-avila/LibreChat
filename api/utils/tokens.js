const models = [
  'text-davinci-003',
  'text-davinci-002',
  'text-davinci-001',
  'text-curie-001',
  'text-babbage-001',
  'text-ada-001',
  'davinci',
  'curie',
  'babbage',
  'ada',
  'code-davinci-002',
  'code-davinci-001',
  'code-cushman-002',
  'code-cushman-001',
  'davinci-codex',
  'cushman-codex',
  'text-davinci-edit-001',
  'code-davinci-edit-001',
  'text-embedding-ada-002',
  'text-similarity-davinci-001',
  'text-similarity-curie-001',
  'text-similarity-babbage-001',
  'text-similarity-ada-001',
  'text-search-davinci-doc-001',
  'text-search-curie-doc-001',
  'text-search-babbage-doc-001',
  'text-search-ada-doc-001',
  'code-search-babbage-code-001',
  'code-search-ada-code-001',
  'gpt2',
  'gpt-4',
  'gpt-4-0314',
  'gpt-4-32k',
  'gpt-4-32k-0314',
  'gpt-3.5-turbo',
  'gpt-3.5-turbo-0301',
];

// Order is important here: by model series and context size (gpt-4 then gpt-3, ascending)
const maxTokensMap = {
  'gpt-4': 8191,
  'gpt-4-0613': 8191,
  'gpt-4-32k': 32767,
  'gpt-4-32k-0314': 32767,
  'gpt-4-32k-0613': 32767,
  'gpt-3.5-turbo': 4095,
  'gpt-3.5-turbo-0613': 4095,
  'gpt-3.5-turbo-0301': 4095,
  'gpt-3.5-turbo-16k': 15999,
  'gpt-3.5-turbo-16k-0613': 15999,
<<<<<<< HEAD
=======
  'gpt-3.5-turbo-1106': 16380, // -5 from max
  'gpt-4-1106': 127995, // -5 from max
>>>>>>> efe057e0
};

/**
 * Retrieves the maximum tokens for a given model name. If the exact model name isn't found,
 * it searches for partial matches within the model name, checking keys in reverse order.
 *
 * @param {string} modelName - The name of the model to look up.
 * @returns {number|undefined} The maximum tokens for the given model or undefined if no match is found.
 *
 * @example
 * getModelMaxTokens('gpt-4-32k-0613'); // Returns 32767
 * getModelMaxTokens('gpt-4-32k-unknown'); // Returns 32767
 * getModelMaxTokens('unknown-model'); // Returns undefined
 */
function getModelMaxTokens(modelName) {
  if (typeof modelName !== 'string') {
    return undefined;
  }

  if (maxTokensMap[modelName]) {
    return maxTokensMap[modelName];
  }

  const keys = Object.keys(maxTokensMap);
  for (let i = keys.length - 1; i >= 0; i--) {
    if (modelName.includes(keys[i])) {
      return maxTokensMap[keys[i]];
    }
  }

  return undefined;
}

/**
 * Retrieves the model name key for a given model name input. If the exact model name isn't found,
 * it searches for partial matches within the model name, checking keys in reverse order.
 *
 * @param {string} modelName - The name of the model to look up.
 * @returns {string|undefined} The model name key for the given model; returns input if no match is found and is string.
 *
 * @example
 * matchModelName('gpt-4-32k-0613'); // Returns 'gpt-4-32k-0613'
 * matchModelName('gpt-4-32k-unknown'); // Returns 'gpt-4-32k'
 * matchModelName('unknown-model'); // Returns undefined
 */
function matchModelName(modelName) {
  if (typeof modelName !== 'string') {
    return undefined;
  }

  if (maxTokensMap[modelName]) {
    return modelName;
  }

  const keys = Object.keys(maxTokensMap);
  for (let i = keys.length - 1; i >= 0; i--) {
    if (modelName.includes(keys[i])) {
      return keys[i];
    }
  }

  return modelName;
}

module.exports = {
  tiktokenModels: new Set(models),
  maxTokensMap,
  getModelMaxTokens,
  matchModelName,
};<|MERGE_RESOLUTION|>--- conflicted
+++ resolved
@@ -49,11 +49,8 @@
   'gpt-3.5-turbo-0301': 4095,
   'gpt-3.5-turbo-16k': 15999,
   'gpt-3.5-turbo-16k-0613': 15999,
-<<<<<<< HEAD
-=======
   'gpt-3.5-turbo-1106': 16380, // -5 from max
   'gpt-4-1106': 127995, // -5 from max
->>>>>>> efe057e0
 };
 
 /**
