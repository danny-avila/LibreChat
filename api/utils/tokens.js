const z = require('zod');
const { EModelEndpoint } = require('librechat-data-provider');

const openAIModels = {
  'o4-mini': 200000,
  'o3-mini': 195000, // -5000 from max
  o3: 200000,
  o1: 195000, // -5000 from max
  'o1-mini': 127500, // -500 from max
  'o1-preview': 127500, // -500 from max
  'gpt-4': 8187, // -5 from max
  'gpt-4-0613': 8187, // -5 from max
  'gpt-4-32k': 32758, // -10 from max
  'gpt-4-32k-0314': 32758, // -10 from max
  'gpt-4-32k-0613': 32758, // -10 from max
  'gpt-4-1106': 127500, // -500 from max
  'gpt-4-0125': 127500, // -500 from max
  'gpt-4.5': 127500, // -500 from max
  'gpt-4.1': 1047576,
  'gpt-4.1-mini': 1047576,
  'gpt-4.1-nano': 1047576,
  'gpt-5': 400000,
  'gpt-5-mini': 400000,
  'gpt-5-nano': 400000,
  'gpt-4o': 127500, // -500 from max
  'gpt-4o-mini': 127500, // -500 from max
  'gpt-4o-2024-05-13': 127500, // -500 from max
  'gpt-4o-2024-08-06': 127500, // -500 from max
  'gpt-4-turbo': 127500, // -500 from max
  'gpt-4-vision': 127500, // -500 from max
  'gpt-3.5-turbo': 16375, // -10 from max
  'gpt-3.5-turbo-0613': 4092, // -5 from max
  'gpt-3.5-turbo-0301': 4092, // -5 from max
  'gpt-3.5-turbo-16k': 16375, // -10 from max
  'gpt-3.5-turbo-16k-0613': 16375, // -10 from max
  'gpt-3.5-turbo-1106': 16375, // -10 from max
  'gpt-3.5-turbo-0125': 16375, // -10 from max
};

const mistralModels = {
  'mistral-': 31990, // -10 from max
  'mistral-7b': 31990, // -10 from max
  'mistral-small': 31990, // -10 from max
  'mixtral-8x7b': 31990, // -10 from max
  'mistral-large': 131000,
  'mistral-large-2402': 127500,
  'mistral-large-2407': 127500,
  'pixtral-large': 131000,
  'mistral-saba': 32000,
  codestral: 256000,
  'ministral-8b': 131000,
  'ministral-3b': 131000,
};

const cohereModels = {
  'command-light': 4086, // -10 from max
  'command-light-nightly': 8182, // -10 from max
  command: 4086, // -10 from max
  'command-nightly': 8182, // -10 from max
  'command-r': 127500, // -500 from max
  'command-r-plus': 127500, // -500 from max
};

const googleModels = {
  /* Max I/O is combined so we subtract the amount from max response tokens for actual total */
  gemma: 8196,
  'gemma-2': 32768,
  'gemma-3': 32768,
  'gemma-3-27b': 131072,
  gemini: 30720, // -2048 from max
  'gemini-pro-vision': 12288,
  'gemini-exp': 2000000,
  'gemini-2.5': 1000000, // 1M input tokens, 64k output tokens
  'gemini-2.5-pro': 1000000,
  'gemini-2.5-flash': 1000000,
  'gemini-2.0': 2000000,
  'gemini-2.0-flash': 1000000,
  'gemini-2.0-flash-lite': 1000000,
  'gemini-1.5': 1000000,
  'gemini-1.5-flash': 1000000,
  'gemini-1.5-flash-8b': 1000000,
  'text-bison-32k': 32758, // -10 from max
  'chat-bison-32k': 32758, // -10 from max
  'code-bison-32k': 32758, // -10 from max
  'codechat-bison-32k': 32758,
  /* Codey, -5 from max: 6144 */
  'code-': 6139,
  'codechat-': 6139,
  /* PaLM2, -5 from max: 8192 */
  'text-': 8187,
  'chat-': 8187,
};

const anthropicModels = {
  'claude-': 100000,
  'claude-instant': 100000,
  'claude-2': 100000,
  'claude-2.1': 200000,
  'claude-3': 200000,
  'claude-3-haiku': 200000,
  'claude-3-sonnet': 200000,
  'claude-3-opus': 200000,
  'claude-3.5-haiku': 200000,
  'claude-3-5-haiku': 200000,
  'claude-3-5-sonnet': 200000,
  'claude-3.5-sonnet': 200000,
  'claude-3-7-sonnet': 200000,
  'claude-3.7-sonnet': 200000,
  'claude-3-5-sonnet-latest': 200000,
  'claude-3.5-sonnet-latest': 200000,
  'claude-sonnet-4': 1000000,
  'claude-opus-4': 200000,
  'claude-4': 200000,
};

const deepseekModels = {
  'deepseek-reasoner': 63000, // -1000 from max (API)
  deepseek: 63000, // -1000 from max (API)
  'deepseek.r1': 127500,
};

const metaModels = {
  // Basic patterns
  llama3: 8000,
  llama2: 4000,
  'llama-3': 8000,
  'llama-2': 4000,

  // llama3.x pattern
  'llama3.1': 127500,
  'llama3.2': 127500,
  'llama3.3': 127500,

  // llama3-x pattern
  'llama3-1': 127500,
  'llama3-2': 127500,
  'llama3-3': 127500,

  // llama-3.x pattern
  'llama-3.1': 127500,
  'llama-3.2': 127500,
  'llama-3.3': 127500,

  // llama3.x:Nb pattern
  'llama3.1:405b': 127500,
  'llama3.1:70b': 127500,
  'llama3.1:8b': 127500,
  'llama3.2:1b': 127500,
  'llama3.2:3b': 127500,
  'llama3.2:11b': 127500,
  'llama3.2:90b': 127500,
  'llama3.3:70b': 127500,

  // llama3-x-Nb pattern
  'llama3-1-405b': 127500,
  'llama3-1-70b': 127500,
  'llama3-1-8b': 127500,
  'llama3-2-1b': 127500,
  'llama3-2-3b': 127500,
  'llama3-2-11b': 127500,
  'llama3-2-90b': 127500,
  'llama3-3-70b': 127500,

  // llama-3.x-Nb pattern
  'llama-3.1-405b': 127500,
  'llama-3.1-70b': 127500,
  'llama-3.1-8b': 127500,
  'llama-3.2-1b': 127500,
  'llama-3.2-3b': 127500,
  'llama-3.2-11b': 127500,
  'llama-3.2-90b': 127500,
  'llama-3.3-70b': 127500,

  // Original llama2/3 patterns
  'llama3-70b': 8000,
  'llama3-8b': 8000,
  'llama2-70b': 4000,
  'llama2-13b': 4000,
  'llama3:70b': 8000,
  'llama3:8b': 8000,
  'llama2:70b': 4000,
};

const ollamaModels = {
  'qwen2.5': 32000,
};

const ai21Models = {
  'ai21.j2-mid-v1': 8182, // -10 from max
  'ai21.j2-ultra-v1': 8182, // -10 from max
  'ai21.jamba-instruct-v1:0': 255500, // -500 from max
};

const amazonModels = {
  'amazon.titan-text-lite-v1': 4000,
  'amazon.titan-text-express-v1': 8000,
  'amazon.titan-text-premier-v1:0': 31500, // -500 from max
  // https://aws.amazon.com/ai/generative-ai/nova/
  'amazon.nova-micro-v1:0': 127000, // -1000 from max,
  'amazon.nova-lite-v1:0': 295000, // -5000 from max,
  'amazon.nova-pro-v1:0': 295000, // -5000 from max,
  'amazon.nova-premier-v1:0': 995000, // -5000 from max,
};

const bedrockModels = {
  ...anthropicModels,
  ...mistralModels,
  ...cohereModels,
  ...ollamaModels,
  ...deepseekModels,
  ...metaModels,
  ...ai21Models,
  ...amazonModels,
};

const xAIModels = {
  grok: 131072,
  'grok-beta': 131072,
  'grok-vision-beta': 8192,
  'grok-2': 131072,
  'grok-2-latest': 131072,
  'grok-2-1212': 131072,
  'grok-2-vision': 32768,
  'grok-2-vision-latest': 32768,
  'grok-2-vision-1212': 32768,
  'grok-3': 131072,
  'grok-3-fast': 131072,
  'grok-3-mini': 131072,
  'grok-3-mini-fast': 131072,
  'grok-4': 256000, // 256K context
};

const aggregateModels = {
  ...openAIModels,
  ...googleModels,
  ...bedrockModels,
  ...xAIModels,
  // misc.
  kimi: 131000,
  // GPT-OSS
  'gpt-oss-20b': 131000,
  'gpt-oss-120b': 131000,
};

const maxTokensMap = {
  [EModelEndpoint.azureOpenAI]: openAIModels,
  [EModelEndpoint.openAI]: aggregateModels,
  [EModelEndpoint.agents]: aggregateModels,
  [EModelEndpoint.custom]: aggregateModels,
  [EModelEndpoint.google]: googleModels,
  [EModelEndpoint.anthropic]: anthropicModels,
  [EModelEndpoint.bedrock]: bedrockModels,
};

const modelMaxOutputs = {
  o1: 32268, // -500 from max: 32,768
  'o1-mini': 65136, // -500 from max: 65,536
  'o1-preview': 32268, // -500 from max: 32,768
  'gpt-5': 128000,
  'gpt-5-mini': 128000,
  'gpt-5-nano': 128000,
  'gpt-oss-20b': 131000,
  'gpt-oss-120b': 131000,
  system_default: 1024,
};

/** Outputs from https://docs.anthropic.com/en/docs/about-claude/models/all-models#model-names */
const anthropicMaxOutputs = {
  'claude-3-haiku': 4096,
  'claude-3-sonnet': 4096,
  'claude-3-opus': 4096,
  'claude-opus-4': 32000,
  'claude-sonnet-4': 64000,
  'claude-3.5-sonnet': 8192,
  'claude-3-5-sonnet': 8192,
  'claude-3.7-sonnet': 128000,
  'claude-3-7-sonnet': 128000,
};

const maxOutputTokensMap = {
  [EModelEndpoint.anthropic]: anthropicMaxOutputs,
  [EModelEndpoint.azureOpenAI]: modelMaxOutputs,
  [EModelEndpoint.openAI]: modelMaxOutputs,
  [EModelEndpoint.custom]: modelMaxOutputs,
  [EModelEndpoint.bedrock]: anthropicMaxOutputs,
};

/**
 * Finds the first matching pattern in the tokens map.
 * @param {string} modelName
 * @param {Record<string, number>} tokensMap
 * @returns {string|null}
 */
function findMatchingPattern(modelName, tokensMap) {
  const keys = Object.keys(tokensMap);
  for (let i = keys.length - 1; i >= 0; i--) {
    const modelKey = keys[i];
    if (modelName.includes(modelKey)) {
      return modelKey;
    }
  }

  return null;
}

/**
 * Retrieves a token value for a given model name from a tokens map.
 *
 * @param {string} modelName - The name of the model to look up.
 * @param {EndpointTokenConfig | Record<string, number>} tokensMap - The map of model names to token values.
 * @param {string} [key='context'] - The key to look up in the tokens map.
 * @returns {number|undefined} The token value for the given model or undefined if no match is found.
 */
function getModelTokenValue(modelName, tokensMap, key = 'context') {
  if (typeof modelName !== 'string' || !tokensMap) {
    return undefined;
  }

  if (tokensMap[modelName]?.context) {
    return tokensMap[modelName].context;
  }

  if (tokensMap[modelName]) {
    return tokensMap[modelName];
  }

  const matchedPattern = findMatchingPattern(modelName, tokensMap);

  if (matchedPattern) {
    const result = tokensMap[matchedPattern];
    return result?.[key] ?? result ?? tokensMap.system_default;
  }

  return tokensMap.system_default;
}

/**
 * Configuration for AWS Bedrock custom inference profile mappings
 * This allows users to map custom inference profile ARNs to their underlying models
 */
const BEDROCK_INFERENCE_PROFILE_MAPPINGS = {
  // Example mappings - these would be configurable via environment variables or config files
  // 'arn:aws:bedrock:us-east-1:123456789123:application-inference-profile/rf3zeruqfake': 'anthropic.claude-3-7-sonnet-20250219-v1:0',
};

/**
 * Detects the underlying model from AWS Bedrock custom inference profile ARN
 * @param {string} modelName - The model name or ARN
 * @returns {string|null} - The detected underlying model name or null if not a custom inference profile
 */
function detectBedrockInferenceProfileModel(modelName) {
  if (!modelName || typeof modelName !== 'string') {
    return null;
  }

  // Check if this is a custom inference profile ARN
  const inferenceProfilePattern =
    /^arn:aws:bedrock:[^:]+:\d+:application-inference-profile\/[^:]+$/;
  if (!inferenceProfilePattern.test(modelName)) {
    return null;
  }

  // Check if we have a configured mapping for this ARN
  if (BEDROCK_INFERENCE_PROFILE_MAPPINGS[modelName]) {
    return BEDROCK_INFERENCE_PROFILE_MAPPINGS[modelName];
  }

  // TODO: Implement AWS Bedrock API call to get inference profile details
  // This would require AWS SDK and proper credentials
  // For now, return null to indicate this needs special handling
  return null;
}

/**
 * Loads custom inference profile mappings from environment variables
 * @returns {Object} - The mappings object
 */
function loadBedrockInferenceProfileMappings() {
  const mappings = {};

  // Check for environment variable with mappings
  const mappingsEnv = process.env.BEDROCK_INFERENCE_PROFILE_MAPPINGS;
  if (mappingsEnv) {
    try {
      const parsed = JSON.parse(mappingsEnv);
      Object.assign(mappings, parsed);
    } catch (error) {
      console.warn('Failed to parse BEDROCK_INFERENCE_PROFILE_MAPPINGS:', error.message);
    }
  }

  return mappings;
}

// Initialize mappings from environment
Object.assign(BEDROCK_INFERENCE_PROFILE_MAPPINGS, loadBedrockInferenceProfileMappings());

/**
 * Enhanced model name matching that handles AWS Bedrock custom inference profiles
 * @param {string} modelName - The model name or ARN
 * @param {string} endpoint - The endpoint type
 * @returns {string} - The matched model name
 */
function matchModelName(modelName, endpoint = EModelEndpoint.openAI) {
  if (typeof modelName !== 'string') {
    return undefined;
  }

  // Special handling for AWS Bedrock custom inference profiles
  if (endpoint === EModelEndpoint.bedrock) {
    const inferenceProfileModel = detectBedrockInferenceProfileModel(modelName);
    if (inferenceProfileModel) {
      // If we can detect the underlying model, use it for matching
      // Call the original function without the bedrock special handling to avoid recursion
      return _matchModelNameInternal(inferenceProfileModel, endpoint);
    }
    // If we can't detect the underlying model, return the original ARN
    // This will be handled by the model-specific logic
  }

  return _matchModelNameInternal(modelName, endpoint);
}

/**
 * Internal function for model name matching (avoids recursion)
 * @param {string} modelName - The model name or ARN
 * @param {string} endpoint - The endpoint type
 * @returns {string} - The matched model name
 */
function _matchModelNameInternal(modelName, endpoint = EModelEndpoint.openAI) {
  const tokensMap = maxTokensMap[endpoint];
  if (!tokensMap) {
    return modelName;
  }

  if (tokensMap[modelName]) {
    return modelName;
  }

  const matchedPattern = findMatchingPattern(modelName, tokensMap);
  return matchedPattern || modelName;
}

/**
 * Enhanced token limit detection for AWS Bedrock custom inference profiles
 * @param {string} modelName - The model name or ARN
 * @param {string} endpoint - The endpoint type
 * @param {Object} endpointTokenConfig - Optional endpoint token configuration
 * @returns {number} - The maximum tokens for the model
 */
function getModelMaxTokens(modelName, endpoint = EModelEndpoint.openAI, endpointTokenConfig) {
  // Special handling for AWS Bedrock custom inference profiles
  if (endpoint === EModelEndpoint.bedrock) {
    const inferenceProfileModel = detectBedrockInferenceProfileModel(modelName);
    if (inferenceProfileModel) {
      // Use the underlying model's token limits
      // Call the original function without the bedrock special handling to avoid recursion
      return _getModelMaxTokensInternal(inferenceProfileModel, endpoint, endpointTokenConfig);
    }
  }

  return _getModelMaxTokensInternal(modelName, endpoint, endpointTokenConfig);
}

/**
 * Internal function for token limit detection (avoids recursion)
 * @param {string} modelName - The model name or ARN
 * @param {string} endpoint - The endpoint type
 * @param {Object} endpointTokenConfig - Optional endpoint token configuration
 * @returns {number} - The maximum tokens for the model
 */
function _getModelMaxTokensInternal(
  modelName,
  endpoint = EModelEndpoint.openAI,
  endpointTokenConfig,
) {
  const tokensMap = endpointTokenConfig ?? maxTokensMap[endpoint];
  return getModelTokenValue(modelName, tokensMap, 'context') || 4096;
}

/**
 * Retrieves the maximum output tokens for a given model name.
 *
 * @param {string} modelName - The name of the model to look up.
 * @param {string} endpoint - The endpoint (default is 'openAI').
 * @param {EndpointTokenConfig} [endpointTokenConfig] - Token Config for current endpoint to use for max tokens lookup
 * @returns {number|undefined} The maximum output tokens for the given model or undefined if no match is found.
 */
function getModelMaxOutputTokens(modelName, endpoint = EModelEndpoint.openAI, endpointTokenConfig) {
  // Special handling for AWS Bedrock custom inference profiles
  if (endpoint === EModelEndpoint.bedrock) {
    const inferenceProfileModel = detectBedrockInferenceProfileModel(modelName);
    if (inferenceProfileModel) {
      // Use the underlying model's output token limits
      // Call the internal function to avoid recursion
      return _getModelMaxOutputTokensInternal(inferenceProfileModel, endpoint, endpointTokenConfig);
    }
  }

  return _getModelMaxOutputTokensInternal(modelName, endpoint, endpointTokenConfig);
}

/**
 * Internal function for output token limit detection (avoids recursion)
 * @param {string} modelName - The model name or ARN
 * @param {string} endpoint - The endpoint type
 * @param {Object} endpointTokenConfig - Optional endpoint token configuration
 * @returns {number} - The maximum output tokens for the model
 */
function _getModelMaxOutputTokensInternal(
  modelName,
  endpoint = EModelEndpoint.openAI,
  endpointTokenConfig,
) {
  const tokensMap = endpointTokenConfig ?? maxOutputTokensMap[endpoint];
  return getModelTokenValue(modelName, tokensMap, 'output');
}

const modelSchema = z.object({
  id: z.string(),
  pricing: z.object({
    prompt: z.string(),
    completion: z.string(),
  }),
  context_length: z.number(),
});

const inputSchema = z.object({
  data: z.array(modelSchema),
});

/**
 * Processes a list of model data from an API and organizes it into structured data based on URL and specifics of rates and context.
 * @param {{ data: Array<z.infer<typeof modelSchema>> }} input The input object containing base URL and data fetched from the API.
 * @returns {EndpointTokenConfig} The processed model data.
 */
function processModelData(input) {
  const validationResult = inputSchema.safeParse(input);
  if (!validationResult.success) {
    throw new Error('Invalid input data');
  }
  const { data } = validationResult.data;

  /** @type {EndpointTokenConfig} */
  const tokenConfig = {};

  for (const model of data) {
    const modelKey = model.id;
    if (modelKey === 'openrouter/auto') {
      model.pricing = {
        prompt: '0.00001',
        completion: '0.00003',
      };
    }
    const prompt = parseFloat(model.pricing.prompt) * 1000000;
    const completion = parseFloat(model.pricing.completion) * 1000000;

    tokenConfig[modelKey] = {
      prompt,
      completion,
      context: model.context_length,
    };
  }

  return tokenConfig;
}

const tiktokenModels = new Set([
  'text-davinci-003',
  'text-davinci-002',
  'text-davinci-001',
  'text-curie-001',
  'text-babbage-001',
  'text-ada-001',
  'davinci',
  'curie',
  'babbage',
  'ada',
  'code-davinci-002',
  'code-davinci-001',
  'code-cushman-002',
  'code-cushman-001',
  'davinci-codex',
  'cushman-codex',
  'text-davinci-edit-001',
  'code-davinci-edit-001',
  'text-embedding-ada-002',
  'text-similarity-davinci-001',
  'text-similarity-curie-001',
  'text-similarity-babbage-001',
  'text-similarity-ada-001',
  'text-search-davinci-doc-001',
  'text-search-curie-doc-001',
  'text-search-babbage-doc-001',
  'text-search-ada-doc-001',
  'code-search-babbage-code-001',
  'code-search-ada-code-001',
  'gpt2',
  'gpt-4',
  'gpt-4-0314',
  'gpt-4-32k',
  'gpt-4-32k-0314',
  'gpt-3.5-turbo',
  'gpt-3.5-turbo-0301',
]);

module.exports = {
<<<<<<< HEAD
  tiktokenModels,
  maxTokensMap,
  maxOutputTokensMap,
=======
>>>>>>> e1ad235f
  inputSchema,
  modelSchema,
  maxTokensMap,
  tiktokenModels,
  maxOutputTokensMap,
  matchModelName,
  processModelData,
  getModelMaxTokens,
  getModelTokenValue,
  findMatchingPattern,
  getModelMaxOutputTokens,
  detectBedrockInferenceProfileModel,
  loadBedrockInferenceProfileMappings,
};<|MERGE_RESOLUTION|>--- conflicted
+++ resolved
@@ -605,12 +605,6 @@
 ]);
 
 module.exports = {
-<<<<<<< HEAD
-  tiktokenModels,
-  maxTokensMap,
-  maxOutputTokensMap,
-=======
->>>>>>> e1ad235f
   inputSchema,
   modelSchema,
   maxTokensMap,
