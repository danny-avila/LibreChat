--- conflicted
+++ resolved
@@ -40,15 +40,12 @@
     throw new Error('Subclasses attempted to call summarizeMessages without implementing it');
   }
 
-<<<<<<< HEAD
-=======
   async getTokenCountForResponse(response) {
     if (this.options.debug) {
       console.debug('`recordTokenUsage` not implemented.', response);
     }
   }
 
->>>>>>> efe057e0
   async recordTokenUsage({ promptTokens, completionTokens }) {
     if (this.options.debug) {
       console.debug('`recordTokenUsage` not implemented.', { promptTokens, completionTokens });
@@ -121,7 +118,6 @@
       responseMessageId,
       saveOptions,
     } = await this.setMessageOptions(opts);
-<<<<<<< HEAD
 
     const userMessage = opts.isEdited
       ? this.currentMessages[this.currentMessages.length - 2]
@@ -132,18 +128,6 @@
         text: message,
       });
 
-=======
-
-    const userMessage = opts.isEdited
-      ? this.currentMessages[this.currentMessages.length - 2]
-      : this.createUserMessage({
-        messageId: userMessageId,
-        parentMessageId,
-        conversationId,
-        text: message,
-      });
-
->>>>>>> efe057e0
     if (typeof opts?.getReqData === 'function') {
       opts.getReqData({
         userMessage,
@@ -477,11 +461,6 @@
       promptTokens,
     };
 
-<<<<<<< HEAD
-    if (tokenCountMap && this.getTokenCount) {
-      responseMessage.tokenCount = this.getTokenCount(completion);
-      responseMessage.completionTokens = responseMessage.tokenCount;
-=======
     if (
       tokenCountMap &&
       this.recordTokenUsage &&
@@ -491,9 +470,7 @@
       responseMessage.tokenCount = this.getTokenCountForResponse(responseMessage);
       const completionTokens = this.getTokenCount(completion);
       await this.recordTokenUsage({ promptTokens, completionTokens });
->>>>>>> efe057e0
-    }
-    await this.recordTokenUsage(responseMessage);
+    }
     await this.saveMessageToDatabase(responseMessage, saveOptions, user);
     delete responseMessage.tokenCount;
     return responseMessage;
