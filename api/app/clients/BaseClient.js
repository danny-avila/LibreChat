--- conflicted
+++ resolved
@@ -456,12 +456,9 @@
       sender: this.sender,
       text: addSpaceIfNeeded(generation) + completion,
       promptTokens,
-<<<<<<< HEAD
       senderId: user,
-=======
       iconURL: this.options.iconURL,
       endpoint: this.options.endpoint,
->>>>>>> 2aec4a62
       ...(this.metadata ?? {}),
     };
 
