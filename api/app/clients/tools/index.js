const availableTools = require('./manifest.json');

// Structured Tools
const DALLE3 = require('./structured/DALLE3');
const OpenWeather = require('./structured/OpenWeather');
const createYouTubeTools = require('./structured/YouTube');
const StructuredWolfram = require('./structured/Wolfram');
const StructuredACS = require('./structured/AzureAISearch');
const StructuredSD = require('./structured/StableDiffusion');
const GoogleSearchAPI = require('./structured/GoogleSearch');
const TraversaalSearch = require('./structured/TraversaalSearch');
const TavilySearchResults = require('./structured/TavilySearchResults');
const FluxAPI = require('./structured/FluxAPI');

/** @type {Record<string, TPlugin | undefined>} */
const manifestToolMap = {};

/** @type {Array<TPlugin>} */
const toolkits = [];

availableTools.forEach((tool) => {
  manifestToolMap[tool.pluginKey] = tool;
  if (tool.toolkit === true) {
    toolkits.push(tool);
  }
});

module.exports = {
  toolkits,
  availableTools,
  manifestToolMap,
  // Structured Tools
  DALLE3,
<<<<<<< HEAD
  FluxAPI,
=======
  OpenWeather,
>>>>>>> fdb3cf3f
  StructuredSD,
  StructuredACS,
  GoogleSearchAPI,
  TraversaalSearch,
  StructuredWolfram,
  createYouTubeTools,
  TavilySearchResults,
};<|MERGE_RESOLUTION|>--- conflicted
+++ resolved
@@ -31,11 +31,8 @@
   manifestToolMap,
   // Structured Tools
   DALLE3,
-<<<<<<< HEAD
   FluxAPI,
-=======
   OpenWeather,
->>>>>>> fdb3cf3f
   StructuredSD,
   StructuredACS,
   GoogleSearchAPI,
