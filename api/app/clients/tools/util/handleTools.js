const { logger } = require('@librechat/data-schemas');
const { SerpAPI } = require('@langchain/community/tools/serpapi');
const { Calculator } = require('@langchain/community/tools/calculator');
const { mcpToolPattern, loadWebSearchAuth, checkAccess } = require('@librechat/api');
const { EnvVar, createCodeExecutionTool, createSearchTool } = require('@librechat/agents');
const {
  Tools,
  Constants,
  Permissions,
  EToolResources,
  PermissionTypes,
  replaceSpecialVars,
} = require('librechat-data-provider');
const {
  availableTools,
  manifestToolMap,
  // Basic Tools
  GoogleSearchAPI,
  // Structured Tools
  DALLE3,
  FluxAPI,
  OpenWeather,
  StructuredSD,
  StructuredACS,
  StructuredWPPACS,
  StructuredWPPACSTractor,
  StructuredWPPACSCases,
  StructuredWPPACSAll,
  StructuredWPPACSGeneral,
  TraversaalSearch,
  StructuredWolfram,
  createYouTubeTools,
  TavilySearchResults,
  createOpenAIImageTools,
} = require('../');
const { primeFiles: primeCodeFiles } = require('~/server/services/Files/Code/process');
const { createFileSearchTool, primeFiles: primeSearchFiles } = require('./fileSearch');
const { getUserPluginAuthValue } = require('~/server/services/PluginService');
const { createMCPTool, createMCPTools } = require('~/server/services/MCP');
const { loadAuthValues } = require('~/server/services/Tools/credentials');
const { getMCPServerTools } = require('~/server/services/Config');
const { getRoleByName } = require('~/models/Role');

/**
 * Validates the availability and authentication of tools for a user based on environment variables or user-specific plugin authentication values.
 * Tools without required authentication or with valid authentication are considered valid.
 *
 * @param {Object} user The user object for whom to validate tool access.
 * @param {Array<string>} tools An array of tool identifiers to validate. Defaults to an empty array.
 * @returns {Promise<Array<string>>} A promise that resolves to an array of valid tool identifiers.
 */
const validateTools = async (user, tools = []) => {
  try {
    const validToolsSet = new Set(tools);
    const availableToolsToValidate = availableTools.filter((tool) =>
      validToolsSet.has(tool.pluginKey),
    );

    /**
     * Validates the credentials for a given auth field or set of alternate auth fields for a tool.
     * If valid admin or user authentication is found, the function returns early. Otherwise, it removes the tool from the set of valid tools.
     *
     * @param {string} authField The authentication field or fields (separated by "||" for alternates) to validate.
     * @param {string} toolName The identifier of the tool being validated.
     */
    const validateCredentials = async (authField, toolName) => {
      const fields = authField.split('||');
      for (const field of fields) {
        const adminAuth = process.env[field];
        if (adminAuth && adminAuth.length > 0) {
          return;
        }

        let userAuth = null;
        try {
          userAuth = await getUserPluginAuthValue(user, field);
        } catch (err) {
          if (field === fields[fields.length - 1] && !userAuth) {
            throw err;
          }
        }
        if (userAuth && userAuth.length > 0) {
          return;
        }
      }

      validToolsSet.delete(toolName);
    };

    for (const tool of availableToolsToValidate) {
      if (!tool.authConfig || tool.authConfig.length === 0) {
        continue;
      }

      for (const auth of tool.authConfig) {
        await validateCredentials(auth.authField, tool.pluginKey);
      }
    }

    return Array.from(validToolsSet.values());
  } catch (err) {
    logger.error('[validateTools] There was a problem validating tools', err);
    throw new Error(err);
  }
};

/** @typedef {typeof import('@langchain/core/tools').Tool} ToolConstructor */
/** @typedef {import('@langchain/core/tools').Tool} Tool */

/**
 * Initializes a tool with authentication values for the given user, supporting alternate authentication fields.
 * Authentication fields can have alternates separated by "||", and the first defined variable will be used.
 *
 * @param {string} userId The user ID for which the tool is being loaded.
 * @param {Array<string>} authFields Array of strings representing the authentication fields. Supports alternate fields delimited by "||".
 * @param {ToolConstructor} ToolConstructor The constructor function for the tool to be initialized.
 * @param {Object} options Optional parameters to be passed to the tool constructor alongside authentication values.
 * @returns {() => Promise<Tool>} An Async function that, when called, asynchronously initializes and returns an instance of the tool with authentication.
 */
const loadToolWithAuth = (userId, authFields, ToolConstructor, options = {}) => {
  return async function () {
    const authValues = await loadAuthValues({ userId, authFields });
    return new ToolConstructor({ ...options, ...authValues, userId });
  };
};

/**
 * @param {string} toolKey
 * @returns {Array<string>}
 */
const getAuthFields = (toolKey) => {
  return manifestToolMap[toolKey]?.authConfig.map((auth) => auth.authField) ?? [];
};

/**
 *
 * @param {object} params
 * @param {string} params.user
 * @param {Record<string, Record<string, string>>} [object.userMCPAuthMap]
 * @param {AbortSignal} [object.signal]
 * @param {Pick<Agent, 'id' | 'provider' | 'model'>} [params.agent]
 * @param {string} [params.model]
 * @param {EModelEndpoint} [params.endpoint]
 * @param {LoadToolOptions} [params.options]
 * @param {boolean} [params.useSpecs]
 * @param {Array<string>} params.tools
 * @param {boolean} [params.functions]
 * @param {boolean} [params.returnMap]
 * @param {AppConfig['webSearch']} [params.webSearch]
 * @param {AppConfig['fileStrategy']} [params.fileStrategy]
 * @param {AppConfig['imageOutputType']} [params.imageOutputType]
 * @returns {Promise<{ loadedTools: Tool[], toolContextMap: Object<string, any> } | Record<string,Tool>>}
 */
const loadTools = async ({
  user,
  agent,
  model,
  signal,
  endpoint,
  userMCPAuthMap,
  tools = [],
  options = {},
  functions = true,
  returnMap = false,
  webSearch,
  fileStrategy,
  imageOutputType,
}) => {
  const toolConstructors = {
    flux: FluxAPI,
    calculator: Calculator,
    google: GoogleSearchAPI,
    open_weather: OpenWeather,
    wolfram: StructuredWolfram,
    'stable-diffusion': StructuredSD,
    'azure-ai-search': StructuredACS,
    'woodland-ai-search': StructuredWPPACS,
    'woodland-ai-search-tractor': StructuredWPPACSTractor,
    'woodland-ai-search-cases': StructuredWPPACSCases,
    'woodland-ai-search-all': StructuredWPPACSAll,
    'woodland-ai-search-general': StructuredWPPACSGeneral,
    traversaal_search: TraversaalSearch,
    tavily_search_results_json: TavilySearchResults,
  };

  const customConstructors = {
    serpapi: async (_toolContextMap) => {
      const authFields = getAuthFields('serpapi');
      let envVar = authFields[0] ?? '';
      let apiKey = process.env[envVar];
      if (!apiKey) {
        apiKey = await getUserPluginAuthValue(user, envVar);
      }
      return new SerpAPI(apiKey, {
        location: 'Austin,Texas,United States',
        hl: 'en',
        gl: 'us',
      });
    },
    youtube: async (_toolContextMap) => {
      const authFields = getAuthFields('youtube');
      const authValues = await loadAuthValues({ userId: user, authFields });
      return createYouTubeTools(authValues);
    },
    image_gen_oai: async (toolContextMap) => {
      const authFields = getAuthFields('image_gen_oai');
      const authValues = await loadAuthValues({ userId: user, authFields });
      const imageFiles = options.tool_resources?.[EToolResources.image_edit]?.files ?? [];
      let toolContext = '';
      for (let i = 0; i < imageFiles.length; i++) {
        const file = imageFiles[i];
        if (!file) {
          continue;
        }
        if (i === 0) {
          toolContext =
            'Image files provided in this request (their image IDs listed in order of appearance) available for image editing:';
        }
        toolContext += `\n\t- ${file.file_id}`;
        if (i === imageFiles.length - 1) {
          toolContext += `\n\nInclude any you need in the \`image_ids\` array when calling \`${EToolResources.image_edit}_oai\`. You may also include previously referenced or generated image IDs.`;
        }
      }
      if (toolContext) {
        toolContextMap.image_edit_oai = toolContext;
      }
      return createOpenAIImageTools({
        ...authValues,
        isAgent: !!agent,
        req: options.req,
        imageOutputType,
        fileStrategy,
        imageFiles,
      });
    },
  };

  const requestedTools = {};

  if (functions === true) {
    toolConstructors.dalle = DALLE3;
  }

  /** @type {ImageGenOptions} */
  const imageGenOptions = {
    isAgent: !!agent,
    req: options.req,
    fileStrategy,
    processFileURL: options.processFileURL,
    returnMetadata: options.returnMetadata,
    uploadImageBuffer: options.uploadImageBuffer,
  };

  const toolOptions = {
    flux: imageGenOptions,
    dalle: imageGenOptions,
    'stable-diffusion': imageGenOptions,
    serpapi: { location: 'Austin,Texas,United States', hl: 'en', gl: 'us' },
  };

  /** @type {Record<string, string>} */
  const toolContextMap = {};
<<<<<<< HEAD
  const cachedTools = (await getCachedTools({ userId: user, includeGlobal: true })) ?? {};

=======
>>>>>>> b85950aa
  const requestedMCPTools = {};

  for (const tool of tools) {
    if (tool === Tools.execute_code) {
      requestedTools[tool] = async () => {
        const authValues = await loadAuthValues({
          userId: user,
          authFields: [EnvVar.CODE_API_KEY],
        });
        const codeApiKey = authValues[EnvVar.CODE_API_KEY];
        const { files, toolContext } = await primeCodeFiles(
          {
            ...options,
            agentId: agent?.id,
          },
          codeApiKey,
        );
        if (toolContext) {
          toolContextMap[tool] = toolContext;
        }
        const CodeExecutionTool = createCodeExecutionTool({
          user_id: user,
          files,
          ...authValues,
        });
        CodeExecutionTool.apiKey = codeApiKey;
        return CodeExecutionTool;
      };
      continue;
    } else if (tool === Tools.file_search) {
      requestedTools[tool] = async () => {
        const { files, toolContext } = await primeSearchFiles({
          ...options,
          agentId: agent?.id,
        });
        if (toolContext) {
          toolContextMap[tool] = toolContext;
        }

        /** @type {boolean | undefined} Check if user has FILE_CITATIONS permission */
        let fileCitations;
        if (fileCitations == null && options.req?.user != null) {
          try {
            fileCitations = await checkAccess({
              user: options.req.user,
              permissionType: PermissionTypes.FILE_CITATIONS,
              permissions: [Permissions.USE],
              getRoleByName,
            });
          } catch (error) {
            logger.error('[handleTools] FILE_CITATIONS permission check failed:', error);
            fileCitations = false;
          }
        }

        return createFileSearchTool({
          userId: user,
          files,
          entity_id: agent?.id,
          fileCitations,
        });
      };
      continue;
    } else if (tool === Tools.web_search) {
      const result = await loadWebSearchAuth({
        userId: user,
        loadAuthValues,
        webSearchConfig: webSearch,
      });
      const { onSearchResults, onGetHighlights } = options?.[Tools.web_search] ?? {};
      requestedTools[tool] = async () => {
        toolContextMap[tool] = `# \`${tool}\`:
Current Date & Time: ${replaceSpecialVars({ text: '{{iso_datetime}}' })}
1. **Execute immediately without preface** when using \`${tool}\`.
2. **After the search, begin with a brief summary** that directly addresses the query without headers or explaining your process.
3. **Structure your response clearly** using Markdown formatting (Level 2 headers for sections, lists for multiple points, tables for comparisons).
4. **Cite sources properly** according to the citation anchor format, utilizing group anchors when appropriate.
5. **Tailor your approach to the query type** (academic, news, coding, etc.) while maintaining an expert, journalistic, unbiased tone.
6. **Provide comprehensive information** with specific details, examples, and as much relevant context as possible from search results.
7. **Avoid moralizing language.**
`.trim();
        return createSearchTool({
          ...result.authResult,
          onSearchResults,
          onGetHighlights,
          logger,
        });
      };
      continue;
    } else if (tool && mcpToolPattern.test(tool)) {
      const [toolName, serverName] = tool.split(Constants.mcp_delimiter);
      if (toolName === Constants.mcp_server) {
        /** Placeholder used for UI purposes */
        continue;
      }
      if (serverName && options.req?.config?.mcpConfig?.[serverName] == null) {
        logger.warn(
          `MCP server "${serverName}" for "${toolName}" tool is not configured${agent?.id != null && agent.id ? ` but attached to "${agent.id}"` : ''}`,
        );
        continue;
      }
      if (toolName === Constants.mcp_all) {
        requestedMCPTools[serverName] = [
          {
            type: 'all',
            serverName,
          },
        ];
        continue;
      }

      requestedMCPTools[serverName] = requestedMCPTools[serverName] || [];
      requestedMCPTools[serverName].push({
        type: 'single',
        toolKey: tool,
        serverName,
      });
      continue;
    }

    if (customConstructors[tool]) {
      requestedTools[tool] = async () => customConstructors[tool](toolContextMap);
      continue;
    }

    if (toolConstructors[tool]) {
      const options = toolOptions[tool] || {};
      const toolInstance = loadToolWithAuth(
        user,
        getAuthFields(tool),
        toolConstructors[tool],
        options,
      );
      requestedTools[tool] = toolInstance;
      continue;
    }
  }

  if (returnMap) {
    return requestedTools;
  }

  const toolPromises = [];
  for (const tool of tools) {
    const validTool = requestedTools[tool];
    if (validTool) {
      toolPromises.push(
        validTool().catch((error) => {
          logger.error(`Error loading tool ${tool}:`, error);
          return null;
        }),
      );
    }
  }

  const loadedTools = (await Promise.all(toolPromises)).flatMap((plugin) => plugin || []);
  const mcpToolPromises = [];
  /** MCP server tools are initialized sequentially by server */
  let index = -1;
  const failedMCPServers = new Set();
  for (const [serverName, toolConfigs] of Object.entries(requestedMCPTools)) {
    index++;
    /** @type {LCAvailableTools} */
    let availableTools;
    for (const config of toolConfigs) {
      try {
        if (failedMCPServers.has(serverName)) {
          continue;
        }
        const mcpParams = {
          res: options.res,
          userId: user,
          index,
          serverName: config.serverName,
          userMCPAuthMap,
          model: agent?.model ?? model,
          provider: agent?.provider ?? endpoint,
          signal,
        };

        if (config.type === 'all' && toolConfigs.length === 1) {
          /** Handle async loading for single 'all' tool config */
          mcpToolPromises.push(
            createMCPTools(mcpParams).catch((error) => {
              logger.error(`Error loading ${serverName} tools:`, error);
              return null;
            }),
          );
          continue;
        }
        if (!availableTools) {
          try {
            availableTools = await getMCPServerTools(serverName);
          } catch (error) {
            logger.error(`Error fetching available tools for MCP server ${serverName}:`, error);
          }
        }

        /** Handle synchronous loading */
        const mcpTool =
          config.type === 'all'
            ? await createMCPTools(mcpParams)
            : await createMCPTool({
                ...mcpParams,
                availableTools,
                toolKey: config.toolKey,
              });

        if (Array.isArray(mcpTool)) {
          loadedTools.push(...mcpTool);
        } else if (mcpTool) {
          loadedTools.push(mcpTool);
        } else {
          failedMCPServers.add(serverName);
          logger.warn(
            `MCP tool creation failed for "${config.toolKey}", server may be unavailable or unauthenticated.`,
          );
        }
      } catch (error) {
        logger.error(`Error loading MCP tool for server ${serverName}:`, error);
      }
    }
  }
  loadedTools.push(...(await Promise.all(mcpToolPromises)).flatMap((plugin) => plugin || []));
  return { loadedTools, toolContextMap };
};

module.exports = {
  loadToolWithAuth,
  validateTools,
  loadTools,
};<|MERGE_RESOLUTION|>--- conflicted
+++ resolved
@@ -260,11 +260,7 @@
 
   /** @type {Record<string, string>} */
   const toolContextMap = {};
-<<<<<<< HEAD
   const cachedTools = (await getCachedTools({ userId: user, includeGlobal: true })) ?? {};
-
-=======
->>>>>>> b85950aa
   const requestedMCPTools = {};
 
   for (const tool of tools) {
