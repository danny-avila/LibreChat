--- conflicted
+++ resolved
@@ -274,11 +274,9 @@
     flux: imageGenOptions,
     dalle: imageGenOptions,
     'stable-diffusion': imageGenOptions,
-<<<<<<< HEAD
     serpapi: { location: 'Austin,Texas,United States', hl: 'en', gl: 'us' },
     gemini_image_gen: imageGenOptions,
-=======
->>>>>>> 4e4c8d0c
+
   };
 
   /** @type {Record<string, string>} */
