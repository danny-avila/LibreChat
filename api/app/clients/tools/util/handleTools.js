const { getUserPluginAuthValue } = require('../../../../server/services/PluginService');
const { OpenAIEmbeddings } = require('langchain/embeddings/openai');
const { ZapierToolKit } = require('langchain/agents');
const { SerpAPI, ZapierNLAWrapper } = require('langchain/tools');
const { ChatOpenAI } = require('langchain/chat_models/openai');
const { Calculator } = require('langchain/tools/calculator');
const { WebBrowser } = require('langchain/tools/webbrowser');
const {
  availableTools,
  CodeInterpreter,
  AIPluginTool,
  GoogleSearchAPI,
  WolframAlphaAPI,
  StructuredWolfram,
  HttpRequestTool,
  OpenAICreateImage,
  StableDiffusionAPI,
  DALLE3,
  StructuredSD,
  AzureCognitiveSearch,
  StructuredACS,
  E2BTools,
  CodeSherpa,
  CodeSherpaTools,
  CodeBrew,
} = require('../');
const { loadSpecs } = require('./loadSpecs');
const { loadToolSuite } = require('./loadToolSuite');

const getOpenAIKey = async (options, user) => {
  let openAIApiKey = options.openAIApiKey ?? process.env.OPENAI_API_KEY;
  openAIApiKey = openAIApiKey === 'user_provided' ? null : openAIApiKey;
  return openAIApiKey || (await getUserPluginAuthValue(user, 'OPENAI_API_KEY'));
};

const validateTools = async (user, tools = []) => {
  try {
    const validToolsSet = new Set(tools);
    const availableToolsToValidate = availableTools.filter((tool) =>
      validToolsSet.has(tool.pluginKey),
    );

    const validateCredentials = async (authField, toolName) => {
      const adminAuth = process.env[authField];
      if (adminAuth && adminAuth.length > 0) {
        return;
      }

      const userAuth = await getUserPluginAuthValue(user, authField);
      if (userAuth && userAuth.length > 0) {
        return;
      }
      validToolsSet.delete(toolName);
    };

    for (const tool of availableToolsToValidate) {
      if (!tool.authConfig || tool.authConfig.length === 0) {
        continue;
      }

      for (const auth of tool.authConfig) {
        await validateCredentials(auth.authField, tool.pluginKey);
      }
    }

    return Array.from(validToolsSet.values());
  } catch (err) {
    console.log('There was a problem validating tools', err);
    throw new Error(err);
  }
};

const loadToolWithAuth = async (user, authFields, ToolConstructor, options = {}) => {
  return async function () {
    let authValues = {};

    for (const authField of authFields) {
      let authValue = process.env[authField];
      if (!authValue) {
        authValue = await getUserPluginAuthValue(user, authField);
      }
      authValues[authField] = authValue;
    }

    return new ToolConstructor({ ...options, ...authValues });
  };
};

const loadTools = async ({
  user,
  model,
  functions = null,
  returnMap = false,
  tools = [],
  options = {},
}) => {
  const toolConstructors = {
    calculator: Calculator,
    codeinterpreter: CodeInterpreter,
    google: GoogleSearchAPI,
    wolfram: functions ? StructuredWolfram : WolframAlphaAPI,
    'dall-e': OpenAICreateImage,
    'stable-diffusion': functions ? StructuredSD : StableDiffusionAPI,
    'azure-cognitive-search': functions ? StructuredACS : AzureCognitiveSearch,
    CodeBrew: CodeBrew,
  };

  const openAIApiKey = await getOpenAIKey(options, user);

  const customConstructors = {
    e2b_code_interpreter: async () => {
      if (!functions) {
        return null;
      }

      return await loadToolSuite({
        pluginKey: 'e2b_code_interpreter',
        tools: E2BTools,
        user,
        options: {
          model,
          openAIApiKey,
          ...options,
        },
      });
    },
    codesherpa_tools: async () => {
      if (!functions) {
        return null;
      }

      return await loadToolSuite({
        pluginKey: 'codesherpa_tools',
        tools: CodeSherpaTools,
        user,
        options,
      });
    },
    'web-browser': async () => {
      // let openAIApiKey = options.openAIApiKey ?? process.env.OPENAI_API_KEY;
      // openAIApiKey = openAIApiKey === 'user_provided' ? null : openAIApiKey;
      // openAIApiKey = openAIApiKey || (await getUserPluginAuthValue(user, 'OPENAI_API_KEY'));
      const browser = new WebBrowser({ model, embeddings: new OpenAIEmbeddings({ openAIApiKey }) });
      browser.description_for_model = browser.description;
      return browser;
    },
    serpapi: async () => {
      let apiKey = process.env.SERPAPI_API_KEY;
      if (!apiKey) {
        apiKey = await getUserPluginAuthValue(user, 'SERPAPI_API_KEY');
      }
      return new SerpAPI(apiKey, {
        location: 'Austin,Texas,United States',
        hl: 'en',
        gl: 'us',
      });
    },
    zapier: async () => {
      let apiKey = process.env.ZAPIER_NLA_API_KEY;
      if (!apiKey) {
        apiKey = await getUserPluginAuthValue(user, 'ZAPIER_NLA_API_KEY');
      }
      const zapier = new ZapierNLAWrapper({ apiKey });
      return ZapierToolKit.fromZapierNLAWrapper(zapier);
    },
    plugins: async () => {
      return [
        new HttpRequestTool(),
        await AIPluginTool.fromPluginUrl(
          'https://www.klarna.com/.well-known/ai-plugin.json',
          new ChatOpenAI({ openAIApiKey: options.openAIApiKey, temperature: 0 }),
        ),
      ];
    },
  };

  const requestedTools = {};

  if (functions) {
<<<<<<< HEAD
=======
    toolConstructors.dalle = DALLE3;
>>>>>>> efe057e0
    toolConstructors.codesherpa = CodeSherpa;
  }

  const toolOptions = {
    serpapi: { location: 'Austin,Texas,United States', hl: 'en', gl: 'us' },
  };

  const toolAuthFields = {};

  availableTools.forEach((tool) => {
    if (customConstructors[tool.pluginKey]) {
      return;
    }

    toolAuthFields[tool.pluginKey] = tool.authConfig.map((auth) => auth.authField);
  });

  const remainingTools = [];

  for (const tool of tools) {
    if (customConstructors[tool]) {
      requestedTools[tool] = customConstructors[tool];
      continue;
    }

    if (toolConstructors[tool]) {
      const options = toolOptions[tool] || {};
      const toolInstance = await loadToolWithAuth(
        user,
        toolAuthFields[tool],
        toolConstructors[tool],
        options,
      );
      requestedTools[tool] = toolInstance;
      continue;
    }

    if (functions) {
      remainingTools.push(tool);
    }
  }

  let specs = null;
  if (functions && remainingTools.length > 0) {
    specs = await loadSpecs({
      llm: model,
      user,
      message: options.message,
      memory: options.memory,
      signal: options.signal,
      tools: remainingTools,
      map: true,
      verbose: false,
    });
  }

  for (const tool of remainingTools) {
    if (specs && specs[tool]) {
      requestedTools[tool] = specs[tool];
    }
  }

  if (returnMap) {
    return requestedTools;
  }

  // load tools
  let result = [];
  for (const tool of tools) {
    const validTool = requestedTools[tool];
    const plugin = await validTool();

    if (Array.isArray(plugin)) {
      result = [...result, ...plugin];
    } else if (plugin) {
      result.push(plugin);
    }
  }

  return result;
};

module.exports = {
  validateTools,
  loadTools,
};<|MERGE_RESOLUTION|>--- conflicted
+++ resolved
@@ -177,10 +177,7 @@
   const requestedTools = {};
 
   if (functions) {
-<<<<<<< HEAD
-=======
     toolConstructors.dalle = DALLE3;
->>>>>>> efe057e0
     toolConstructors.codesherpa = CodeSherpa;
   }
 
