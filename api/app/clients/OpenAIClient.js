--- conflicted
+++ resolved
@@ -608,178 +608,6 @@
   }
 
   /**
-<<<<<<< HEAD
-   * Generates a concise title for a conversation based on the user's input text and response.
-   * Uses either specified method or starts with the OpenAI `functions` method (using LangChain).
-   * If the `functions` method fails, it falls back to the `completion` method,
-   * which involves sending a chat completion request with specific instructions for title generation.
-   *
-   * @param {Object} params - The parameters for the conversation title generation.
-   * @param {string} params.text - The user's input.
-   * @param {string} [params.conversationId] - The current conversationId, if not already defined on client initialization.
-   * @param {string} [params.responseText=''] - The AI's immediate response to the user.
-   *
-   * @returns {Promise<string | 'New Chat'>} A promise that resolves to the generated conversation title.
-   *                            In case of failure, it will return the default title, "New Chat".
-   */
-  async titleConvo({ text, conversationId, responseText = '' }) {
-    const appConfig = this.options.req?.config;
-    this.conversationId = conversationId;
-
-    if (this.options.attachments) {
-      delete this.options.attachments;
-    }
-
-    let title = 'New Chat';
-    const convo = `||>User:
-"${truncateText(text)}"
-||>Response:
-"${JSON.stringify(truncateText(responseText))}"`;
-
-    const { OPENAI_TITLE_MODEL } = process.env ?? {};
-
-    let model = this.options.titleModel ?? OPENAI_TITLE_MODEL ?? openAISettings.model.default;
-    if (model === Constants.CURRENT_MODEL) {
-      model = this.modelOptions.model;
-    }
-
-    const modelOptions = {
-      // TODO: remove the gpt fallback and make it specific to endpoint
-      model,
-      temperature: 0.2,
-      presence_penalty: 0,
-      frequency_penalty: 0,
-      max_tokens: 16,
-    };
-
-    const azureConfig = appConfig?.endpoints?.[EModelEndpoint.azureOpenAI];
-
-    const resetTitleOptions = !!(
-      (this.azure && azureConfig) ||
-      (azureConfig && this.options.endpoint === EModelEndpoint.azureOpenAI)
-    );
-
-    if (resetTitleOptions) {
-      const { modelGroupMap, groupMap } = azureConfig;
-      const {
-        azureOptions,
-        baseURL,
-        headers = {},
-        serverless,
-      } = mapModelToAzureConfig({
-        modelName: modelOptions.model,
-        modelGroupMap,
-        groupMap,
-      });
-
-      this.options.headers = resolveHeaders({ headers });
-      this.options.reverseProxyUrl = baseURL ?? null;
-      this.langchainProxy = extractBaseURL(this.options.reverseProxyUrl);
-      this.apiKey = azureOptions.azureOpenAIApiKey;
-
-      const groupName = modelGroupMap[modelOptions.model].group;
-      this.options.addParams = azureConfig.groupMap[groupName].addParams;
-      this.options.dropParams = azureConfig.groupMap[groupName].dropParams;
-      this.options.forcePrompt = azureConfig.groupMap[groupName].forcePrompt;
-      this.azure = !serverless && azureOptions;
-      if (serverless === true) {
-        this.options.defaultQuery = azureOptions.azureOpenAIApiVersion
-          ? { 'api-version': azureOptions.azureOpenAIApiVersion }
-          : undefined;
-        if (shouldUseEntraId()) {
-          this.options.headers = {
-            ...this.options.headers,
-            Authorization: `Bearer ${await getEntraIdAccessToken()}`,
-          };
-        } else {
-          this.options.headers['api-key'] = this.apiKey;
-        }
-      }
-    }
-
-    const titleChatCompletion = async () => {
-      try {
-        modelOptions.model = model;
-
-        if (this.azure) {
-          modelOptions.model = process.env.AZURE_OPENAI_DEFAULT_MODEL ?? modelOptions.model;
-          this.azureEndpoint = genAzureChatCompletion(this.azure, modelOptions.model, this);
-        }
-
-        const instructionsPayload = [
-          {
-            role: this.options.titleMessageRole ?? (this.isOllama ? 'user' : 'system'),
-            content: `Please generate ${titleInstruction}
-
-${convo}
-
-||>Title:`,
-          },
-        ];
-
-        const promptTokens = this.getTokenCountForMessage(instructionsPayload[0]);
-
-        let useChatCompletion = true;
-
-        if (this.options.reverseProxyUrl === CohereConstants.API_URL) {
-          useChatCompletion = false;
-        }
-
-        title = (
-          await this.sendPayload(instructionsPayload, {
-            modelOptions,
-            useChatCompletion,
-            context: 'title',
-          })
-        ).replaceAll('"', '');
-
-        const completionTokens = this.getTokenCount(title);
-
-        await this.recordTokenUsage({ promptTokens, completionTokens, context: 'title' });
-      } catch (e) {
-        logger.error(
-          '[OpenAIClient] There was an issue generating the title with the completion method',
-          e,
-        );
-      }
-    };
-
-    if (this.options.titleMethod === 'completion') {
-      await titleChatCompletion();
-      logger.debug('[OpenAIClient] Convo Title: ' + title);
-      return title;
-    }
-
-    try {
-      this.abortController = new AbortController();
-      const llm = await this.initializeLLM({
-        ...modelOptions,
-        conversationId,
-        context: 'title',
-        tokenBuffer: 150,
-      });
-
-      title = await runTitleChain({ llm, text, convo, signal: this.abortController.signal });
-    } catch (e) {
-      if (e?.message?.toLowerCase()?.includes('abort')) {
-        logger.debug('[OpenAIClient] Aborted title generation');
-        return;
-      }
-      logger.error(
-        '[OpenAIClient] There was an issue generating title with LangChain, trying completion method...',
-        e,
-      );
-
-      await titleChatCompletion();
-    }
-
-    logger.debug('[OpenAIClient] Convo Title: ' + title);
-    return title;
-  }
-
-  /**
-=======
->>>>>>> f6868fc8
    * Get stream usage as returned by this client's API response.
    * @returns {OpenAIUsageMetadata} The stream usage object.
    */
@@ -833,127 +661,6 @@
     return currentMessageTokens > 0 ? currentMessageTokens : originalEstimate;
   }
 
-<<<<<<< HEAD
-  async summarizeMessages({ messagesToRefine, remainingContextTokens }) {
-    logger.debug('[OpenAIClient] Summarizing messages...');
-    let context = messagesToRefine;
-    let prompt;
-
-    // TODO: remove the gpt fallback and make it specific to endpoint
-    const { OPENAI_SUMMARY_MODEL = openAISettings.model.default } = process.env ?? {};
-    let model = this.options.summaryModel ?? OPENAI_SUMMARY_MODEL;
-    if (model === Constants.CURRENT_MODEL) {
-      model = this.modelOptions.model;
-    }
-
-    const maxContextTokens =
-      getModelMaxTokens(
-        model,
-        this.options.endpointType ?? this.options.endpoint,
-        this.options.endpointTokenConfig,
-      ) ?? 4095; // 1 less than maximum
-
-    // 3 tokens for the assistant label, and 98 for the summarizer prompt (101)
-    let promptBuffer = 101;
-
-    /*
-     * Note: token counting here is to block summarization if it exceeds the spend; complete
-     * accuracy is not important. Actual spend will happen after successful summarization.
-     */
-    const excessTokenCount = context.reduce(
-      (acc, message) => acc + message.tokenCount,
-      promptBuffer,
-    );
-
-    if (excessTokenCount > maxContextTokens) {
-      ({ context } = await this.getMessagesWithinTokenLimit({
-        messages: context,
-        maxContextTokens,
-      }));
-    }
-
-    if (context.length === 0) {
-      logger.debug(
-        '[OpenAIClient] Summary context is empty, using latest message within token limit',
-      );
-
-      promptBuffer = 32;
-      const { text, ...latestMessage } = messagesToRefine[messagesToRefine.length - 1];
-      const splitText = await tokenSplit({
-        text,
-        chunkSize: Math.floor((maxContextTokens - promptBuffer) / 3),
-      });
-
-      const newText = `${splitText[0]}\n...[truncated]...\n${splitText[splitText.length - 1]}`;
-      prompt = CUT_OFF_PROMPT;
-
-      context = [
-        formatMessage({
-          message: {
-            ...latestMessage,
-            text: newText,
-          },
-          userName: this.options?.name,
-          assistantName: this.options?.chatGptLabel,
-        }),
-      ];
-    }
-    // TODO: We can accurately count the tokens here before handleChatModelStart
-    // by recreating the summary prompt (single message) to avoid LangChain handling
-
-    const initialPromptTokens = this.maxContextTokens - remainingContextTokens;
-    logger.debug('[OpenAIClient] initialPromptTokens', initialPromptTokens);
-
-    const llm = await this.initializeLLM({
-      model,
-      temperature: 0.2,
-      context: 'summary',
-      tokenBuffer: initialPromptTokens,
-    });
-
-    try {
-      const summaryMessage = await summaryBuffer({
-        llm,
-        debug: this.options.debug,
-        prompt,
-        context,
-        formatOptions: {
-          userName: this.options?.name,
-          assistantName: this.options?.chatGptLabel ?? this.options?.modelLabel,
-        },
-        previous_summary: this.previous_summary?.summary,
-        signal: this.abortController.signal,
-      });
-
-      const summaryTokenCount = this.getTokenCountForMessage(summaryMessage);
-
-      if (this.options.debug) {
-        logger.debug('[OpenAIClient] summaryTokenCount', summaryTokenCount);
-        logger.debug(
-          `[OpenAIClient] Summarization complete: remainingContextTokens: ${remainingContextTokens}, after refining: ${
-            remainingContextTokens - summaryTokenCount
-          }`,
-        );
-      }
-
-      return { summaryMessage, summaryTokenCount };
-    } catch (e) {
-      if (e?.message?.toLowerCase()?.includes('abort')) {
-        logger.debug('[OpenAIClient] Aborted summarization');
-        const { run, runId } = this.runManager.getRunByConversationId(this.conversationId);
-        if (run && run.error) {
-          const { error } = run;
-          this.runManager.removeRun(runId);
-          throw new Error(error);
-        }
-      }
-      logger.error('[OpenAIClient] Error summarizing messages', e);
-      return {};
-    }
-  }
-
-=======
->>>>>>> f6868fc8
   /**
    * @param {object} params
    * @param {number} params.promptTokens
