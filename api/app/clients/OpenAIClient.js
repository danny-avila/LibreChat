--- conflicted
+++ resolved
@@ -615,70 +615,8 @@
     return (reply ?? '').trim();
   }
 
-<<<<<<< HEAD
-  async initializeLLM({
-    model = openAISettings.model.default,
-    modelName,
-    temperature = 0.2,
-    max_tokens,
-    streaming,
-  }) {
-    const modelOptions = {
-      modelName: modelName ?? model,
-      temperature,
-      user: this.user,
-    };
-
-    if (max_tokens) {
-      modelOptions.max_tokens = max_tokens;
-    }
-
-    const configOptions = {};
-
-    if (this.langchainProxy) {
-      configOptions.basePath = this.langchainProxy;
-    }
-
-    if (this.useOpenRouter) {
-      configOptions.basePath = 'https://openrouter.ai/api/v1';
-      configOptions.baseOptions = {
-        headers: {
-          'HTTP-Referer': 'https://librechat.ai',
-          'X-Title': 'LibreChat',
-        },
-      };
-    }
-
-    const { headers } = this.options;
-    if (headers && typeof headers === 'object' && !Array.isArray(headers)) {
-      configOptions.baseOptions = {
-        headers: resolveHeaders({
-          headers: {
-            ...headers,
-            ...configOptions?.baseOptions?.headers,
-          },
-        }),
-      };
-    }
-
-    if (this.options.proxy) {
-      configOptions.httpAgent = new HttpsProxyAgent(this.options.proxy);
-      configOptions.httpsAgent = new HttpsProxyAgent(this.options.proxy);
-    }
-
-    const llm = createLLM({
-      modelOptions,
-      configOptions,
-      openAIApiKey: this.apiKey,
-      azure: this.azure,
-      streaming,
-    });
-
-    return llm;
-=======
   initializeLLM() {
     throw new Error('Deprecated');
->>>>>>> bcd97aad
   }
 
   /**
