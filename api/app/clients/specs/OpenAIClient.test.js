--- conflicted
+++ resolved
@@ -144,10 +144,7 @@
 
   const defaultOptions = {
     // debug: true,
-<<<<<<< HEAD
-=======
     req: {},
->>>>>>> 302b28fc
     openaiApiKey: 'new-api-key',
     modelOptions: {
       model,
