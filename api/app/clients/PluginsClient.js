const OpenAIClient = require('./OpenAIClient');
const { CallbackManager } = require('langchain/callbacks');
const { BufferMemory, ChatMessageHistory } = require('langchain/memory');
const { initializeCustomAgent, initializeFunctionsAgent } = require('./agents');
const { addImages, buildErrorInput, buildPromptPrefix } = require('./output_parsers');
const checkBalance = require('../../models/checkBalance');
const { formatLangChainMessages } = require('./prompts');
const { isEnabled } = require('../../server/utils');
<<<<<<< HEAD
=======
const { extractBaseURL } = require('../../utils');
>>>>>>> efe057e0
const { SelfReflectionTool } = require('./tools');
const { loadTools } = require('./tools/util');

class PluginsClient extends OpenAIClient {
  constructor(apiKey, options = {}) {
    super(apiKey, options);
    this.sender = options.sender ?? 'Assistant';
    this.tools = [];
    this.actions = [];
    this.setOptions(options);
    this.openAIApiKey = this.apiKey;
    this.executor = null;
  }

  setOptions(options) {
    this.agentOptions = { ...options.agentOptions };
    this.functionsAgent = this.agentOptions?.agent === 'functions';
    this.agentIsGpt3 = this.agentOptions?.model?.includes('gpt-3');

    super.setOptions(options);

    if (this.functionsAgent && this.agentOptions.model && !this.useOpenRouter) {
      this.agentOptions.model = this.getFunctionModelName(this.agentOptions.model);
    }

    this.isGpt3 = this.modelOptions?.model?.includes('gpt-3');

    if (this.options.reverseProxyUrl) {
<<<<<<< HEAD
      this.langchainProxy = this.options.reverseProxyUrl.match(/.*v1/)?.[0];
=======
      this.langchainProxy = extractBaseURL(this.options.reverseProxyUrl);
>>>>>>> efe057e0
      !this.langchainProxy &&
        console.warn(`The reverse proxy URL ${this.options.reverseProxyUrl} is not valid for Plugins.
The url must follow OpenAI specs, for example: https://localhost:8080/v1/chat/completions
If your reverse proxy is compatible to OpenAI specs in every other way, it may still work without plugins enabled.`);
    }
  }

  getSaveOptions() {
    return {
      chatGptLabel: this.options.chatGptLabel,
      promptPrefix: this.options.promptPrefix,
      ...this.modelOptions,
      agentOptions: this.agentOptions,
    };
  }

  saveLatestAction(action) {
    this.actions.push(action);
  }

  getFunctionModelName(input) {
    if (input.includes('gpt-3.5-turbo')) {
      return 'gpt-3.5-turbo';
    } else if (input.includes('gpt-4')) {
      return 'gpt-4';
    } else {
      return 'gpt-3.5-turbo';
    }
  }

  getBuildMessagesOptions(opts) {
    return {
      isChatCompletion: true,
      promptPrefix: opts.promptPrefix,
      abortController: opts.abortController,
    };
  }

  async initialize({ user, message, onAgentAction, onChainEnd, signal }) {
    const modelOptions = {
      modelName: this.agentOptions.model,
      temperature: this.agentOptions.temperature,
    };

    const model = this.initializeLLM({
      ...modelOptions,
      context: 'plugins',
      initialMessageCount: this.currentMessages.length + 1,
    });

    if (this.options.debug) {
      console.debug(
        `<-----Agent Model: ${model.modelName} | Temp: ${model.temperature} | Functions: ${this.functionsAgent}----->`,
      );
    }

    // Map Messages to Langchain format
    const pastMessages = formatLangChainMessages(this.currentMessages.slice(0, -1), {
      userName: this.options?.name,
    });
    this.options.debug && console.debug('pastMessages: ', pastMessages);

    // TODO: use readOnly memory, TokenBufferMemory? (both unavailable in LangChainJS)
    const memory = new BufferMemory({
      llm: model,
      chatHistory: new ChatMessageHistory(pastMessages),
    });

    this.tools = await loadTools({
      user,
      model,
      tools: this.options.tools,
      functions: this.functionsAgent,
      options: {
        memory,
        signal: this.abortController.signal,
        openAIApiKey: this.openAIApiKey,
        conversationId: this.conversationId,
        debug: this.options?.debug,
        message,
      },
    });

    if (this.tools.length > 0 && !this.functionsAgent) {
      this.tools.push(new SelfReflectionTool({ message, isGpt3: false }));
    } else if (this.tools.length === 0) {
      return;
    }

    if (this.options.debug) {
      console.debug('Requested Tools');
      console.debug(this.options.tools);
      console.debug('Loaded Tools');
      console.debug(this.tools.map((tool) => tool.name));
    }

    const handleAction = (action, runId, callback = null) => {
      this.saveLatestAction(action);

      if (this.options.debug) {
        console.debug('Latest Agent Action ', this.actions[this.actions.length - 1]);
      }

      if (typeof callback === 'function') {
        callback(action, runId);
      }
    };

    // initialize agent
    const initializer = this.functionsAgent ? initializeFunctionsAgent : initializeCustomAgent;
    this.executor = await initializer({
      model,
      signal,
      pastMessages,
      tools: this.tools,
      currentDateString: this.currentDateString,
      verbose: this.options.debug,
      returnIntermediateSteps: true,
      callbackManager: CallbackManager.fromHandlers({
        async handleAgentAction(action, runId) {
          handleAction(action, runId, onAgentAction);
        },
        async handleChainEnd(action) {
          if (typeof onChainEnd === 'function') {
            onChainEnd(action);
          }
        },
      }),
    });

    if (this.options.debug) {
      console.debug('Loaded agent.');
    }
  }

  async executorCall(message, { signal, stream, onToolStart, onToolEnd }) {
    let errorMessage = '';
    const maxAttempts = 1;

    for (let attempts = 1; attempts <= maxAttempts; attempts++) {
      const errorInput = buildErrorInput({
        message,
        errorMessage,
        actions: this.actions,
        functionsAgent: this.functionsAgent,
      });
      const input = attempts > 1 ? errorInput : message;

      if (this.options.debug) {
        console.debug(`Attempt ${attempts} of ${maxAttempts}`);
      }

      if (this.options.debug && errorMessage.length > 0) {
        console.debug('Caught error, input:', input);
      }

      try {
        this.result = await this.executor.call({ input, signal }, [
          {
            async handleToolStart(...args) {
              await onToolStart(...args);
            },
            async handleToolEnd(...args) {
              await onToolEnd(...args);
            },
            async handleLLMEnd(output) {
              const { generations } = output;
              const { text } = generations[0][0];
              if (text && typeof stream === 'function') {
                await stream(text);
              }
            },
          },
        ]);
        break; // Exit the loop if the function call is successful
      } catch (err) {
        console.error(err);
        if (attempts === maxAttempts) {
          const { run } = this.runManager.getRunByConversationId(this.conversationId);
          const defaultOutput = `Encountered an error while attempting to respond. Error: ${err.message}`;
          this.result.output = run && run.error ? run.error : defaultOutput;
          this.result.errorMessage = run && run.error ? run.error : err.message;
          this.result.intermediateSteps = this.actions;
          break;
        }
      }
    }
  }

  async handleResponseMessage(responseMessage, saveOptions, user) {
    const { output, errorMessage, ...result } = this.result;
    this.options.debug &&
      console.debug('[handleResponseMessage] Output:', { output, errorMessage, ...result });
    const { error } = responseMessage;
    if (!error) {
<<<<<<< HEAD
      responseMessage.tokenCount = this.getTokenCount(responseMessage.text);
      responseMessage.completionTokens = responseMessage.tokenCount;
    }

    if (!this.agentOptions.skipCompletion && !error) {
      await this.recordTokenUsage(responseMessage);
    }
=======
      responseMessage.tokenCount = this.getTokenCountForResponse(responseMessage);
      responseMessage.completionTokens = this.getTokenCount(responseMessage.text);
    }

    // Record usage only when completion is skipped as it is already recorded in the agent phase.
    if (!this.agentOptions.skipCompletion && !error) {
      await this.recordTokenUsage(responseMessage);
    }

>>>>>>> efe057e0
    await this.saveMessageToDatabase(responseMessage, saveOptions, user);
    delete responseMessage.tokenCount;
    return { ...responseMessage, ...result };
  }

  async sendMessage(message, opts = {}) {
    // If a message is edited, no tools can be used.
    const completionMode = this.options.tools.length === 0 || opts.isEdited;
    if (completionMode) {
      this.setOptions(opts);
      return super.sendMessage(message, opts);
    }
    this.options.debug && console.log('Plugins sendMessage', message, opts);
    const {
      user,
      isEdited,
      conversationId,
      responseMessageId,
      saveOptions,
      userMessage,
      onAgentAction,
      onChainEnd,
      onToolStart,
      onToolEnd,
    } = await this.handleStartMethods(message, opts);

    this.currentMessages.push(userMessage);

    let {
      prompt: payload,
      tokenCountMap,
      promptTokens,
    } = await this.buildMessages(
      this.currentMessages,
      userMessage.messageId,
      this.getBuildMessagesOptions({
        promptPrefix: null,
        abortController: this.abortController,
      }),
    );

    if (tokenCountMap) {
      console.dir(tokenCountMap, { depth: null });
      if (tokenCountMap[userMessage.messageId]) {
        userMessage.tokenCount = tokenCountMap[userMessage.messageId];
        console.log('userMessage.tokenCount', userMessage.tokenCount);
      }
      this.handleTokenCountMap(tokenCountMap);
    }

    this.result = {};
    if (payload) {
      this.currentMessages = payload;
    }
    await this.saveMessageToDatabase(userMessage, saveOptions, user);

    if (isEnabled(process.env.CHECK_BALANCE)) {
      await checkBalance({
        req: this.options.req,
        res: this.options.res,
        txData: {
          user: this.user,
          tokenType: 'prompt',
          amount: promptTokens,
          debug: this.options.debug,
          model: this.modelOptions.model,
        },
      });
    }

    const responseMessage = {
      messageId: responseMessageId,
      conversationId,
      parentMessageId: userMessage.messageId,
      isCreatedByUser: false,
      isEdited,
      model: this.modelOptions.model,
      sender: this.sender,
      promptTokens,
    };

    await this.initialize({
      user,
      message,
      onAgentAction,
      onChainEnd,
      signal: this.abortController.signal,
      onProgress: opts.onProgress,
    });

    // const stream = async (text) => {
    //   await this.generateTextStream.call(this, text, opts.onProgress, { delay: 1 });
    // };
    await this.executorCall(message, {
      signal: this.abortController.signal,
      // stream,
      onToolStart,
      onToolEnd,
    });

    // If message was aborted mid-generation
    if (this.result?.errorMessage?.length > 0 && this.result?.errorMessage?.includes('cancel')) {
      responseMessage.text = 'Cancelled.';
      return await this.handleResponseMessage(responseMessage, saveOptions, user);
    }

    // If error occurred during generation (likely token_balance)
    if (this.result?.errorMessage?.length > 0) {
      responseMessage.error = true;
      responseMessage.text = this.result.output;
      return await this.handleResponseMessage(responseMessage, saveOptions, user);
    }

    if (this.agentOptions.skipCompletion && this.result.output && this.functionsAgent) {
      const partialText = opts.getPartialText();
      const trimmedPartial = opts.getPartialText().replaceAll(':::plugin:::\n', '');
      responseMessage.text =
        trimmedPartial.length === 0 ? `${partialText}${this.result.output}` : partialText;
<<<<<<< HEAD
=======
      addImages(this.result.intermediateSteps, responseMessage);
>>>>>>> efe057e0
      await this.generateTextStream(this.result.output, opts.onProgress, { delay: 5 });
      return await this.handleResponseMessage(responseMessage, saveOptions, user);
    }

    if (this.agentOptions.skipCompletion && this.result.output) {
      responseMessage.text = this.result.output;
      addImages(this.result.intermediateSteps, responseMessage);
      await this.generateTextStream(this.result.output, opts.onProgress, { delay: 5 });
      return await this.handleResponseMessage(responseMessage, saveOptions, user);
    }

    if (this.options.debug) {
      console.debug('Plugins completion phase: this.result');
      console.debug(this.result);
    }

    const promptPrefix = buildPromptPrefix({
      result: this.result,
      message,
      functionsAgent: this.functionsAgent,
    });

    if (this.options.debug) {
      console.debug('Plugins: promptPrefix');
      console.debug(promptPrefix);
    }

    payload = await this.buildCompletionPrompt({
      messages: this.currentMessages,
      promptPrefix,
    });

    if (this.options.debug) {
      console.debug('buildCompletionPrompt Payload');
      console.debug(payload);
    }
    responseMessage.text = await this.sendCompletion(payload, opts);
    return await this.handleResponseMessage(responseMessage, saveOptions, user);
  }

  async buildCompletionPrompt({ messages, promptPrefix: _promptPrefix }) {
    if (this.options.debug) {
      console.debug('buildCompletionPrompt messages', messages);
    }

    const orderedMessages = messages;
    let promptPrefix = _promptPrefix.trim();
    // If the prompt prefix doesn't end with the end token, add it.
    if (!promptPrefix.endsWith(`${this.endToken}`)) {
      promptPrefix = `${promptPrefix.trim()}${this.endToken}\n\n`;
    }
    promptPrefix = `${this.startToken}Instructions:\n${promptPrefix}`;
    const promptSuffix = `${this.startToken}${this.chatGptLabel ?? 'Assistant'}:\n`;

    const instructionsPayload = {
      role: 'system',
      name: 'instructions',
      content: promptPrefix,
    };

    const messagePayload = {
      role: 'system',
      content: promptSuffix,
    };

    if (this.isGpt3) {
      instructionsPayload.role = 'user';
      messagePayload.role = 'user';
      instructionsPayload.content += `\n${promptSuffix}`;
    }

    // testing if this works with browser endpoint
    if (!this.isGpt3 && this.options.reverseProxyUrl) {
      instructionsPayload.role = 'user';
    }

    let currentTokenCount =
      this.getTokenCountForMessage(instructionsPayload) +
      this.getTokenCountForMessage(messagePayload);

    let promptBody = '';
    const maxTokenCount = this.maxPromptTokens;
    // Iterate backwards through the messages, adding them to the prompt until we reach the max token count.
    // Do this within a recursive async function so that it doesn't block the event loop for too long.
    const buildPromptBody = async () => {
      if (currentTokenCount < maxTokenCount && orderedMessages.length > 0) {
        const message = orderedMessages.pop();
        const isCreatedByUser = message.isCreatedByUser || message.role?.toLowerCase() === 'user';
        const roleLabel = isCreatedByUser ? this.userLabel : this.chatGptLabel;
        let messageString = `${this.startToken}${roleLabel}:\n${
          message.text ?? message.content ?? ''
        }${this.endToken}\n`;
        let newPromptBody = `${messageString}${promptBody}`;

        const tokenCountForMessage = this.getTokenCount(messageString);
        const newTokenCount = currentTokenCount + tokenCountForMessage;
        if (newTokenCount > maxTokenCount) {
          if (promptBody) {
            // This message would put us over the token limit, so don't add it.
            return false;
          }
          // This is the first message, so we can't add it. Just throw an error.
          throw new Error(
            `Prompt is too long. Max token count is ${maxTokenCount}, but prompt is ${newTokenCount} tokens long.`,
          );
        }
        promptBody = newPromptBody;
        currentTokenCount = newTokenCount;
        // wait for next tick to avoid blocking the event loop
        await new Promise((resolve) => setTimeout(resolve, 0));
        return buildPromptBody();
      }
      return true;
    };

    await buildPromptBody();
    const prompt = promptBody;
    messagePayload.content = prompt;
    // Add 2 tokens for metadata after all messages have been counted.
    currentTokenCount += 2;

    if (this.isGpt3 && messagePayload.content.length > 0) {
      const context = 'Chat History:\n';
      messagePayload.content = `${context}${prompt}`;
      currentTokenCount += this.getTokenCount(context);
    }

    // Use up to `this.maxContextTokens` tokens (prompt + response), but try to leave `this.maxTokens` tokens for the response.
    this.modelOptions.max_tokens = Math.min(
      this.maxContextTokens - currentTokenCount,
      this.maxResponseTokens,
    );

    if (this.isGpt3) {
      messagePayload.content += promptSuffix;
      return [instructionsPayload, messagePayload];
    }

    const result = [messagePayload, instructionsPayload];

    if (this.functionsAgent && !this.isGpt3) {
      result[1].content = `${result[1].content}\n${this.startToken}${this.chatGptLabel}:\nSure thing! Here is the output you requested:\n`;
    }

    return result.filter((message) => message.content.length > 0);
  }
}

module.exports = PluginsClient;<|MERGE_RESOLUTION|>--- conflicted
+++ resolved
@@ -6,10 +6,7 @@
 const checkBalance = require('../../models/checkBalance');
 const { formatLangChainMessages } = require('./prompts');
 const { isEnabled } = require('../../server/utils');
-<<<<<<< HEAD
-=======
 const { extractBaseURL } = require('../../utils');
->>>>>>> efe057e0
 const { SelfReflectionTool } = require('./tools');
 const { loadTools } = require('./tools/util');
 
@@ -38,11 +35,7 @@
     this.isGpt3 = this.modelOptions?.model?.includes('gpt-3');
 
     if (this.options.reverseProxyUrl) {
-<<<<<<< HEAD
-      this.langchainProxy = this.options.reverseProxyUrl.match(/.*v1/)?.[0];
-=======
       this.langchainProxy = extractBaseURL(this.options.reverseProxyUrl);
->>>>>>> efe057e0
       !this.langchainProxy &&
         console.warn(`The reverse proxy URL ${this.options.reverseProxyUrl} is not valid for Plugins.
 The url must follow OpenAI specs, for example: https://localhost:8080/v1/chat/completions
@@ -238,15 +231,6 @@
       console.debug('[handleResponseMessage] Output:', { output, errorMessage, ...result });
     const { error } = responseMessage;
     if (!error) {
-<<<<<<< HEAD
-      responseMessage.tokenCount = this.getTokenCount(responseMessage.text);
-      responseMessage.completionTokens = responseMessage.tokenCount;
-    }
-
-    if (!this.agentOptions.skipCompletion && !error) {
-      await this.recordTokenUsage(responseMessage);
-    }
-=======
       responseMessage.tokenCount = this.getTokenCountForResponse(responseMessage);
       responseMessage.completionTokens = this.getTokenCount(responseMessage.text);
     }
@@ -256,7 +240,6 @@
       await this.recordTokenUsage(responseMessage);
     }
 
->>>>>>> efe057e0
     await this.saveMessageToDatabase(responseMessage, saveOptions, user);
     delete responseMessage.tokenCount;
     return { ...responseMessage, ...result };
@@ -375,10 +358,7 @@
       const trimmedPartial = opts.getPartialText().replaceAll(':::plugin:::\n', '');
       responseMessage.text =
         trimmedPartial.length === 0 ? `${partialText}${this.result.output}` : partialText;
-<<<<<<< HEAD
-=======
       addImages(this.result.intermediateSteps, responseMessage);
->>>>>>> efe057e0
       await this.generateTextStream(this.result.output, opts.onProgress, { delay: 5 });
       return await this.handleResponseMessage(responseMessage, saveOptions, user);
     }
