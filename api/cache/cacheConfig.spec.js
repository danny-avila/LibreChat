--- conflicted
+++ resolved
@@ -14,11 +14,8 @@
     delete process.env.REDIS_KEY_PREFIX_VAR;
     delete process.env.REDIS_KEY_PREFIX;
     delete process.env.USE_REDIS;
-<<<<<<< HEAD
     delete process.env.REDIS_PING_INTERVAL;
-=======
     delete process.env.FORCED_IN_MEMORY_CACHE_NAMESPACES;
->>>>>>> deb928bf
 
     // Clear require cache
     jest.resetModules();
@@ -111,7 +108,6 @@
     });
   });
 
-<<<<<<< HEAD
   describe('REDIS_PING_INTERVAL configuration', () => {
     test('should default to 0 when REDIS_PING_INTERVAL is not set', () => {
       const { cacheConfig } = require('./cacheConfig');
@@ -123,7 +119,9 @@
 
       const { cacheConfig } = require('./cacheConfig');
       expect(cacheConfig.REDIS_PING_INTERVAL).toBe(300);
-=======
+    });
+  });
+
   describe('FORCED_IN_MEMORY_CACHE_NAMESPACES validation', () => {
     test('should parse comma-separated cache keys correctly', () => {
       process.env.FORCED_IN_MEMORY_CACHE_NAMESPACES = ' ROLES, STATIC_CONFIG ,MESSAGES ';
@@ -154,7 +152,6 @@
     test('should handle undefined env var gracefully', () => {
       const { cacheConfig } = require('./cacheConfig');
       expect(cacheConfig.FORCED_IN_MEMORY_CACHE_NAMESPACES).toEqual([]);
->>>>>>> deb928bf
     });
   });
 });