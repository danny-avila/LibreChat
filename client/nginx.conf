--- conflicted
+++ resolved
@@ -1,15 +1,11 @@
 server {
   listen 80;
-<<<<<<< HEAD
-  server_name qimagpt.qima.com;
-=======
   # listen 443 ssl;
 
   # ssl_certificate /etc/nginx/ssl/nginx.crt;
   # ssl_certificate_key /etc/nginx/ssl/nginx.key;
 
-  server_name localhost;
->>>>>>> efe057e0
+  server_name qimagpt.qima.com;
 
   location /api {
     proxy_pass http://api:3080/api;
