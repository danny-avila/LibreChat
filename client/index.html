<!DOCTYPE html>
<html lang="en-US">
  <head>
    <meta charset="utf-8" />
    <base href="/" />
    <meta name="theme-color" content="#171717" />
    <meta name="mobile-web-app-capable" content="yes" />
    <meta name="apple-mobile-web-app-capable" content="yes" />
    <meta name="apple-mobile-web-app-status-bar-style" content="black-translucent" />
    <meta name="description" content="LibreChat - An open source chat application with support for multiple AI models" />
    <title>LibreChat</title>
<<<<<<< HEAD
    <link rel="shortcut icon" href="#" />
    <link rel="icon" type="image/png" sizes="32x32" href="assets/favicon-32x32.png" />
    <link rel="icon" type="image/png" sizes="16x16" href="assets/favicon-16x16.png" />
    <link rel="apple-touch-icon" href="assets/apple-touch-icon-180x180.png" />
=======
    <link rel="icon" type="image/png" sizes="32x32" href="/assets/favicon-32x32.png" />
    <link rel="icon" type="image/png" sizes="16x16" href="/assets/favicon-16x16.png" />
    <link rel="apple-touch-icon" href="/assets/apple-touch-icon-180x180.png" />
>>>>>>> ac641e7c
    <meta name="viewport" content="width=device-width, initial-scale=1, interactive-widget=resizes-content" />
    <style>
      html,
      body {
        margin: 0;
        padding: 0;
        height: 100%;
      }
    </style>
    <script>
      const theme = localStorage.getItem('color-theme');
      const loadingContainerStyle = document.createElement('style');
      let backgroundColor;

      if (theme === 'dark') {
        backgroundColor = '#0d0d0d';
      } else if (theme === 'light') {
        backgroundColor = '#ffffff';
      } else if (theme === 'system') {
        const prefersDarkScheme = window.matchMedia('(prefers-color-scheme: dark)').matches;
        backgroundColor = prefersDarkScheme ? '#0d0d0d' : '#ffffff';
      } else {
        backgroundColor = '#ffffff';
      }

      loadingContainerStyle.innerHTML = `
        #loading-container {
          display: flex;
          align-items: center;
          justify-content: center;
          height: 100vh;
          background-color: ${backgroundColor};
        }
      `;
      document.head.appendChild(loadingContainerStyle);
    </script>
    <script defer type="module" src="/src/main.jsx"></script>
  </head>
  <body>
    <div id="root">
      <div id="loading-container"></div>
    </div>
  </body>
</html><|MERGE_RESOLUTION|>--- conflicted
+++ resolved
@@ -9,16 +9,9 @@
     <meta name="apple-mobile-web-app-status-bar-style" content="black-translucent" />
     <meta name="description" content="LibreChat - An open source chat application with support for multiple AI models" />
     <title>LibreChat</title>
-<<<<<<< HEAD
-    <link rel="shortcut icon" href="#" />
     <link rel="icon" type="image/png" sizes="32x32" href="assets/favicon-32x32.png" />
     <link rel="icon" type="image/png" sizes="16x16" href="assets/favicon-16x16.png" />
     <link rel="apple-touch-icon" href="assets/apple-touch-icon-180x180.png" />
-=======
-    <link rel="icon" type="image/png" sizes="32x32" href="/assets/favicon-32x32.png" />
-    <link rel="icon" type="image/png" sizes="16x16" href="/assets/favicon-16x16.png" />
-    <link rel="apple-touch-icon" href="/assets/apple-touch-icon-180x180.png" />
->>>>>>> ac641e7c
     <meta name="viewport" content="width=device-width, initial-scale=1, interactive-widget=resizes-content" />
     <style>
       html,
