--- conflicted
+++ resolved
@@ -1,47 +1,5 @@
 <!DOCTYPE html>
 <html lang="en-US">
-<<<<<<< HEAD
-=======
-  <head>
-    <meta charset="utf-8" />
-    <meta name="theme-color" content="#171717">
-    <meta name="mobile-web-app-capable" content="yes">
-    <meta name="apple-mobile-web-app-capable" content="yes">
-    <meta name="apple-mobile-web-app-status-bar-style" content="black-translucent">
-    <title>LibreChat</title>
-    <link
-      rel="shortcut icon"
-      href="#"
-    />
-    <link
-      rel="icon"
-      type="image/png"
-      sizes="32x32"
-      href="/assets/favicon-32x32.png"
-    />
-    <link
-      rel="icon"
-      type="image/png"
-      sizes="16x16"
-      href="/assets/favicon-16x16.png"
-    />
-    <link
-      rel="apple-touch-icon"
-      href="/assets/apple-touch-icon-180x180.png"
-    />
-    <meta
-      name="viewport"
-      content="width=device-width, initial-scale=1"
-    />
-    <script
-      defer
-      type="module"
-      src="/src/main.jsx"
-    ></script>
-  </head>
-  <body>
-    <div id="root"></div>
->>>>>>> 02099551
 
 <head>
   <meta charset="utf-8" />
@@ -53,7 +11,7 @@
   <link rel="shortcut icon" href="#" />
   <link rel="icon" type="image/png" sizes="32x32" href="/assets/favicon-32x32.png" />
   <link rel="icon" type="image/png" sizes="16x16" href="/assets/favicon-16x16.png" />
-  <link rel="apple-touch-icon" href="/assets/favicon-32x32.png" />
+  <link rel="apple-touch-icon" href="/assets/apple-touch-icon-180x180.png" />
   <meta name="viewport" content="width=device-width, initial-scale=1" />
   <script defer type="module" src="/src/main.jsx"></script>
 </head>
@@ -61,7 +19,25 @@
 <body>
   <div id="root"></div>
 
-  <script type="module" src="/src/main.jsx"></script>
-</body>
+  <head>
+    <meta charset="utf-8" />
+    <meta name="theme-color" content="#171717">
+    <meta name="mobile-web-app-capable" content="yes">
+    <meta name="apple-mobile-web-app-capable" content="yes">
+    <meta name="apple-mobile-web-app-status-bar-style" content="black-translucent">
+    <title>AI</title>
+    <link rel="shortcut icon" href="#" />
+    <link rel="icon" type="image/png" sizes="32x32" href="/assets/favicon-32x32.png" />
+    <link rel="icon" type="image/png" sizes="16x16" href="/assets/favicon-16x16.png" />
+    <link rel="apple-touch-icon" href="/assets/favicon-32x32.png" />
+    <meta name="viewport" content="width=device-width, initial-scale=1" />
+    <script defer type="module" src="/src/main.jsx"></script>
+  </head>
+
+  <body>
+    <div id="root"></div>
+
+    <script type="module" src="/src/main.jsx"></script>
+  </body>
 
 </html>