<!DOCTYPE html>
<html>
  <head>
    <meta charset="utf-8" />
    <meta name="theme-color" content="#171717">
    <meta name="mobile-web-app-capable" content="yes">
    <meta name="apple-mobile-web-app-capable" content="yes">
<<<<<<< HEAD
    <title>AITok Chat</title>
=======
    <meta name="apple-mobile-web-app-status-bar-style" content="black-translucent">
    <title>LibreChat</title>
>>>>>>> 3bfd185c
    <link
      rel="shortcut icon"
      href="#"
    />
    <link
      rel="icon"
      type="image/png"
      sizes="32x32"
      href="/assets/favicon-32x32.png"
    />
    <link
      rel="icon"
      type="image/png"
      sizes="16x16"
      href="/assets/favicon-16x16.png"
      />
    <link
      rel="apple-touch-icon"
      href="/assets/apple-touch-icon-180x180.png"
    />
    <meta
      name="viewport"
      content="width=device-width, initial-scale=1"
    />
    <script
      defer
      type="module"
      src="/src/main.jsx"
    ></script>
  </head>
  <body>
    <div id="root"></div>

    <script
      type="module"
      src="/src/main.jsx"
    ></script>
  </body>
</html><|MERGE_RESOLUTION|>--- conflicted
+++ resolved
@@ -5,12 +5,8 @@
     <meta name="theme-color" content="#171717">
     <meta name="mobile-web-app-capable" content="yes">
     <meta name="apple-mobile-web-app-capable" content="yes">
-<<<<<<< HEAD
+    <meta name="apple-mobile-web-app-status-bar-style" content="black-translucent">
     <title>AITok Chat</title>
-=======
-    <meta name="apple-mobile-web-app-status-bar-style" content="black-translucent">
-    <title>LibreChat</title>
->>>>>>> 3bfd185c
     <link
       rel="shortcut icon"
       href="#"
