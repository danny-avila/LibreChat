<!DOCTYPE html>
<html lang="en-US">
  <head>
    <meta charset="utf-8" />
<<<<<<< HEAD
    <meta name="theme-color" content="#171717">
    <meta name="mobile-web-app-capable" content="yes">
    <meta name="apple-mobile-web-app-capable" content="yes">
    <meta name="apple-mobile-web-app-status-bar-style" content="black-translucent">
    <title>Intelewriter</title>
    <link
      rel="shortcut icon"
      href="#"
    />
    <link
      id="favicon32"
      rel="icon"
      type="image/x-icon"
      sizes="32x32"
      href="/assets/favicon-32x32.ico"
    />
    <link
      id="favicon16"
      rel="icon"
      type="image/png"
      sizes="16x16"
      href="/assets/favicon-16x16.png"
      />
    <meta
      name="viewport"
      content="width=device-width, initial-scale=1"
    />
    <script
      defer
      type="module"
      src="/src/main.jsx"
    ></script>
  </head>
  <body>
    <div id="root"></div>
    <script
      type="module"
      src="/src/main.jsx"
    ></script>
=======
    <meta name="theme-color" content="#171717" />
    <meta name="mobile-web-app-capable" content="yes" />
    <meta name="apple-mobile-web-app-capable" content="yes" />
    <meta name="apple-mobile-web-app-status-bar-style" content="black-translucent" />
    <title>LibreChat</title>
    <link rel="shortcut icon" href="#" />
    <link rel="icon" type="image/png" sizes="32x32" href="/assets/favicon-32x32.png" />
    <link rel="icon" type="image/png" sizes="16x16" href="/assets/favicon-16x16.png" />
    <link rel="apple-touch-icon" href="/assets/apple-touch-icon-180x180.png" />
    <meta name="viewport" content="width=device-width, initial-scale=1" />
    <style>
      html,
      body {
        margin: 0;
        padding: 0;
        height: 100%;
      }
    </style>
    <script>
      const theme = localStorage.getItem('color-theme');
      const loadingContainerStyle = document.createElement('style');
      let backgroundColor;

      if (theme === 'dark') {
        backgroundColor = '#0d0d0d';
      } else if (theme === 'light') {
        backgroundColor = '#ffffff';
      } else if (theme === 'system') {
        const prefersDarkScheme = window.matchMedia('(prefers-color-scheme: dark)').matches;
        backgroundColor = prefersDarkScheme ? '#0d0d0d' : '#ffffff';
      } else {
        backgroundColor = '#ffffff';
      }

      loadingContainerStyle.innerHTML = `
        #loading-container {
          display: flex;
          align-items: center;
          justify-content: center;
          height: 100vh;
          background-color: ${backgroundColor};
        }
      `;
      document.head.appendChild(loadingContainerStyle);
    </script>
    <script defer type="module" src="/src/main.jsx"></script>
  </head>
  <body>
    <div id="root">
      <div id="loading-container"></div>
    </div>
    <script type="module" src="/src/main.jsx"></script>
>>>>>>> 164ebb96
  </body>
</html><|MERGE_RESOLUTION|>--- conflicted
+++ resolved
@@ -2,54 +2,13 @@
 <html lang="en-US">
   <head>
     <meta charset="utf-8" />
-<<<<<<< HEAD
-    <meta name="theme-color" content="#171717">
-    <meta name="mobile-web-app-capable" content="yes">
-    <meta name="apple-mobile-web-app-capable" content="yes">
-    <meta name="apple-mobile-web-app-status-bar-style" content="black-translucent">
-    <title>Intelewriter</title>
-    <link
-      rel="shortcut icon"
-      href="#"
-    />
-    <link
-      id="favicon32"
-      rel="icon"
-      type="image/x-icon"
-      sizes="32x32"
-      href="/assets/favicon-32x32.ico"
-    />
-    <link
-      id="favicon16"
-      rel="icon"
-      type="image/png"
-      sizes="16x16"
-      href="/assets/favicon-16x16.png"
-      />
-    <meta
-      name="viewport"
-      content="width=device-width, initial-scale=1"
-    />
-    <script
-      defer
-      type="module"
-      src="/src/main.jsx"
-    ></script>
-  </head>
-  <body>
-    <div id="root"></div>
-    <script
-      type="module"
-      src="/src/main.jsx"
-    ></script>
-=======
     <meta name="theme-color" content="#171717" />
     <meta name="mobile-web-app-capable" content="yes" />
     <meta name="apple-mobile-web-app-capable" content="yes" />
     <meta name="apple-mobile-web-app-status-bar-style" content="black-translucent" />
-    <title>LibreChat</title>
+    <title>Intelewriter</title>
     <link rel="shortcut icon" href="#" />
-    <link rel="icon" type="image/png" sizes="32x32" href="/assets/favicon-32x32.png" />
+    <link rel="icon" type="image/x-icon" sizes="32x32" href="/assets/favicon-32x32.ico" />
     <link rel="icon" type="image/png" sizes="16x16" href="/assets/favicon-16x16.png" />
     <link rel="apple-touch-icon" href="/assets/apple-touch-icon-180x180.png" />
     <meta name="viewport" content="width=device-width, initial-scale=1" />
@@ -95,6 +54,5 @@
       <div id="loading-container"></div>
     </div>
     <script type="module" src="/src/main.jsx"></script>
->>>>>>> 164ebb96
   </body>
 </html>