import { TFile, TMessage } from 'librechat-data-provider';

const even =
  'w-full border-b border-black/10 dark:border-gray-900/50 text-gray-800 bg-white dark:text-gray-100 group dark:bg-gray-800 hover:bg-gray-100/25 hover:text-gray-700  dark:hover:bg-gray-900 dark:hover:text-gray-200';
const odd =
  'w-full border-b border-black/10 bg-gray-50 dark:border-gray-900/50 text-gray-800 dark:text-gray-100 group bg-gray-100 dark:bg-gray-1000 hover:bg-gray-100/40 hover:text-gray-700 dark:hover:bg-[#3b3d49] dark:hover:text-gray-200';

export default function buildTree({
  messages,
  fileMap,
  groupAll = false,
}: {
  messages: TMessage[] | null;
  fileMap?: Record<string, TFile>;
  groupAll?: boolean;
}) {
  if (messages === null) {
    return null;
  }

  const messageMap: Record<string, TMessage & { children: TMessage[] }> = {};
  const rootMessages: TMessage[] = [];

  if (groupAll) {
    return messages.map((m, idx) => ({ ...m, bg: idx % 2 === 0 ? even : odd }));
  }
  if (!groupAll) {
    // Traverse the messages array and store each element in messageMap.
<<<<<<< HEAD
    if (Array.isArray(messages)) {
      messages.forEach((message) => {
        messageMap[message.messageId] = { ...message, children: [] };
=======
    messages.forEach((message) => {
      messageMap[message.messageId] = { ...message, children: [] };

      if (message.files && fileMap) {
        messageMap[message.messageId].files = message.files.map(
          (file) => fileMap[file.file_id] ?? file,
        );
      }

      const parentMessage = messageMap[message.parentMessageId ?? ''];
      if (parentMessage) {
        parentMessage.children.push(messageMap[message.messageId]);
      } else {
        rootMessages.push(messageMap[message.messageId]);
      }
    });
>>>>>>> dfe45f80

        const parentMessage = messageMap[message.parentMessageId ?? ''];
        if (parentMessage) {
          parentMessage.children.push(messageMap[message.messageId]);
        } else {
          rootMessages.push(messageMap[message.messageId]);
        }
      });
    }
    return rootMessages;
  }

  // // Group all messages into one tree
  // let parentId = null;
  // messages.forEach((message, i) => {
  //   messageMap[message.messageId] = { ...message, bg: i % 2 === 0 ? even : odd, children: [] };
  //   const currentMessage = messageMap[message.messageId];
  //   const parentMessage = messageMap[parentId];
  //   if (parentMessage) parentMessage.children.push(currentMessage);
  //   else rootMessages.push(currentMessage);
  //   parentId = message.messageId;
  // });

  // return rootMessages;

  // Group all messages by conversation, doesn't look great
  // Traverse the messages array and store each element in messageMap.
  // rootMessages = {};
  // let parents = 0;
  // messages.forEach(message => {
  //   if (message.conversationId in messageMap) {
  //     messageMap[message.conversationId].children.push(message);
  //   } else {
  //     messageMap[message.conversationId] = { ...message, bg: parents % 2 === 0 ? even : odd, children: [] };
  //     rootMessages.push(messageMap[message.conversationId]);
  //     parents++;
  //   }
  // });

  // // return Object.values(rootMessages);
  // return rootMessages;
}<|MERGE_RESOLUTION|>--- conflicted
+++ resolved
@@ -26,28 +26,15 @@
   }
   if (!groupAll) {
     // Traverse the messages array and store each element in messageMap.
-<<<<<<< HEAD
     if (Array.isArray(messages)) {
       messages.forEach((message) => {
         messageMap[message.messageId] = { ...message, children: [] };
-=======
-    messages.forEach((message) => {
-      messageMap[message.messageId] = { ...message, children: [] };
 
-      if (message.files && fileMap) {
-        messageMap[message.messageId].files = message.files.map(
-          (file) => fileMap[file.file_id] ?? file,
-        );
-      }
-
-      const parentMessage = messageMap[message.parentMessageId ?? ''];
-      if (parentMessage) {
-        parentMessage.children.push(messageMap[message.messageId]);
-      } else {
-        rootMessages.push(messageMap[message.messageId]);
-      }
-    });
->>>>>>> dfe45f80
+        if (message.files && fileMap) {
+          messageMap[message.messageId].files = message.files.map(
+            (file) => fileMap[file.file_id] ?? file,
+          );
+        }
 
         const parentMessage = messageMap[message.parentMessageId ?? ''];
         if (parentMessage) {
