--- conflicted
+++ resolved
@@ -21,25 +21,12 @@
   if (message.content && message.content.length > 0) {
     for (let i = message.content.length - 1; i >= 0; i--) {
       const part = message.content[i];
-<<<<<<< HEAD
-      if (!part) {
-        continue;
-      }
-      if (part.type && part.type === ContentTypes.TEXT && part[ContentTypes.TEXT]) {
-        const textPart = part[ContentTypes.TEXT];
-        const text = typeof textPart === 'string' ? textPart : textPart.value;
-        if (!text) {
-          continue;
-        }
-        if (includeIndex) {
-=======
       if (
         part.type === ContentTypes.TEXT &&
         ((part[ContentTypes.TEXT].value as string | undefined)?.length ?? 0) > 0
       ) {
         const text = part[ContentTypes.TEXT].value;
         if (includeIndex === true) {
->>>>>>> 757b6d32
           return `${text}-${i}`;
         } else {
           return text;
