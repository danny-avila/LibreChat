import endpoints from './endpoints';
import { useCallback } from 'react';
import {
  atom,
  selector,
  atomFamily,
  useSetRecoilState,
  useResetRecoilState,
  useRecoilCallback
} from 'recoil';
import buildTree from '~/utils/buildTree';
import getDefaultConversation from '~/utils/getDefaultConversation';
import submission from './submission.js';

<<<<<<< HEAD
=======

// current conversation, can be null (need to be fetched from server)
// sample structure
// {
//   conversationId: 'new',
//   title: 'New Chat',
//   user: null,
//   // endpoint: [azureOpenAI, openAI, bingAI, chatGPTBrowser]
//   endpoint: 'azureOpenAI',
//   // for azureOpenAI, openAI, chatGPTBrowser only
//   model: 'gpt-3.5-turbo',
//   // for azureOpenAI, openAI only
//   chatGptLabel: null,
//   promptPrefix: null,
//   temperature: 1,
//   top_p: 1,
//   presence_penalty: 0,
//   frequency_penalty: 0,
//   // for bingAI only
//   jailbreak: false,
//   context: null,
//   systemMessage: null,
//   jailbreakConversationId: null,
//   conversationSignature: null,
//   clientId: null,
//   invocationId: 1,
//   toneStyle: null,
// };

>>>>>>> fc0049bc
const conversation = atom({
  key: 'conversation',
  default: null
});

// current messages of the conversation, must be an array
// sample structure
// [{text, sender, messageId, parentMessageId, isCreatedByUser}]
const messages = atom({
  key: 'messages',
  default: []
});

const messagesTree = selector({
  key: 'messagesTree',
  get: ({ get }) => {
    return buildTree(get(messages), false);
  }
});

const latestMessage = atom({
  key: 'latestMessage',
  default: null
});

const messagesSiblingIdxFamily = atomFamily({
  key: 'messagesSiblingIdx',
  default: 0
});

const useConversation = () => {
  const setConversation = useSetRecoilState(conversation);
  const setMessages = useSetRecoilState(messages);
  const setSubmission = useSetRecoilState(submission.submission);
  const resetLatestMessage = useResetRecoilState(latestMessage);

  const _switchToConversation = (
    conversation,
    messages = null,
    preset = null,
    { endpointsConfig = {}, prevConversation = {} }
  ) => {
    let { endpoint = null } = conversation;

    if (endpoint === null)
      // get the default model
      conversation = getDefaultConversation({
        conversation,
        endpointsConfig,
        prevConversation,
        preset
      });

    setConversation(conversation);
    setMessages(messages);
    setSubmission({});
    resetLatestMessage();
  };

  const switchToConversation = useRecoilCallback(
    ({ snapshot }) =>
      async (_conversation, messages = null, preset = null) => {
        const prevConversation = await snapshot.getPromise(conversation);
        const endpointsConfig = await snapshot.getPromise(endpoints.endpointsConfig);
        _switchToConversation(_conversation, messages, preset, {
          endpointsConfig,
          prevConversation
        });
      },
    []
  );

  const newConversation = useCallback((template = {}, preset) => {
    switchToConversation(
      {
        conversationId: 'new',
        title: '首页',
        ...template
      },
      [],
      preset
    );
  }, [switchToConversation]);

  const searchPlaceholderConversation = () => {
    switchToConversation(
      {
        conversationId: 'search',
        title: 'Search'
      },
      []
    );
  };

  return { _switchToConversation, newConversation, switchToConversation, searchPlaceholderConversation };
};

export default {
  conversation,
  messages,
  messagesTree,
  latestMessage,
  messagesSiblingIdxFamily,
  useConversation,
};<|MERGE_RESOLUTION|>--- conflicted
+++ resolved
@@ -12,38 +12,6 @@
 import getDefaultConversation from '~/utils/getDefaultConversation';
 import submission from './submission.js';
 
-<<<<<<< HEAD
-=======
-
-// current conversation, can be null (need to be fetched from server)
-// sample structure
-// {
-//   conversationId: 'new',
-//   title: 'New Chat',
-//   user: null,
-//   // endpoint: [azureOpenAI, openAI, bingAI, chatGPTBrowser]
-//   endpoint: 'azureOpenAI',
-//   // for azureOpenAI, openAI, chatGPTBrowser only
-//   model: 'gpt-3.5-turbo',
-//   // for azureOpenAI, openAI only
-//   chatGptLabel: null,
-//   promptPrefix: null,
-//   temperature: 1,
-//   top_p: 1,
-//   presence_penalty: 0,
-//   frequency_penalty: 0,
-//   // for bingAI only
-//   jailbreak: false,
-//   context: null,
-//   systemMessage: null,
-//   jailbreakConversationId: null,
-//   conversationSignature: null,
-//   clientId: null,
-//   invocationId: 1,
-//   toneStyle: null,
-// };
-
->>>>>>> fc0049bc
 const conversation = atom({
   key: 'conversation',
   default: null
