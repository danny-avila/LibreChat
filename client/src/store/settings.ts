import { atom } from 'recoil';
import { SettingsViews } from 'librechat-data-provider';
import type { TOptionSettings } from '~/common';

<<<<<<< HEAD
const abortScroll = atom<boolean>({
  key: 'abortScroll',
  default: false,
});

const showFiles = atom<boolean>({
  key: 'showFiles',
  default: false,
});

const optionSettings = atom<TOptionSettings>({
  key: 'optionSettings',
  default: {},
});

const showPluginStoreDialog = atom<boolean>({
  key: 'showPluginStoreDialog',
  default: false,
});

const showAgentSettings = atom<boolean>({
  key: 'showAgentSettings',
  default: false,
});

const currentSettingsView = atom<SettingsViews>({
  key: 'currentSettingsView',
  default: SettingsViews.default,
});

const showBingToneSetting = atom<boolean>({
  key: 'showBingToneSetting',
  default: false,
});

const showPopover = atom<boolean>({
  key: 'showPopover',
  default: false,
});

const autoScroll = atom<boolean>({
  key: 'autoScroll',
  default: localStorage.getItem('autoScroll') === 'true',
  effects: [
    ({ setSelf, onSet }) => {
      const savedValue = localStorage.getItem('autoScroll');
      if (savedValue != null) {
        setSelf(savedValue === 'true');
      }

      onSet((newValue: unknown) => {
        if (typeof newValue === 'boolean') {
          localStorage.setItem('autoScroll', newValue.toString());
        }
      });
    },
  ] as const,
});

const messagesUI = atom<boolean>({
  key: 'messagesUI',
  default: true,
  effects: [
    ({ setSelf, onSet }) => {
      const savedValue = localStorage.getItem('messagesUI');
      if (savedValue != null) {
        setSelf(savedValue === 'true');
      }

      onSet((newValue: unknown) => {
        if (typeof newValue === 'boolean') {
          localStorage.setItem('messagesUI', newValue.toString());
        }
      });
    },
  ] as const,
});

const showCode = atom<boolean>({
  key: 'showCode',
  default: localStorage.getItem('showCode') === 'true',
  effects: [
    ({ setSelf, onSet }) => {
      const savedValue = localStorage.getItem('showCode');
      if (savedValue != null) {
        setSelf(savedValue === 'true');
      }

      onSet((newValue: unknown) => {
        if (typeof newValue === 'boolean') {
          localStorage.setItem('showCode', newValue.toString());
        }
      });
    },
  ] as const,
});

const hideSidePanel = atom<boolean>({
  key: 'hideSidePanel',
  default: localStorage.getItem('hideSidePanel') === 'true',
  effects: [
    ({ setSelf, onSet }) => {
      const savedValue = localStorage.getItem('hideSidePanel');
      if (savedValue != null) {
        setSelf(savedValue === 'true');
      }

      onSet((newValue: unknown) => {
        if (typeof newValue === 'boolean') {
          localStorage.setItem('hideSidePanel', newValue.toString());
        }
      });
    },
  ] as const,
});

const modularChat = atom<boolean>({
  key: 'modularChat',
  default: true,
  effects: [
    ({ setSelf, onSet }) => {
      const savedValue = localStorage.getItem('modularChat');
      if (savedValue != null) {
        setSelf(savedValue === 'true');
      }

      onSet((newValue: unknown) => {
        if (typeof newValue === 'boolean') {
          localStorage.setItem('modularChat', newValue.toString());
        }
      });
    },
  ] as const,
});

const LaTeXParsing = atom<boolean>({
  key: 'LaTeXParsing',
  default: true,
  effects: [
    ({ setSelf, onSet }) => {
      const savedValue = localStorage.getItem('LaTeXParsing');
      if (savedValue != null) {
        setSelf(savedValue === 'true');
      }

      onSet((newValue: unknown) => {
        if (typeof newValue === 'boolean') {
          localStorage.setItem('LaTeXParsing', newValue.toString());
        }
      });
    },
  ] as const,
});

const forkSetting = atom<string>({
  key: LocalStorageKeys.FORK_SETTING,
  default: '',
  effects: [
    ({ setSelf, onSet }) => {
      const savedValue = localStorage.getItem(LocalStorageKeys.FORK_SETTING);
      if (savedValue != null) {
        setSelf(savedValue);
      }

      onSet((newValue: unknown) => {
        if (typeof newValue === 'string') {
          localStorage.setItem(LocalStorageKeys.FORK_SETTING, newValue.toString());
        }
      });
    },
  ] as const,
});

const rememberForkOption = atom<boolean>({
  key: LocalStorageKeys.REMEMBER_FORK_OPTION,
  default: false,
  effects: [
    ({ setSelf, onSet }) => {
      const savedValue = localStorage.getItem(LocalStorageKeys.REMEMBER_FORK_OPTION);
      if (savedValue != null) {
        setSelf(savedValue === 'true');
      }

      onSet((newValue: unknown) => {
        if (typeof newValue === 'boolean') {
          localStorage.setItem(LocalStorageKeys.REMEMBER_FORK_OPTION, newValue.toString());
        }
      });
    },
  ] as const,
});

const splitAtTarget = atom<boolean>({
  key: LocalStorageKeys.FORK_SPLIT_AT_TARGET,
  default: false,
  effects: [
    ({ setSelf, onSet }) => {
      const savedValue = localStorage.getItem(LocalStorageKeys.FORK_SPLIT_AT_TARGET);
      if (savedValue != null) {
        setSelf(savedValue === 'true');
      }

      onSet((newValue: unknown) => {
        if (typeof newValue === 'boolean') {
          localStorage.setItem(LocalStorageKeys.FORK_SPLIT_AT_TARGET, newValue.toString());
        }
      });
    },
  ] as const,
});

const UsernameDisplay = atom<boolean>({
  key: 'UsernameDisplay',
  default: localStorage.getItem('UsernameDisplay') === 'true',
  effects: [
    ({ setSelf, onSet }) => {
      const savedValue = localStorage.getItem('UsernameDisplay');
      if (savedValue != null) {
        setSelf(savedValue === 'true');
      }

      onSet((newValue: unknown) => {
        if (typeof newValue === 'boolean') {
          localStorage.setItem('UsernameDisplay', newValue.toString());
        }
      });
    },
  ] as const,
});

const enterToSend = atom<boolean>({
  key: 'enterToSend',
  default: true,
  effects: [
    ({ setSelf, onSet }) => {
      const savedValue = localStorage.getItem('enterToSend');
      if (savedValue != null) {
        setSelf(savedValue === 'true');
      }

      onSet((newValue: unknown) => {
        if (typeof newValue === 'boolean') {
          localStorage.setItem('enterToSend', newValue.toString());
=======
// Improved helper function to create atoms with localStorage
function atomWithLocalStorage<T>(key: string, defaultValue: T) {
  return atom<T>({
    key,
    default: defaultValue,
    effects_UNSTABLE: [
      ({ setSelf, onSet }) => {
        const savedValue = localStorage.getItem(key);
        if (savedValue !== null) {
          try {
            const parsedValue = JSON.parse(savedValue);
            setSelf(parsedValue);
          } catch (e) {
            console.error(
              `Error parsing localStorage key "${key}", \`savedValue\`: defaultValue, error:`,
              e,
            );
            localStorage.setItem(key, JSON.stringify(defaultValue));
            setSelf(defaultValue);
          }
>>>>>>> b7fef695
        }

<<<<<<< HEAD
export default {
  abortScroll,
  showFiles,
  optionSettings,
  showPluginStoreDialog,
  showAgentSettings,
  currentSettingsView,
  showBingToneSetting,
  showPopover,
  autoScroll,
  messagesUI,
  enterToSend,
  showCode,
  hideSidePanel,
  modularChat,
  LaTeXParsing,
  UsernameDisplay,
  forkSetting,
  splitAtTarget,
  rememberForkOption,
};
=======
        onSet((newValue: T) => {
          localStorage.setItem(key, JSON.stringify(newValue));
        });
      },
    ],
  });
}

// Static atoms without localStorage
const staticAtoms = {
  abortScroll: atom<boolean>({ key: 'abortScroll', default: false }),
  showFiles: atom<boolean>({ key: 'showFiles', default: false }),
  optionSettings: atom<TOptionSettings>({ key: 'optionSettings', default: {} }),
  showPluginStoreDialog: atom<boolean>({ key: 'showPluginStoreDialog', default: false }),
  showAgentSettings: atom<boolean>({ key: 'showAgentSettings', default: false }),
  currentSettingsView: atom<SettingsViews>({
    key: 'currentSettingsView',
    default: SettingsViews.default,
  }),
  showBingToneSetting: atom<boolean>({ key: 'showBingToneSetting', default: false }),
  showPopover: atom<boolean>({ key: 'showPopover', default: false }),
};

// Atoms with localStorage
const localStorageAtoms = {
  autoScroll: atomWithLocalStorage('autoScroll', false),
  showCode: atomWithLocalStorage('showCode', false),
  hideSidePanel: atomWithLocalStorage('hideSidePanel', false),
  modularChat: atomWithLocalStorage('modularChat', true),
  LaTeXParsing: atomWithLocalStorage('LaTeXParsing', true),
  UsernameDisplay: atomWithLocalStorage('UsernameDisplay', true),
  TextToSpeech: atomWithLocalStorage('textToSpeech', true),
  automaticPlayback: atomWithLocalStorage('automaticPlayback', false),
  enterToSend: atomWithLocalStorage('enterToSend', true),
  SpeechToText: atomWithLocalStorage('speechToText', true),
  conversationMode: atomWithLocalStorage('conversationMode', false),
  advancedMode: atomWithLocalStorage('advancedMode', false),
  autoSendText: atomWithLocalStorage('autoSendText', false),
  autoTranscribeAudio: atomWithLocalStorage('autoTranscribeAudio', false),
  decibelValue: atomWithLocalStorage('decibelValue', -45),
  endpointSTT: atomWithLocalStorage('endpointSTT', 'browser'),
  endpointTTS: atomWithLocalStorage('endpointTTS', 'browser'),
  cacheTTS: atomWithLocalStorage('cacheTTS', true),
  voice: atomWithLocalStorage('voice', ''),
  forkSetting: atomWithLocalStorage('forkSetting', ''),
  splitAtTarget: atomWithLocalStorage('splitAtTarget', false),
  rememberForkOption: atomWithLocalStorage('rememberForkOption', true),
  playbackRate: atomWithLocalStorage<number | null>('playbackRate', null),
};

export default { ...staticAtoms, ...localStorageAtoms };
>>>>>>> b7fef695
<|MERGE_RESOLUTION|>--- conflicted
+++ resolved
@@ -2,251 +2,6 @@
 import { SettingsViews } from 'librechat-data-provider';
 import type { TOptionSettings } from '~/common';
 
-<<<<<<< HEAD
-const abortScroll = atom<boolean>({
-  key: 'abortScroll',
-  default: false,
-});
-
-const showFiles = atom<boolean>({
-  key: 'showFiles',
-  default: false,
-});
-
-const optionSettings = atom<TOptionSettings>({
-  key: 'optionSettings',
-  default: {},
-});
-
-const showPluginStoreDialog = atom<boolean>({
-  key: 'showPluginStoreDialog',
-  default: false,
-});
-
-const showAgentSettings = atom<boolean>({
-  key: 'showAgentSettings',
-  default: false,
-});
-
-const currentSettingsView = atom<SettingsViews>({
-  key: 'currentSettingsView',
-  default: SettingsViews.default,
-});
-
-const showBingToneSetting = atom<boolean>({
-  key: 'showBingToneSetting',
-  default: false,
-});
-
-const showPopover = atom<boolean>({
-  key: 'showPopover',
-  default: false,
-});
-
-const autoScroll = atom<boolean>({
-  key: 'autoScroll',
-  default: localStorage.getItem('autoScroll') === 'true',
-  effects: [
-    ({ setSelf, onSet }) => {
-      const savedValue = localStorage.getItem('autoScroll');
-      if (savedValue != null) {
-        setSelf(savedValue === 'true');
-      }
-
-      onSet((newValue: unknown) => {
-        if (typeof newValue === 'boolean') {
-          localStorage.setItem('autoScroll', newValue.toString());
-        }
-      });
-    },
-  ] as const,
-});
-
-const messagesUI = atom<boolean>({
-  key: 'messagesUI',
-  default: true,
-  effects: [
-    ({ setSelf, onSet }) => {
-      const savedValue = localStorage.getItem('messagesUI');
-      if (savedValue != null) {
-        setSelf(savedValue === 'true');
-      }
-
-      onSet((newValue: unknown) => {
-        if (typeof newValue === 'boolean') {
-          localStorage.setItem('messagesUI', newValue.toString());
-        }
-      });
-    },
-  ] as const,
-});
-
-const showCode = atom<boolean>({
-  key: 'showCode',
-  default: localStorage.getItem('showCode') === 'true',
-  effects: [
-    ({ setSelf, onSet }) => {
-      const savedValue = localStorage.getItem('showCode');
-      if (savedValue != null) {
-        setSelf(savedValue === 'true');
-      }
-
-      onSet((newValue: unknown) => {
-        if (typeof newValue === 'boolean') {
-          localStorage.setItem('showCode', newValue.toString());
-        }
-      });
-    },
-  ] as const,
-});
-
-const hideSidePanel = atom<boolean>({
-  key: 'hideSidePanel',
-  default: localStorage.getItem('hideSidePanel') === 'true',
-  effects: [
-    ({ setSelf, onSet }) => {
-      const savedValue = localStorage.getItem('hideSidePanel');
-      if (savedValue != null) {
-        setSelf(savedValue === 'true');
-      }
-
-      onSet((newValue: unknown) => {
-        if (typeof newValue === 'boolean') {
-          localStorage.setItem('hideSidePanel', newValue.toString());
-        }
-      });
-    },
-  ] as const,
-});
-
-const modularChat = atom<boolean>({
-  key: 'modularChat',
-  default: true,
-  effects: [
-    ({ setSelf, onSet }) => {
-      const savedValue = localStorage.getItem('modularChat');
-      if (savedValue != null) {
-        setSelf(savedValue === 'true');
-      }
-
-      onSet((newValue: unknown) => {
-        if (typeof newValue === 'boolean') {
-          localStorage.setItem('modularChat', newValue.toString());
-        }
-      });
-    },
-  ] as const,
-});
-
-const LaTeXParsing = atom<boolean>({
-  key: 'LaTeXParsing',
-  default: true,
-  effects: [
-    ({ setSelf, onSet }) => {
-      const savedValue = localStorage.getItem('LaTeXParsing');
-      if (savedValue != null) {
-        setSelf(savedValue === 'true');
-      }
-
-      onSet((newValue: unknown) => {
-        if (typeof newValue === 'boolean') {
-          localStorage.setItem('LaTeXParsing', newValue.toString());
-        }
-      });
-    },
-  ] as const,
-});
-
-const forkSetting = atom<string>({
-  key: LocalStorageKeys.FORK_SETTING,
-  default: '',
-  effects: [
-    ({ setSelf, onSet }) => {
-      const savedValue = localStorage.getItem(LocalStorageKeys.FORK_SETTING);
-      if (savedValue != null) {
-        setSelf(savedValue);
-      }
-
-      onSet((newValue: unknown) => {
-        if (typeof newValue === 'string') {
-          localStorage.setItem(LocalStorageKeys.FORK_SETTING, newValue.toString());
-        }
-      });
-    },
-  ] as const,
-});
-
-const rememberForkOption = atom<boolean>({
-  key: LocalStorageKeys.REMEMBER_FORK_OPTION,
-  default: false,
-  effects: [
-    ({ setSelf, onSet }) => {
-      const savedValue = localStorage.getItem(LocalStorageKeys.REMEMBER_FORK_OPTION);
-      if (savedValue != null) {
-        setSelf(savedValue === 'true');
-      }
-
-      onSet((newValue: unknown) => {
-        if (typeof newValue === 'boolean') {
-          localStorage.setItem(LocalStorageKeys.REMEMBER_FORK_OPTION, newValue.toString());
-        }
-      });
-    },
-  ] as const,
-});
-
-const splitAtTarget = atom<boolean>({
-  key: LocalStorageKeys.FORK_SPLIT_AT_TARGET,
-  default: false,
-  effects: [
-    ({ setSelf, onSet }) => {
-      const savedValue = localStorage.getItem(LocalStorageKeys.FORK_SPLIT_AT_TARGET);
-      if (savedValue != null) {
-        setSelf(savedValue === 'true');
-      }
-
-      onSet((newValue: unknown) => {
-        if (typeof newValue === 'boolean') {
-          localStorage.setItem(LocalStorageKeys.FORK_SPLIT_AT_TARGET, newValue.toString());
-        }
-      });
-    },
-  ] as const,
-});
-
-const UsernameDisplay = atom<boolean>({
-  key: 'UsernameDisplay',
-  default: localStorage.getItem('UsernameDisplay') === 'true',
-  effects: [
-    ({ setSelf, onSet }) => {
-      const savedValue = localStorage.getItem('UsernameDisplay');
-      if (savedValue != null) {
-        setSelf(savedValue === 'true');
-      }
-
-      onSet((newValue: unknown) => {
-        if (typeof newValue === 'boolean') {
-          localStorage.setItem('UsernameDisplay', newValue.toString());
-        }
-      });
-    },
-  ] as const,
-});
-
-const enterToSend = atom<boolean>({
-  key: 'enterToSend',
-  default: true,
-  effects: [
-    ({ setSelf, onSet }) => {
-      const savedValue = localStorage.getItem('enterToSend');
-      if (savedValue != null) {
-        setSelf(savedValue === 'true');
-      }
-
-      onSet((newValue: unknown) => {
-        if (typeof newValue === 'boolean') {
-          localStorage.setItem('enterToSend', newValue.toString());
-=======
 // Improved helper function to create atoms with localStorage
 function atomWithLocalStorage<T>(key: string, defaultValue: T) {
   return atom<T>({
@@ -267,32 +22,8 @@
             localStorage.setItem(key, JSON.stringify(defaultValue));
             setSelf(defaultValue);
           }
->>>>>>> b7fef695
         }
 
-<<<<<<< HEAD
-export default {
-  abortScroll,
-  showFiles,
-  optionSettings,
-  showPluginStoreDialog,
-  showAgentSettings,
-  currentSettingsView,
-  showBingToneSetting,
-  showPopover,
-  autoScroll,
-  messagesUI,
-  enterToSend,
-  showCode,
-  hideSidePanel,
-  modularChat,
-  LaTeXParsing,
-  UsernameDisplay,
-  forkSetting,
-  splitAtTarget,
-  rememberForkOption,
-};
-=======
         onSet((newValue: T) => {
           localStorage.setItem(key, JSON.stringify(newValue));
         });
@@ -319,6 +50,7 @@
 // Atoms with localStorage
 const localStorageAtoms = {
   autoScroll: atomWithLocalStorage('autoScroll', false),
+  messagesUI: atomWithLocalStorage('messagesUI', true),
   showCode: atomWithLocalStorage('showCode', false),
   hideSidePanel: atomWithLocalStorage('hideSidePanel', false),
   modularChat: atomWithLocalStorage('modularChat', true),
@@ -343,5 +75,4 @@
   playbackRate: atomWithLocalStorage<number | null>('playbackRate', null),
 };
 
-export default { ...staticAtoms, ...localStorageAtoms };
->>>>>>> b7fef695
+export default { ...staticAtoms, ...localStorageAtoms };