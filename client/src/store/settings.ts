--- conflicted
+++ resolved
@@ -156,29 +156,38 @@
   ] as const,
 });
 
-<<<<<<< HEAD
 const TextToSpeech = atom<boolean>({
   key: 'TextToSpeech',
   default: true,
   effects: [
     ({ setSelf, onSet }) => {
       const savedValue = localStorage.getItem('TextToSpeech');
-=======
+      if (savedValue != null) {
+        setSelf(savedValue === 'true');
+      }
+
+      onSet((newValue: unknown) => {
+        if (typeof newValue === 'boolean') {
+          localStorage.setItem('TextToSpeech', newValue.toString());
+        }
+      });
+    },
+  ] as const,
+});
+
 const enterToSend = atom<boolean>({
   key: 'enterToSend',
   default: true,
   effects: [
     ({ setSelf, onSet }) => {
       const savedValue = localStorage.getItem('enterToSend');
->>>>>>> fce7246a
-      if (savedValue != null) {
-        setSelf(savedValue === 'true');
-      }
-
-      onSet((newValue: unknown) => {
-        if (typeof newValue === 'boolean') {
-<<<<<<< HEAD
-          localStorage.setItem('TextToSpeech', newValue.toString());
+      if (savedValue != null) {
+        setSelf(savedValue === 'true');
+      }
+
+      onSet((newValue: unknown) => {
+        if (typeof newValue === 'boolean') {
+          localStorage.setItem('enterToSend', newValue.toString());
         }
       });
     },
@@ -217,9 +226,6 @@
       onSet((newValue: unknown) => {
         if (typeof newValue === 'boolean') {
           localStorage.setItem('chatAudio', newValue.toString());
-=======
-          localStorage.setItem('enterToSend', newValue.toString());
->>>>>>> fce7246a
         }
       });
     },
