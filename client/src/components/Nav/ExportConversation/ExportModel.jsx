--- conflicted
+++ resolved
@@ -3,31 +3,13 @@
 import filenamify from 'filenamify';
 import exportFromJSON from 'export-from-json';
 import download from 'downloadjs';
-<<<<<<< HEAD
 import { Dialog, DialogButton, Input, Label, Checkbox, Dropdown } from '~/components/ui/';
 import DialogTemplate from '~/components/ui/DialogTemplate';
 import { cn, defaultTextProps, removeFocusOutlines, cleanupPreset } from '~/utils/';
 import { useScreenshot, useLocalize } from '~/hooks';
 import store from '~/store';
-=======
-import {
-  Dialog,
-  DialogButton,
-  DialogTemplate,
-  Input,
-  Label,
-  Checkbox,
-  Dropdown
-} from '~/components/ui/';
-import { cn } from '~/utils/';
-import { useScreenshot } from '~/utils/screenshotContext';
-import store from '~/store';
-import cleanupPreset from '~/utils/cleanupPreset.js';
-import { localize } from '~/localization/Translation';
->>>>>>> 3a887e69
 
 export default function ExportModel({ open, onOpenChange }) {
-  const lang = useRecoilValue(store.lang);
   const { captureScreenshot } = useScreenshot();
   const localize = useLocalize();
 
@@ -45,15 +27,15 @@
     ({ snapshot }) =>
       async (messageId) =>
         await snapshot.getPromise(store.messagesSiblingIdxFamily(messageId)),
-    []
+    [],
   );
 
   const typeOptions = [
-    { value: 'screenshot', display: localize(lang, 'com_nav_file_ext_png') },
-    { value: 'text', display: localize(lang, 'com_nav_file_ext_txt') },
-    { value: 'markdown', display: localize(lang, 'com_nav_file_ext_md') },
-    { value: 'json', display: localize(lang, 'com_nav_file_ext_json') },
-    { value: 'csv', display: localize(lang, 'com_nav_file_ext_csv') }
+    { value: 'screenshot', display: localize('com_nav_file_ext_png') },
+    { value: 'text', display: localize('com_nav_file_ext_txt') },
+    { value: 'markdown', display: localize('com_nav_file_ext_md') },
+    { value: 'json', display: localize('com_nav_file_ext_json') },
+    { value: 'csv', display: localize('com_nav_file_ext_csv') },
   ]; //,, 'webpage'];
 
   useEffect(() => {
@@ -84,22 +66,23 @@
     message,
     messages,
     branches = false,
-    recursive = false
+    recursive = false,
   }) => {
     let children = [];
-    if (messages?.length)
-      if (branches)
-        for (const message of messages)
+    if (messages?.length) {
+      if (branches) {
+        for (const message of messages) {
           children.push(
             await buildMessageTree({
               messageId: message?.messageId,
               message: message,
               messages: message?.children,
               branches,
-              recursive
-            })
+              recursive,
+            }),
           );
-      else {
+        }
+      } else {
         let message = messages[0];
         if (messages?.length > 1) {
           const siblingIdx = await getSiblingIdx(messageId);
@@ -112,20 +95,24 @@
             message: message,
             messages: message?.children,
             branches,
-            recursive
-          })
+            recursive,
+          }),
         ];
       }
-
-    if (recursive) return { ...message, children: children };
-    else {
+    }
+
+    if (recursive) {
+      return { ...message, children: children };
+    } else {
       let ret = [];
       if (message) {
         let _message = { ...message };
         delete _message.children;
         ret = [_message];
       }
-      for (const child of children) ret = ret.concat(child);
+      for (const child of children) {
+        ret = ret.concat(child);
+      }
       return ret;
     }
   };
@@ -149,7 +136,7 @@
       message: null,
       messages: messagesTree,
       branches: exportBranches,
-      recursive: false
+      recursive: false,
     });
 
     for (const message of messages) {
@@ -164,38 +151,38 @@
       beforeTableEncode: (entries) => [
         {
           fieldName: 'sender',
-          fieldValues: entries.find((e) => e.fieldName == 'sender').fieldValues
+          fieldValues: entries.find((e) => e.fieldName == 'sender').fieldValues,
         },
         { fieldName: 'text', fieldValues: entries.find((e) => e.fieldName == 'text').fieldValues },
         {
           fieldName: 'isCreatedByUser',
-          fieldValues: entries.find((e) => e.fieldName == 'isCreatedByUser').fieldValues
+          fieldValues: entries.find((e) => e.fieldName == 'isCreatedByUser').fieldValues,
         },
         {
           fieldName: 'error',
-          fieldValues: entries.find((e) => e.fieldName == 'error').fieldValues
+          fieldValues: entries.find((e) => e.fieldName == 'error').fieldValues,
         },
         {
           fieldName: 'unfinished',
-          fieldValues: entries.find((e) => e.fieldName == 'unfinished').fieldValues
+          fieldValues: entries.find((e) => e.fieldName == 'unfinished').fieldValues,
         },
         {
           fieldName: 'cancelled',
-          fieldValues: entries.find((e) => e.fieldName == 'cancelled').fieldValues
+          fieldValues: entries.find((e) => e.fieldName == 'cancelled').fieldValues,
         },
         {
           fieldName: 'messageId',
-          fieldValues: entries.find((e) => e.fieldName == 'messageId').fieldValues
+          fieldValues: entries.find((e) => e.fieldName == 'messageId').fieldValues,
         },
         {
           fieldName: 'parentMessageId',
-          fieldValues: entries.find((e) => e.fieldName == 'parentMessageId').fieldValues
+          fieldValues: entries.find((e) => e.fieldName == 'parentMessageId').fieldValues,
         },
         {
           fieldName: 'createdAt',
-          fieldValues: entries.find((e) => e.fieldName == 'createdAt').fieldValues
-        }
-      ]
+          fieldValues: entries.find((e) => e.fieldName == 'createdAt').fieldValues,
+        },
+      ],
     });
   };
 
@@ -221,15 +208,21 @@
       message: null,
       messages: messagesTree,
       branches: false,
-      recursive: false
+      recursive: false,
     });
 
     data += '\n## History\n';
     for (const message of messages) {
       data += `**${message?.sender}:**\n${message?.text}\n`;
-      if (message.error) data += '*(This is an error message)*\n';
-      if (message.unfinished) data += '*(This is an unfinished message)*\n';
-      if (message.cancelled) data += '*(This is a cancelled message)*\n';
+      if (message.error) {
+        data += '*(This is an error message)*\n';
+      }
+      if (message.unfinished) {
+        data += '*(This is an unfinished message)*\n';
+      }
+      if (message.cancelled) {
+        data += '*(This is a cancelled message)*\n';
+      }
       data += '\n\n';
     }
 
@@ -237,7 +230,7 @@
       data: data,
       fileName: filename,
       extension: 'md',
-      exportType: exportFromJSON.types.text
+      exportType: exportFromJSON.types.text,
     });
   };
 
@@ -264,15 +257,21 @@
       message: null,
       messages: messagesTree,
       branches: false,
-      recursive: false
+      recursive: false,
     });
 
     data += '\nHistory\n########################\n';
     for (const message of messages) {
       data += `>> ${message?.sender}:\n${message?.text}\n`;
-      if (message.error) data += '(This is an error message)\n';
-      if (message.unfinished) data += '(This is an unfinished message)\n';
-      if (message.cancelled) data += '(This is a cancelled message)\n';
+      if (message.error) {
+        data += '(This is an error message)\n';
+      }
+      if (message.unfinished) {
+        data += '(This is an unfinished message)\n';
+      }
+      if (message.cancelled) {
+        data += '(This is a cancelled message)\n';
+      }
       data += '\n\n';
     }
 
@@ -280,7 +279,7 @@
       data: data,
       fileName: filename,
       extension: 'txt',
-      exportType: exportFromJSON.types.text
+      exportType: exportFromJSON.types.text,
     });
   };
 
@@ -291,59 +290,60 @@
       title: conversation?.title,
       exportAt: new Date().toTimeString(),
       branches: exportBranches,
-      recursive: recursive
+      recursive: recursive,
     };
 
-<<<<<<< HEAD
     if (includeOptions) {
       data.options = cleanupPreset({ preset: conversation });
     }
-=======
-    if (includeOptions) data.options = cleanupPreset({ preset: conversation, endpointsConfig });
->>>>>>> 3a887e69
 
     const messages = await buildMessageTree({
       messageId: conversation?.conversationId,
       message: null,
       messages: messagesTree,
       branches: exportBranches,
-      recursive: recursive
-    });
-
-    if (recursive) data.messagesTree = messages.children;
-    else data.messages = messages;
+      recursive: recursive,
+    });
+
+    if (recursive) {
+      data.messagesTree = messages.children;
+    } else {
+      data.messages = messages;
+    }
 
     exportFromJSON({
       data: data,
       fileName: filename,
       extension: 'json',
-      exportType: exportFromJSON.types.json
+      exportType: exportFromJSON.types.json,
     });
   };
 
   const exportConversation = () => {
-    if (type === 'json') exportJSON();
-    else if (type == 'text') exportText();
-    else if (type == 'markdown') exportMarkdown();
-    else if (type == 'csv') exportCSV();
-    else if (type == 'screenshot') exportScreenshot();
+    if (type === 'json') {
+      exportJSON();
+    } else if (type == 'text') {
+      exportText();
+    } else if (type == 'markdown') {
+      exportMarkdown();
+    } else if (type == 'csv') {
+      exportCSV();
+    } else if (type == 'screenshot') {
+      exportScreenshot();
+    }
   };
 
   return (
     <Dialog open={open} onOpenChange={onOpenChange}>
       <DialogTemplate
-        title={localize(lang, 'com_nav_export_conversation')}
+        title={localize('com_nav_export_conversation')}
         className="max-w-full sm:max-w-2xl"
         main={
           <div className="flex w-full flex-col items-center gap-6">
             <div className="grid w-full gap-6 sm:grid-cols-2">
               <div className="col-span-1 flex flex-col items-start justify-start gap-2">
                 <Label htmlFor="filename" className="text-left text-sm font-medium">
-<<<<<<< HEAD
                   {localize('com_nav_export_filename')}
-=======
-                  {localize(lang, 'com_nav_export_filename')}
->>>>>>> 3a887e69
                 </Label>
                 <Input
                   id="filename"
@@ -352,22 +352,14 @@
                   placeholder={localize('com_nav_export_filename_placeholder')}
                   className={cn(
                     defaultTextProps,
-<<<<<<< HEAD
                     'flex h-10 max-h-10 w-full resize-none px-3 py-2',
                     removeFocusOutlines,
-=======
-                    'flex h-10 max-h-10 w-full resize-none px-3 py-2 focus:outline-none focus:ring-0 focus:ring-opacity-0 focus:ring-offset-0'
->>>>>>> 3a887e69
                   )}
                 />
               </div>
               <div className="col-span-1 flex flex-col items-start justify-start gap-2">
                 <Label htmlFor="type" className="text-left text-sm font-medium">
-<<<<<<< HEAD
                   {localize('com_nav_export_type')}
-=======
-                  {localize(lang, 'com_nav_export_type')}
->>>>>>> 3a887e69
                 </Label>
                 <Dropdown
                   id="type"
@@ -376,12 +368,8 @@
                   options={typeOptions}
                   className={cn(
                     defaultTextProps,
-<<<<<<< HEAD
                     'flex h-10 max-h-10 w-full resize-none',
                     removeFocusOutlines,
-=======
-                    'flex h-10 max-h-10 w-full resize-none focus:outline-none focus:ring-0 focus:ring-opacity-0 focus:ring-offset-0'
->>>>>>> 3a887e69
                   )}
                   containerClassName="flex w-full resize-none"
                 />
@@ -391,11 +379,7 @@
               <div className="col-span-1 flex flex-col items-start justify-start gap-2">
                 <div className="grid w-full items-center gap-2">
                   <Label htmlFor="includeOptions" className="text-left text-sm font-medium">
-<<<<<<< HEAD
                     {localize('com_nav_export_include_endpoint_options')}
-=======
-                    {localize(lang, 'com_nav_export_include_endpoint_options')}
->>>>>>> 3a887e69
                   </Label>
                   <div className="flex h-[40px] w-full items-center space-x-3">
                     <Checkbox
@@ -410,24 +394,15 @@
                       className="text-sm font-medium leading-none peer-disabled:cursor-not-allowed peer-disabled:opacity-70 dark:text-gray-50"
                     >
                       {exportOptionsSupport
-<<<<<<< HEAD
                         ? localize('com_nav_enabled')
                         : localize('com_nav_not_supported')}
-=======
-                        ? localize(lang, 'com_nav_enabled')
-                        : localize(lang, 'com_nav_not_supported')}
->>>>>>> 3a887e69
                     </label>
                   </div>
                 </div>
               </div>
               <div className="grid w-full items-center gap-2">
                 <Label htmlFor="exportBranches" className="text-left text-sm font-medium">
-<<<<<<< HEAD
                   {localize('com_nav_export_all_message_branches')}
-=======
-                  {localize(lang, 'com_nav_export_all_message_branches')}
->>>>>>> 3a887e69
                 </Label>
                 <div className="flex h-[40px] w-full items-center space-x-3">
                   <Checkbox
@@ -442,24 +417,15 @@
                     className="text-sm font-medium leading-none peer-disabled:cursor-not-allowed peer-disabled:opacity-70 dark:text-gray-50"
                   >
                     {exportBranchesSupport
-<<<<<<< HEAD
                       ? localize('com_nav_enabled')
                       : localize('com_nav_not_supported')}
-=======
-                      ? localize(lang, 'com_nav_enabled')
-                      : localize(lang, 'com_nav_not_supported')}
->>>>>>> 3a887e69
                   </label>
                 </div>
               </div>
               {type === 'json' ? (
                 <div className="grid w-full items-center gap-2">
                   <Label htmlFor="recursive" className="text-left text-sm font-medium">
-<<<<<<< HEAD
                     {localize('com_nav_export_recursive_or_sequential')}
-=======
-                    {localize(lang, 'com_nav_export_recursive_or_sequential')}
->>>>>>> 3a887e69
                   </Label>
                   <div className="flex h-[40px] w-full items-center space-x-3">
                     <Checkbox
@@ -472,11 +438,7 @@
                       htmlFor="recursive"
                       className="text-sm font-medium leading-none peer-disabled:cursor-not-allowed peer-disabled:opacity-70 dark:text-gray-50"
                     >
-<<<<<<< HEAD
                       {localize('com_nav_export_recursive')}
-=======
-                      {localize(lang, 'com_nav_export_recursive')}
->>>>>>> 3a887e69
                     </label>
                   </div>
                 </div>
@@ -490,11 +452,7 @@
               onClick={exportConversation}
               className="dark:hover:gray-400 border-gray-700 bg-green-600 text-white hover:bg-green-700 dark:hover:bg-green-800"
             >
-<<<<<<< HEAD
               {localize('com_endpoint_export')}
-=======
-              {localize(lang, 'com_endpoint_export')}
->>>>>>> 3a887e69
             </DialogButton>
           </>
         }
