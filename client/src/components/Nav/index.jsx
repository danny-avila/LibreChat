import React, { useState, useEffect, useRef, useCallback } from 'react';
import _ from 'lodash';
import NewChat from './NewChat';
import Spinner from '../svg/Spinner';
import Pages from '../Conversations/Pages';
import Conversations from '../Conversations';
import NavLinks from './NavLinks';
import { searchFetcher, swr } from '~/utils/fetchers';
import { useDispatch, useSelector } from 'react-redux';
<<<<<<< HEAD
import { setConvos, setNewConvo, refreshConversation } from '~/store/convoSlice';
import { setMessages } from '~/store/messageSlice';
import { setDisabled } from '~/store/submitSlice';
=======
import { increasePage, decreasePage, setPage, setConvos, setPages, setConversation } from '~/store/convoSlice';
>>>>>>> f348fa00

export default function Nav({ navVisible, setNavVisible }) {
  const dispatch = useDispatch();
  const [isHovering, setIsHovering] = useState(false);
  const [isFetching, setIsFetching] = useState(false);
  const [pages, setPages] = useState(1);
  const [pageNumber, setPage] = useState(1);
  const { search, query } = useSelector((state) => state.search);
  const { conversationId, convos, refreshConvoHint } = useSelector((state) => state.convo);
  
  const onSuccess = (data, searchFetch = false) => {
    if (search) {
      return;
    }

    const { conversations, pages } = data;
    if (pageNumber > pages) {
      setPage(pages);
    } else {
      dispatch(setConvos({ convos: conversations, searchFetch }));
      setPages(pages);
    }
  };

  const onSearchSuccess = (data, expectedPage) => {
    const res = data;
    dispatch(setConvos({ convos: res.conversations, searchFetch: true }));
    if (expectedPage) {
      setPage(expectedPage);
    }
    setPage(res.pageNumber);
    setPages(res.pages);
    setIsFetching(false);
    if (res.messages) {
      dispatch(setMessages(res.messages));
      dispatch(setDisabled(true));
    }

    const convo = conversations.find(element => element.conversationId == conversationId)
    if (convo) 
      dispatch(setConversation(convo));
  };

  const fetch = useCallback(_.partialRight(searchFetcher.bind(null, () => setIsFetching(true)), onSearchSuccess), [dispatch]);

  const clearSearch = () => {
    setPage(1);
    dispatch(refreshConversation());
    dispatch(setNewConvo());
    dispatch(setMessages([]));
    dispatch(setDisabled(false));
  };

  const { data, isLoading, mutate } = swr(`/api/convos?pageNumber=${pageNumber}`, onSuccess, {
    revalidateOnMount: false,
  });

  const containerRef = useRef(null);
  const scrollPositionRef = useRef(null);

  const moveToTop = () => {
    const container = containerRef.current;
    if (container) {
      scrollPositionRef.current = container.scrollTop;
    }
  };

  const nextPage = async () => {
    moveToTop();

    if (!search) {
      setPage((prev) => prev + 1);
      await mutate();
    } else {
      await fetch(query, +pageNumber + 1);
    }
  };

  const previousPage = async () => {
    moveToTop();

    if (!search) {
      setPage((prev) => prev - 1);
      await mutate();
    } else {
      await fetch(query, +pageNumber - 1);
    }
  };

  useEffect(() => {
    if (!search) {
      mutate();
    }
  }, [pageNumber, conversationId, refreshConvoHint]);

  useEffect(() => {
    const container = containerRef.current;

    if (container && scrollPositionRef.current !== null) {
      const { scrollHeight, clientHeight } = container;
      const maxScrollTop = scrollHeight - clientHeight;

      container.scrollTop = Math.min(maxScrollTop, scrollPositionRef.current);
    }
  }, [data]);

  useEffect(() => {
    setNavVisible(false);
  }, [conversationId]);

  const toggleNavVisible = () => {
    setNavVisible((prev) => {
      return !prev;
    });
  };

  const containerClasses =
    isLoading && pageNumber === 1
      ? 'flex flex-col gap-2 text-gray-100 text-sm h-full justify-center items-center'
      : 'flex flex-col gap-2 text-gray-100 text-sm';

  return (
    <>
      <div
        className={
          'nav dark bg-gray-900 md:fixed md:inset-y-0 md:flex md:w-[260px] md:flex-col' +
          (navVisible ? ' active' : '')
        }
      >
        <div className="flex h-full min-h-0 flex-col ">
          <div className="scrollbar-trigger flex h-full w-full flex-1 items-start border-white/20">
            <nav className="flex h-full flex-1 flex-col space-y-1 p-2">
              <NewChat />
              <div
                className={`flex-1 flex-col overflow-y-auto ${
                  isHovering ? '' : 'scrollbar-transparent'
                } border-b border-white/20`}
                onMouseEnter={() => setIsHovering(true)}
                onMouseLeave={() => setIsHovering(false)}
                ref={containerRef}
              >
                <div className={containerClasses}>
                  {/* {(isLoading && pageNumber === 1) ? ( */}
                  {(isLoading && pageNumber === 1) || (isFetching) ? (
                    <Spinner />
                  ) : (
                    <Conversations
                      conversations={convos}
                      conversationId={conversationId}
                      moveToTop={moveToTop}
                    />
                  )}
                  <Pages
                    pageNumber={pageNumber}
                    pages={pages}
                    nextPage={nextPage}
                    previousPage={previousPage}
                  />
                </div>
              </div>
              <NavLinks
                fetch={fetch}
                onSearchSuccess={onSearchSuccess}
                clearSearch={clearSearch}
              />
            </nav>
          </div>
        </div>
        <button
          type="button"
          className="nav-close-button -ml-0.5 -mt-0.5 inline-flex h-10 w-10 items-center justify-center rounded-md text-white hover:text-gray-900 hover:text-white focus:outline-none focus:ring-white"
          onClick={toggleNavVisible}
        >
          <span className="sr-only">Open sidebar</span>
          <svg
            stroke="currentColor"
            fill="none"
            strokeWidth="1.5"
            viewBox="0 0 24 24"
            strokeLinecap="round"
            strokeLinejoin="round"
            className="h-6 w-6"
            height="1em"
            width="1em"
            xmlns="http://www.w3.org/2000/svg"
          >
            <line
              x1="3"
              y1="6"
              x2="15"
              y2="18"
            />
            <line
              x1="3"
              y1="18"
              x2="15"
              y2="6"
            />
          </svg>
        </button>
      </div>
      <div
        className={'nav-mask' + (navVisible ? ' active' : '')}
        onClick={toggleNavVisible}
      ></div>
    </>
  );
}<|MERGE_RESOLUTION|>--- conflicted
+++ resolved
@@ -7,13 +7,9 @@
 import NavLinks from './NavLinks';
 import { searchFetcher, swr } from '~/utils/fetchers';
 import { useDispatch, useSelector } from 'react-redux';
-<<<<<<< HEAD
 import { setConvos, setNewConvo, refreshConversation } from '~/store/convoSlice';
 import { setMessages } from '~/store/messageSlice';
 import { setDisabled } from '~/store/submitSlice';
-=======
-import { increasePage, decreasePage, setPage, setConvos, setPages, setConversation } from '~/store/convoSlice';
->>>>>>> f348fa00
 
 export default function Nav({ navVisible, setNavVisible }) {
   const dispatch = useDispatch();
