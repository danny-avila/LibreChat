import React from 'react';
// import { useNavigate, useParams } from 'react-router-dom';
// import { useRecoilValue, useRecoilState } from 'recoil';
import { useParams } from 'react-router-dom';
import { useRecoilState } from 'recoil';
import { useAuthContext } from '~/hooks/AuthContext';
import store from '~/store';
import { useLocalize, useConversation, useNewConvo, useOriginNavigate } from '~/hooks';

export default function NewChat({ toggleNav }: { toggleNav: () => void }) {
  const { newConversation } = useConversation();
  const { newConversation: newConvo } = useNewConvo();
  const navigate = useOriginNavigate();
  const localize = useLocalize();
  const [widget, setWidget] = useRecoilState(store.widget); // eslint-disable-line
  const { user } = useAuthContext();
  const { userId } = useParams();

  const navigateToRegister = () => {
    if (!user && userId) {
      navigate(`/register/${userId}`);
    } else {
      navigate('/register');
    }
  };

  const clickHandler = () => {
    // dispatch(setInputValue(''));
    // dispatch(setQuery(''));
    setWidget('');
    newConvo();
    newConversation();
    navigate('new');
    toggleNav();
  };

  return (
    <a
<<<<<<< HEAD
      data-testid="new-chat-button"
      onClick={user ? clickHandler : navigateToRegister}
=======
      data-testid="nav-new-chat-button"
      onClick={clickHandler}
>>>>>>> d4c846b5
      className="flex h-11 flex-shrink-0 flex-grow cursor-pointer items-center gap-3 rounded-md border border-white/20 px-3 py-3 text-sm text-white transition-colors duration-200 hover:bg-gray-500/10"
    >
      <svg
        stroke="currentColor"
        fill="none"
        strokeWidth="2"
        viewBox="0 0 24 24"
        strokeLinecap="round"
        strokeLinejoin="round"
        className="h-4 w-4"
        height="1em"
        width="1em"
        xmlns="http://www.w3.org/2000/svg"
      >
        <line x1="12" y1="5" x2="12" y2="19" />
        <line x1="5" y1="12" x2="19" y2="12" />
      </svg>
      {localize('com_ui_new_chat')}
    </a>
  );
}<|MERGE_RESOLUTION|>--- conflicted
+++ resolved
@@ -36,13 +36,8 @@
 
   return (
     <a
-<<<<<<< HEAD
-      data-testid="new-chat-button"
-      onClick={user ? clickHandler : navigateToRegister}
-=======
       data-testid="nav-new-chat-button"
       onClick={clickHandler}
->>>>>>> d4c846b5
       className="flex h-11 flex-shrink-0 flex-grow cursor-pointer items-center gap-3 rounded-md border border-white/20 px-3 py-3 text-sm text-white transition-colors duration-200 hover:bg-gray-500/10"
     >
       <svg
