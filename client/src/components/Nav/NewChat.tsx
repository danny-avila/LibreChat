<<<<<<< HEAD
import React from 'react';
// import { useNavigate, useParams } from 'react-router-dom';
// import { useRecoilValue, useRecoilState } from 'recoil';
import { useParams } from 'react-router-dom';
import { useRecoilState } from 'recoil';
import { useAuthContext } from '~/hooks/AuthContext';
import store from '~/store';
=======
import { useNavigate } from 'react-router-dom';
>>>>>>> 9bab5952
import { EModelEndpoint } from 'librechat-data-provider';
import { useGetEndpointsQuery } from 'librechat-data-provider/react-query';
import { TooltipProvider, Tooltip, TooltipTrigger, TooltipContent } from '~/components/ui';
import { useLocalize, useNewConvo, useLocalStorage } from '~/hooks';
import { icons } from '~/components/Chat/Menus/Endpoints/Icons';
import { NewChatIcon } from '~/components/svg';
import { getEndpointField } from '~/utils';

export default function NewChat({
  toggleNav,
  subHeaders,
}: {
  toggleNav: () => void;
  subHeaders?: React.ReactNode;
}) {
  const { newConversation: newConvo } = useNewConvo();
  const navigate = useNavigate();
  const localize = useLocalize();
  const [widget, setWidget] = useRecoilState(store.widget); // eslint-disable-line
  const { user } = useAuthContext();
  const { userId } = useParams();

  const { data: endpointsConfig } = useGetEndpointsQuery();
  const [convo] = useLocalStorage('lastConversationSetup', { endpoint: EModelEndpoint.openAI });
  const { endpoint } = convo;
  const endpointType = getEndpointField(endpointsConfig, endpoint, 'type');
  const iconURL = getEndpointField(endpointsConfig, endpoint, 'iconURL');
  const iconKey = endpointType ? 'unknown' : endpoint ?? 'unknown';
  const Icon = icons[iconKey];

  const clickHandler = (event: React.MouseEvent<HTMLAnchorElement>) => {
    if (event.button === 0 && !event.ctrlKey) {
      event.preventDefault();
      setWidget('');
      newConvo();
      navigate('/c/new');
      toggleNav();
    }
  };

  return (
    <TooltipProvider delayDuration={250}>
      <Tooltip>
        <div className="sticky left-0 right-0 top-0 z-20 bg-gray-50 pt-3.5 dark:bg-gray-900">
          <div className="pb-0.5 last:pb-0" tabIndex={0} style={{ transform: 'none' }}>
            <a
              href="/"
              data-testid="nav-new-chat-button"
              onClick={clickHandler}
              className="group flex h-10 items-center gap-2 rounded-lg px-2 font-medium hover:bg-gray-200 dark:hover:bg-gray-800"
            >
              <div className="h-7 w-7 flex-shrink-0">
                <div className="shadow-stroke relative flex h-full items-center justify-center rounded-full bg-white text-black dark:bg-white">
                  {endpoint &&
                    Icon &&
                    Icon({
                      size: 41,
                      context: 'nav',
                      className: 'h-2/3 w-2/3',
                      endpoint: endpoint,
                      iconURL: iconURL,
                    })}
                </div>
              </div>
              <div className="text-token-text-primary grow overflow-hidden text-ellipsis whitespace-nowrap text-sm">
                {localize('com_ui_new_chat')}
              </div>
              <div className="flex gap-3">
                <span className="flex items-center" data-state="closed">
                  <TooltipTrigger asChild>
                    <button type="button" className="text-token-text-primary">
                      <NewChatIcon className="h-[18px] w-[18px]" />
                    </button>
                  </TooltipTrigger>
                  <TooltipContent side="right" sideOffset={20}>
                    {localize('com_ui_new_chat')}
                  </TooltipContent>
                </span>
              </div>
            </a>
          </div>
          {subHeaders ? subHeaders : null}
        </div>
      </Tooltip>
    </TooltipProvider>
  );
}<|MERGE_RESOLUTION|>--- conflicted
+++ resolved
@@ -1,14 +1,8 @@
-<<<<<<< HEAD
 import React from 'react';
-// import { useNavigate, useParams } from 'react-router-dom';
-// import { useRecoilValue, useRecoilState } from 'recoil';
-import { useParams } from 'react-router-dom';
 import { useRecoilState } from 'recoil';
 import { useAuthContext } from '~/hooks/AuthContext';
 import store from '~/store';
-=======
-import { useNavigate } from 'react-router-dom';
->>>>>>> 9bab5952
+import { useParams, useNavigate } from 'react-router-dom';
 import { EModelEndpoint } from 'librechat-data-provider';
 import { useGetEndpointsQuery } from 'librechat-data-provider/react-query';
 import { TooltipProvider, Tooltip, TooltipTrigger, TooltipContent } from '~/components/ui';
