--- conflicted
+++ resolved
@@ -2,18 +2,25 @@
 import React, { useEffect, useState } from 'react';
 import { useNavigate, useParams } from 'react-router-dom';
 import { useRecoilValue } from 'recoil';
-<<<<<<< HEAD
-import { useLocalize, useConversation } from '~/hooks';
+import type { Dispatch, SetStateAction } from 'react';
+import { useLocalize, useNewConvo } from '~/hooks';
+import store from '~/store';
+import { useConversation } from '~/hooks';
 import { useAuthContext } from '~/hooks/AuthContext';
 
-import store from '~/store';
-
-export default function MobileNav({ setNavVisible }) {
-  const conversation = useRecoilValue(store.conversation);
-  const { newConversation } = useConversation();
+export default function MobileNav({
+  setNavVisible,
+}: {
+  setNavVisible: Dispatch<SetStateAction<boolean>>;
+}) {
+  // const conversation = useRecoilValue(store.conversation);
+  // const { newConversation } = useConversation();
   const localize = useLocalize();
+  const { newConversation } = useNewConvo(0);
+  const conversation = useRecoilValue(store.conversationByIndex(0));
+  const { title = 'New Chat' } = conversation || {};
   // const { title = 'New Chat' } = conversation || {};
-  const [title, setTitle] = useState('New Chat');
+  const [title_1, setTitle] = useState('New Chat');
   const navigate = useNavigate();
   const { user } = useAuthContext();
   const { userId = '' } = useParams();
@@ -60,21 +67,6 @@
       setTitle(localize('com_ui_new_chat'));
     }
   }, [conversation, profileName, localize]);
-=======
-import type { Dispatch, SetStateAction } from 'react';
-import { useLocalize, useNewConvo } from '~/hooks';
-import store from '~/store';
-
-export default function MobileNav({
-  setNavVisible,
-}: {
-  setNavVisible: Dispatch<SetStateAction<boolean>>;
-}) {
-  const localize = useLocalize();
-  const { newConversation } = useNewConvo(0);
-  const conversation = useRecoilValue(store.conversationByIndex(0));
-  const { title = 'New Chat' } = conversation || {};
->>>>>>> 329aa6d1
 
   return (
     <div className="text-token-primary border-token-border-medium bg-token-surface-primary dark:bg-token-surface-secondary sticky top-0 z-10 flex min-h-[40px] items-center border-b pl-1 dark:text-white md:hidden">
