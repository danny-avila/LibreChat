--- conflicted
+++ resolved
@@ -66,11 +66,7 @@
             )}
             <Menu.Button
               className={cn(
-<<<<<<< HEAD
-                'group-ui-open:bg-gray-100 dark:group-ui-open:bg-gray-700 duration-350 mt-text-sm mb-1 flex w-full items-center gap-3 rounded-md px-3 py-3 text-sm transition-colors hover:bg-gray-100 dark:hover:bg-gray-700',
-=======
                 'group-ui-open:bg-gray-100 dark:group-ui-open:bg-gray-700 duration-350 mt-text-sm mb-1 flex h-11 w-full items-center gap-2 rounded-lg px-3 py-3 text-sm transition-colors hover:bg-gray-100 dark:hover:bg-gray-700',
->>>>>>> f427ad79
                 open ? 'bg-gray-100 dark:bg-gray-700' : '',
               )}
               data-testid="nav-user"
