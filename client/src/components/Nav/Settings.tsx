import * as Tabs from '@radix-ui/react-tabs';
import { MessageSquare } from 'lucide-react';
import { SettingsTabValues } from 'librechat-data-provider';
import type { TDialogProps } from '~/common';
import {
  Button,
  Dialog,
  DialogPanel,
  DialogTitle,
  Transition,
  TransitionChild,
} from '@headlessui/react';
import { GearIcon, DataIcon, SpeechIcon, UserIcon, ExperimentIcon } from '~/components/svg';
import { General, Chat, Speech, Beta, Data, Account } from './SettingsTabs';
import { useMediaQuery, useLocalize } from '~/hooks';
import { cn } from '~/utils';

export default function Settings({ open, onOpenChange }: TDialogProps) {
  const isSmallScreen = useMediaQuery('(max-width: 767px)');
  const localize = useLocalize();

  return (
    <Transition appear show={open}>
      <Dialog as="div" className="relative z-50 focus:outline-none" onClose={onOpenChange}>
        <TransitionChild
          enter="ease-out duration-200"
          enterFrom="opacity-0"
          enterTo="opacity-100"
          leave="ease-in duration-100"
          leaveFrom="opacity-100"
          leaveTo="opacity-0"
        >
          <div className="fixed inset-0 bg-black/50 dark:bg-black/80" aria-hidden="true" />
        </TransitionChild>

        <TransitionChild
          enter="ease-out duration-200"
          enterFrom="opacity-0 scale-95"
          enterTo="opacity-100 scale-100"
          leave="ease-in duration-100"
          leaveFrom="opacity-100 scale-100"
          leaveTo="opacity-0 scale-95"
        >
          <div
            className={cn(
              'fixed inset-0 flex w-screen items-center justify-center p-4',
              isSmallScreen ? '' : '',
            )}
          >
            <DialogPanel
              className={cn(
                'overflow-hidden rounded-xl rounded-b-lg bg-white pb-6 shadow-2xl backdrop-blur-2xl animate-in dark:bg-gray-700 sm:rounded-lg md:min-h-[373px] md:w-[680px]',
              )}
            >
<<<<<<< HEAD
              <Tabs.Trigger
                className={cn(
                  'group m-1 flex items-center justify-start gap-2 rounded-md px-2 py-1.5 text-sm text-black transition-all duration-200 ease-in-out radix-state-active:bg-white radix-state-active:text-black dark:text-white dark:radix-state-active:bg-gray-600',
                  isSmallScreen
                    ? 'flex-row items-center justify-center text-sm radix-state-active:bg-gray-100'
                    : 'bg-white radix-state-active:bg-gray-100',
                  isSmallScreen ? '' : 'dark:bg-gray-700',
                )}
                value={SettingsTabValues.GENERAL}
                style={{ userSelect: 'none' }}
              >
                <GearIcon />
                {localize('com_nav_setting_general')}
              </Tabs.Trigger>
              <Tabs.Trigger
                className={cn(
                  'group m-1 flex items-center justify-start gap-2 rounded-md px-2 py-1.5 text-sm text-black transition-all duration-200 ease-in-out radix-state-active:bg-white radix-state-active:text-black dark:text-white dark:radix-state-active:bg-gray-600',
                  isSmallScreen
                    ? 'flex-row items-center justify-center text-sm radix-state-active:bg-gray-100'
                    : 'bg-white radix-state-active:bg-gray-100',
                  isSmallScreen ? '' : 'dark:bg-gray-700',
                )}
                value={SettingsTabValues.CHAT}
                style={{ userSelect: 'none' }}
              >
                <MessageSquare className="icon-sm" />
                {localize('com_nav_setting_chat')}
              </Tabs.Trigger>
              <Tabs.Trigger
                className={cn(
                  'group m-1 flex items-center justify-start gap-2 rounded-md px-2 py-1.5 text-sm text-black transition-all duration-200 ease-in-out radix-state-active:bg-white radix-state-active:text-black dark:text-white dark:radix-state-active:bg-gray-600',
                  isSmallScreen
                    ? 'flex-row items-center justify-center text-sm radix-state-active:bg-gray-100'
                    : 'bg-white radix-state-active:bg-gray-100',
                  isSmallScreen ? '' : 'dark:bg-gray-700',
                )}
                value={SettingsTabValues.BETA}
                style={{ userSelect: 'none' }}
              >
                <ExperimentIcon />
                {localize('com_nav_setting_beta')}
              </Tabs.Trigger>
              <Tabs.Trigger
                className={cn(
                  'group m-1 flex items-center justify-start gap-2 rounded-md px-2 py-1.5 text-sm text-black transition-all duration-200 ease-in-out radix-state-active:bg-white radix-state-active:text-black dark:text-white dark:radix-state-active:bg-gray-600',
                  isSmallScreen
                    ? 'flex-row items-center justify-center text-sm radix-state-active:bg-gray-100'
                    : 'bg-white radix-state-active:bg-gray-100',
                  isSmallScreen ? '' : 'dark:bg-gray-700',
                )}
                value={SettingsTabValues.SPEECH}
                style={{ userSelect: 'none' }}
              >
                <SpeechIcon className="icon-sm" />
                {localize('com_nav_setting_speech')}
              </Tabs.Trigger>
              <Tabs.Trigger
                className={cn(
                  'group m-1 flex items-center justify-start gap-2 rounded-md px-2 py-1.5 text-sm text-black transition-all duration-200 ease-in-out radix-state-active:bg-white radix-state-active:text-black dark:text-white dark:radix-state-active:bg-gray-600',
                  isSmallScreen
                    ? 'flex-row items-center justify-center text-sm radix-state-active:bg-gray-100'
                    : 'bg-white radix-state-active:bg-gray-100',
                  isSmallScreen ? '' : 'dark:bg-gray-700',
                )}
                value={SettingsTabValues.DATA}
                style={{ userSelect: 'none' }}
              >
                <DataIcon />
                {localize('com_nav_setting_data')}
              </Tabs.Trigger>
              <Tabs.Trigger
                className={cn(
                  'group m-1 flex items-center justify-start gap-2 rounded-md px-2 py-1.5 text-sm text-black transition-all duration-200 ease-in-out radix-state-active:bg-white radix-state-active:text-black dark:text-white dark:radix-state-active:bg-gray-600',
                  isSmallScreen
                    ? 'flex-row items-center justify-center text-sm radix-state-active:bg-gray-100'
                    : 'bg-white radix-state-active:bg-gray-100',
                  isSmallScreen ? '' : 'dark:bg-gray-700',
                )}
                value={SettingsTabValues.ACCOUNT}
                style={{ userSelect: 'none' }}
              >
                <UserIcon />
                {localize('com_nav_setting_account')}
              </Tabs.Trigger>
            </Tabs.List>
            <div className="h-auto min-h-[280px] overflow-auto sm:w-full sm:max-w-none">
              <General />
              <Chat />
              <Beta />
              <Speech />
              <Data />
              <Account />
            </div>
          </Tabs.Root>
        </div>
      </DialogContent>
    </Dialog>
=======
              <DialogTitle
                className="mb-3 flex items-center justify-between border-b border-black/10 p-6 pb-5 text-left dark:border-white/10"
                as="div"
              >
                <h2 className="text-lg font-medium leading-6 text-gray-800 dark:text-gray-200">
                  {localize('com_nav_settings')}
                </h2>
                <button
                  type="button"
                  className="rounded-sm opacity-70 transition-opacity hover:opacity-100 focus:outline-none focus:ring-2 focus:ring-gray-400 focus:ring-offset-2 disabled:pointer-events-none data-[state=open]:bg-gray-100 dark:focus:ring-gray-400 dark:focus:ring-offset-gray-900 dark:data-[state=open]:bg-gray-800"
                  onClick={() => onOpenChange(false)}
                >
                  <svg
                    xmlns="http://www.w3.org/2000/svg"
                    width="24"
                    height="24"
                    viewBox="0 0 24 24"
                    fill="none"
                    stroke="currentColor"
                    strokeWidth="2"
                    strokeLinecap="round"
                    strokeLinejoin="round"
                    className="h-5 w-5 text-black dark:text-white"
                  >
                    <line x1="18" x2="6" y1="6" y2="18"></line>
                    <line x1="6" x2="18" y1="6" y2="18"></line>
                  </svg>
                  <span className="sr-only">Close</span>
                </button>
              </DialogTitle>
              <div className="max-h-[373px] overflow-auto px-6 md:min-h-[373px] md:w-[680px]">
                <Tabs.Root
                  defaultValue={SettingsTabValues.GENERAL}
                  className="flex flex-col gap-10 md:flex-row"
                  orientation="horizontal"
                >
                  <Tabs.List
                    aria-label="Settings"
                    role="tablist"
                    aria-orientation="horizontal"
                    className={cn(
                      'min-w-auto max-w-auto -ml-[8px] flex flex-shrink-0 flex-col flex-nowrap overflow-auto sm:max-w-none',
                      isSmallScreen ? 'flex-row rounded-lg bg-gray-200 p-1 dark:bg-gray-800' : '',
                    )}
                    style={{ outline: 'none' }}
                  >
                    <Tabs.Trigger
                      className={cn(
                        'group m-1 flex items-center justify-start gap-2 rounded-md px-2 py-1.5 text-sm text-black radix-state-active:bg-white radix-state-active:text-black dark:text-white dark:radix-state-active:bg-gray-600',
                        isSmallScreen
                          ? 'flex-1 items-center justify-center text-nowrap text-sm dark:text-gray-500 dark:radix-state-active:text-white'
                          : 'bg-white radix-state-active:bg-gray-200',
                        isSmallScreen ? '' : 'dark:bg-gray-700',
                      )}
                      value={SettingsTabValues.GENERAL}
                      style={{ userSelect: 'none' }}
                    >
                      <GearIcon />
                      {localize('com_nav_setting_general')}
                    </Tabs.Trigger>
                    <Tabs.Trigger
                      className={cn(
                        'group m-1 flex items-center justify-start gap-2 rounded-md px-2 py-1.5 text-sm text-black radix-state-active:bg-white radix-state-active:text-black dark:text-white dark:radix-state-active:bg-gray-600',
                        isSmallScreen
                          ? 'flex-1 items-center justify-center text-nowrap text-sm dark:text-gray-500 dark:radix-state-active:text-white'
                          : 'bg-white radix-state-active:bg-gray-200',
                        isSmallScreen ? '' : 'dark:bg-gray-700',
                      )}
                      value={SettingsTabValues.MESSAGES}
                      style={{ userSelect: 'none' }}
                    >
                      <MessageSquare className="icon-sm" />
                      {localize('com_endpoint_messages')}
                    </Tabs.Trigger>
                    <Tabs.Trigger
                      className={cn(
                        'group m-1 flex items-center justify-start gap-2 rounded-md px-2 py-1.5 text-sm text-black radix-state-active:bg-white radix-state-active:text-black dark:text-white dark:radix-state-active:bg-gray-600',
                        isSmallScreen
                          ? 'flex-1 items-center justify-center text-nowrap text-sm dark:text-gray-500 dark:radix-state-active:text-white'
                          : 'bg-white radix-state-active:bg-gray-200',
                        isSmallScreen ? '' : 'dark:bg-gray-700',
                      )}
                      value={SettingsTabValues.BETA}
                      style={{ userSelect: 'none' }}
                    >
                      <ExperimentIcon />
                      {localize('com_nav_setting_beta')}
                    </Tabs.Trigger>
                    <Tabs.Trigger
                      className={cn(
                        'group m-1 flex items-center justify-start gap-2 rounded-md px-2 py-1.5 text-sm text-black radix-state-active:bg-white radix-state-active:text-black dark:text-white dark:radix-state-active:bg-gray-600',
                        isSmallScreen
                          ? 'flex-1 items-center justify-center text-nowrap text-sm dark:text-gray-500 dark:radix-state-active:text-white'
                          : 'bg-white radix-state-active:bg-gray-200',
                        isSmallScreen ? '' : 'dark:bg-gray-700',
                      )}
                      value={SettingsTabValues.SPEECH}
                      style={{ userSelect: 'none' }}
                    >
                      <SpeechIcon className="icon-sm" />
                      {localize('com_nav_setting_speech')}
                    </Tabs.Trigger>
                    <Tabs.Trigger
                      className={cn(
                        'group m-1 flex items-center justify-start gap-2 rounded-md px-2 py-1.5 text-sm text-black radix-state-active:bg-white radix-state-active:text-black dark:text-white dark:radix-state-active:bg-gray-600',
                        isSmallScreen
                          ? 'flex-1 items-center justify-center text-nowrap text-sm dark:text-gray-500 dark:radix-state-active:text-white'
                          : 'bg-white radix-state-active:bg-gray-200',
                        isSmallScreen ? '' : 'dark:bg-gray-700',
                      )}
                      value={SettingsTabValues.DATA}
                      style={{ userSelect: 'none' }}
                    >
                      <DataIcon />
                      {localize('com_nav_setting_data')}
                    </Tabs.Trigger>
                    <Tabs.Trigger
                      className={cn(
                        'group m-1 flex items-center justify-start gap-2 rounded-md px-2 py-1.5 text-sm text-black radix-state-active:bg-white radix-state-active:text-black dark:text-white dark:radix-state-active:bg-gray-600',
                        isSmallScreen
                          ? 'flex-1 items-center justify-center text-nowrap text-sm dark:text-gray-500 dark:radix-state-active:text-white'
                          : 'bg-white radix-state-active:bg-gray-200',
                        isSmallScreen ? '' : 'dark:bg-gray-700',
                      )}
                      value={SettingsTabValues.ACCOUNT}
                      style={{ userSelect: 'none' }}
                    >
                      <UserIcon />
                      {localize('com_nav_setting_account')}
                    </Tabs.Trigger>
                  </Tabs.List>
                  <div className="max-h-[373px] overflow-auto sm:w-full sm:max-w-none md:pr-0.5 md:pt-0.5">
                    <General />
                    <Messages />
                    <Beta />
                    <Speech />
                    <Data />
                    <Account />
                  </div>
                </Tabs.Root>
              </div>
            </DialogPanel>
          </div>
        </TransitionChild>
      </Dialog>
    </Transition>
>>>>>>> 326069d7
  );
}<|MERGE_RESOLUTION|>--- conflicted
+++ resolved
@@ -52,105 +52,6 @@
                 'overflow-hidden rounded-xl rounded-b-lg bg-white pb-6 shadow-2xl backdrop-blur-2xl animate-in dark:bg-gray-700 sm:rounded-lg md:min-h-[373px] md:w-[680px]',
               )}
             >
-<<<<<<< HEAD
-              <Tabs.Trigger
-                className={cn(
-                  'group m-1 flex items-center justify-start gap-2 rounded-md px-2 py-1.5 text-sm text-black transition-all duration-200 ease-in-out radix-state-active:bg-white radix-state-active:text-black dark:text-white dark:radix-state-active:bg-gray-600',
-                  isSmallScreen
-                    ? 'flex-row items-center justify-center text-sm radix-state-active:bg-gray-100'
-                    : 'bg-white radix-state-active:bg-gray-100',
-                  isSmallScreen ? '' : 'dark:bg-gray-700',
-                )}
-                value={SettingsTabValues.GENERAL}
-                style={{ userSelect: 'none' }}
-              >
-                <GearIcon />
-                {localize('com_nav_setting_general')}
-              </Tabs.Trigger>
-              <Tabs.Trigger
-                className={cn(
-                  'group m-1 flex items-center justify-start gap-2 rounded-md px-2 py-1.5 text-sm text-black transition-all duration-200 ease-in-out radix-state-active:bg-white radix-state-active:text-black dark:text-white dark:radix-state-active:bg-gray-600',
-                  isSmallScreen
-                    ? 'flex-row items-center justify-center text-sm radix-state-active:bg-gray-100'
-                    : 'bg-white radix-state-active:bg-gray-100',
-                  isSmallScreen ? '' : 'dark:bg-gray-700',
-                )}
-                value={SettingsTabValues.CHAT}
-                style={{ userSelect: 'none' }}
-              >
-                <MessageSquare className="icon-sm" />
-                {localize('com_nav_setting_chat')}
-              </Tabs.Trigger>
-              <Tabs.Trigger
-                className={cn(
-                  'group m-1 flex items-center justify-start gap-2 rounded-md px-2 py-1.5 text-sm text-black transition-all duration-200 ease-in-out radix-state-active:bg-white radix-state-active:text-black dark:text-white dark:radix-state-active:bg-gray-600',
-                  isSmallScreen
-                    ? 'flex-row items-center justify-center text-sm radix-state-active:bg-gray-100'
-                    : 'bg-white radix-state-active:bg-gray-100',
-                  isSmallScreen ? '' : 'dark:bg-gray-700',
-                )}
-                value={SettingsTabValues.BETA}
-                style={{ userSelect: 'none' }}
-              >
-                <ExperimentIcon />
-                {localize('com_nav_setting_beta')}
-              </Tabs.Trigger>
-              <Tabs.Trigger
-                className={cn(
-                  'group m-1 flex items-center justify-start gap-2 rounded-md px-2 py-1.5 text-sm text-black transition-all duration-200 ease-in-out radix-state-active:bg-white radix-state-active:text-black dark:text-white dark:radix-state-active:bg-gray-600',
-                  isSmallScreen
-                    ? 'flex-row items-center justify-center text-sm radix-state-active:bg-gray-100'
-                    : 'bg-white radix-state-active:bg-gray-100',
-                  isSmallScreen ? '' : 'dark:bg-gray-700',
-                )}
-                value={SettingsTabValues.SPEECH}
-                style={{ userSelect: 'none' }}
-              >
-                <SpeechIcon className="icon-sm" />
-                {localize('com_nav_setting_speech')}
-              </Tabs.Trigger>
-              <Tabs.Trigger
-                className={cn(
-                  'group m-1 flex items-center justify-start gap-2 rounded-md px-2 py-1.5 text-sm text-black transition-all duration-200 ease-in-out radix-state-active:bg-white radix-state-active:text-black dark:text-white dark:radix-state-active:bg-gray-600',
-                  isSmallScreen
-                    ? 'flex-row items-center justify-center text-sm radix-state-active:bg-gray-100'
-                    : 'bg-white radix-state-active:bg-gray-100',
-                  isSmallScreen ? '' : 'dark:bg-gray-700',
-                )}
-                value={SettingsTabValues.DATA}
-                style={{ userSelect: 'none' }}
-              >
-                <DataIcon />
-                {localize('com_nav_setting_data')}
-              </Tabs.Trigger>
-              <Tabs.Trigger
-                className={cn(
-                  'group m-1 flex items-center justify-start gap-2 rounded-md px-2 py-1.5 text-sm text-black transition-all duration-200 ease-in-out radix-state-active:bg-white radix-state-active:text-black dark:text-white dark:radix-state-active:bg-gray-600',
-                  isSmallScreen
-                    ? 'flex-row items-center justify-center text-sm radix-state-active:bg-gray-100'
-                    : 'bg-white radix-state-active:bg-gray-100',
-                  isSmallScreen ? '' : 'dark:bg-gray-700',
-                )}
-                value={SettingsTabValues.ACCOUNT}
-                style={{ userSelect: 'none' }}
-              >
-                <UserIcon />
-                {localize('com_nav_setting_account')}
-              </Tabs.Trigger>
-            </Tabs.List>
-            <div className="h-auto min-h-[280px] overflow-auto sm:w-full sm:max-w-none">
-              <General />
-              <Chat />
-              <Beta />
-              <Speech />
-              <Data />
-              <Account />
-            </div>
-          </Tabs.Root>
-        </div>
-      </DialogContent>
-    </Dialog>
-=======
               <DialogTitle
                 className="mb-3 flex items-center justify-between border-b border-black/10 p-6 pb-5 text-left dark:border-white/10"
                 as="div"
@@ -219,11 +120,11 @@
                           : 'bg-white radix-state-active:bg-gray-200',
                         isSmallScreen ? '' : 'dark:bg-gray-700',
                       )}
-                      value={SettingsTabValues.MESSAGES}
+                      value={SettingsTabValues.CHAT}
                       style={{ userSelect: 'none' }}
                     >
                       <MessageSquare className="icon-sm" />
-                      {localize('com_endpoint_messages')}
+                      {localize('com_nav_setting_chat')}
                     </Tabs.Trigger>
                     <Tabs.Trigger
                       className={cn(
@@ -284,7 +185,7 @@
                   </Tabs.List>
                   <div className="max-h-[373px] overflow-auto sm:w-full sm:max-w-none md:pr-0.5 md:pt-0.5">
                     <General />
-                    <Messages />
+                    <Chat />
                     <Beta />
                     <Speech />
                     <Data />
@@ -297,6 +198,5 @@
         </TransitionChild>
       </Dialog>
     </Transition>
->>>>>>> 326069d7
   );
 }