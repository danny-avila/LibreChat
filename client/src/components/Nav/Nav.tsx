<<<<<<< HEAD
import { useSearchQuery, useGetConversationsQuery } from 'librechat-data-provider/react-query';
import { useRecoilState, useRecoilValue, useSetRecoilState } from 'recoil';
import { useCallback, useEffect, useRef, useState } from 'react';
import type { TConversation, TSearchResults } from 'librechat-data-provider';
=======
import { useParams } from 'react-router-dom';
import { useRecoilValue, useSetRecoilState } from 'recoil';
import { useCallback, useEffect, useState, useMemo } from 'react';
import type { ConversationListResponse } from 'librechat-data-provider';
>>>>>>> 388dc178
import {
  useMediaQuery,
  useAuthContext,
  useConversation,
  useLocalStorage,
  useNavScrolling,
  useConversations,
} from '~/hooks';
import { useSearchInfiniteQuery, useConversationsInfiniteQuery } from '~/data-provider';
import { TooltipProvider, Tooltip } from '~/components/ui';
import { Conversations } from '~/components/Conversations';
import { Spinner } from '~/components/svg';
import SearchBar from './SearchBar';
import NavToggle from './NavToggle';
import NavLinks from './NavLinks';
import NewChat from './NewChat';
import { cn } from '~/utils';
import store from '~/store';
import NavLink from './NavLink';
import CheckMark from '../svg/CheckMark';

import Clipboard from '../svg/Clipboard';
import LeaderboardIcon from '../svg/LeaderboardIcon';
import NotebookIcon from '../svg/NotebookIcon';
import { useNavigate, useParams } from 'react-router-dom';
import HomeIcon from '../svg/HomeIcon';
import LightBulbIcon from '../svg/LightBulbIcon';
import ComputerIcon from '../svg/ComputerIcon';
import ProfileIcon from '../svg/UserIcon';
import { useLocalize } from '~/hooks';

export default function Nav({ navVisible, setNavVisible }) {
  const { conversationId } = useParams();
  const { isAuthenticated } = useAuthContext();
<<<<<<< HEAD
  const containerRef = useRef<HTMLDivElement | null>(null);
  const scrollPositionRef = useRef<number | null>(null);
  const localize = useLocalize();
=======

  const [navWidth, setNavWidth] = useState('260px');
  const [isHovering, setIsHovering] = useState(false);
>>>>>>> 388dc178
  const isSmallScreen = useMediaQuery('(max-width: 768px)');
  const [newUser, setNewUser] = useLocalStorage('newUser', true);
  const [isToggleHovering, setIsToggleHovering] = useState(false);

  useEffect(() => {
    if (isSmallScreen) {
      setNavWidth('320px');
    } else {
      setNavWidth('260px');
    }
  }, [isSmallScreen]);

  const [pageNumber, setPageNumber] = useState(1);
  const [showLoading, setShowLoading] = useState(false);

  const searchQuery = useRecoilValue(store.searchQuery);
  const isSearchEnabled = useRecoilValue(store.isSearchEnabled);
  const { newConversation, searchPlaceholderConversation } = useConversation();

  const { refreshConversations } = useConversations();
  const setSearchResultMessages = useSetRecoilState(store.searchResultMessages);

  const { data, fetchNextPage, hasNextPage, isFetchingNextPage } = useConversationsInfiniteQuery(
    { pageNumber: pageNumber.toString() },
    { enabled: isAuthenticated },
  );

  const searchQueryRes = useSearchInfiniteQuery(
    { pageNumber: pageNumber.toString(), searchQuery: searchQuery },
    { enabled: isAuthenticated && !!searchQuery.length },
  );

<<<<<<< HEAD
  const [refLink, setRefLink] = useState('');
  const [copied, setCopied] = useState(false);
  const [widget, setWidget] = useRecoilState(store.widget);
  const { user } = useAuthContext();
  const { userId } = useParams();
  const navigate = useNavigate();

  const searchQueryFn = useSearchQuery(searchQuery, pageNumber + '', {
    enabled: !!(!!searchQuery && searchQuery.length > 0 && isSearchEnabled && isSearching),
=======
  const { containerRef, moveToTop } = useNavScrolling({
    setShowLoading,
    hasNextPage: searchQuery ? searchQueryRes.hasNextPage : hasNextPage,
    fetchNextPage: searchQuery ? searchQueryRes.fetchNextPage : fetchNextPage,
    isFetchingNextPage: searchQuery ? searchQueryRes.isFetchingNextPage : isFetchingNextPage,
>>>>>>> 388dc178
  });

  const conversations = useMemo(
    () =>
      (searchQuery ? searchQueryRes?.data : data)?.pages.flatMap((page) => page.conversations) ||
      [],
    [data, searchQuery, searchQueryRes?.data],
  );

  const onSearchSuccess = useCallback(({ data }: { data: ConversationListResponse }) => {
    const res = data;
    searchPlaceholderConversation();
    setSearchResultMessages(res.messages);
    /* disabled due recoil methods not recognized as state setters */
    // eslint-disable-next-line react-hooks/exhaustive-deps
  }, []); // Empty dependency array

  useEffect(() => {
    //we use isInitialLoading here instead of isLoading because query is disabled by default
    if (searchQueryRes.data) {
      onSearchSuccess({ data: searchQueryRes.data.pages[0] });
    }
  }, [searchQueryRes.data, searchQueryRes.isInitialLoading, onSearchSuccess]);

  const clearSearch = () => {
    setPageNumber(1);
    refreshConversations();
    if (conversationId == 'search') {
      newConversation();
    }
  };

  const toggleNavVisible = () => {
    setNavVisible((prev: boolean) => !prev);
    if (newUser) {
      setNewUser(false);
    }
  };

  const copyLinkHandler = () => {
    navigator.clipboard.writeText(refLink);
    setCopied(true);
  };

  const navigateToRegister = () => {
    if (!user && userId) {
      navigate(`/register/${userId}`);
    } else {
      navigate('/register');
    }
  };

  const openWidgetHandler = (type) => () => {
    if (
      location.pathname.substring(1, 5) !== 'chat' ||
      location.pathname.substring(0, 11) === '/chat/share'
    ) {
      newConversation();
      navigate('/c/new');
      setWidget(`${type}`);
    } else {
      setWidget(widget === `${type}` ? '' : `${type}`);
    }
  };

  const openWritingAssistantHandler = openWidgetHandler('wa');
  const openCodingAssistantHandler = openWidgetHandler('ca');
  const openAskMeAnythingHandler = openWidgetHandler('ama');
  const openLeaderboardHandler = () => navigate('/leaderboard');
  const openHomepageHandler = () => navigate('/home');
  const openProfileHandler = () => navigate(`/profile/${user.id}`);

  useEffect(() => {
    if (user) {
      setRefLink(window.location.protocol + '//' + window.location.host + `/register/${user.id}`);
    }
  }, [user]);

  useEffect(() => {
    setTimeout(() => {
      if (copied) {
        setCopied(!copied);
      }
    }, 2000);
  }, [copied]);

  const itemToggleNav = () => {
    if (isSmallScreen) {
      toggleNavVisible();
    }
  };

  return (
    <TooltipProvider delayDuration={150}>
      <Tooltip>
        <div
          className={
            'nav active dark max-w-[320px] flex-shrink-0 overflow-x-hidden bg-black md:max-w-[260px]'
          }
          style={{
            width: navVisible ? navWidth : '0px',
            visibility: navVisible ? 'visible' : 'hidden',
            transition: 'width 0.2s, visibility 0.2s',
          }}
        >
          <div className="h-full w-[320px] md:w-[260px]">
            <div className="flex h-full min-h-0 flex-col">
              <div
                className={cn(
                  'flex h-full min-h-0 flex-col transition-opacity',
                  isToggleHovering && !isSmallScreen ? 'opacity-50' : 'opacity-100',
                )}
              >
                <div
                  className={cn(
                    'scrollbar-trigger relative h-full w-full flex-1 items-start border-white/20',
                  )}
                >
                  <nav className="flex h-full w-full flex-col px-3 pb-3.5">
                    <div
                      className={cn(
                        '-mr-2 flex-1 flex-col overflow-y-auto pr-2 transition-opacity duration-500',
                        isHovering ? '' : 'scrollbar-transparent',
                      )}
                      onMouseEnter={() => setIsHovering(true)}
                      onMouseLeave={() => setIsHovering(false)}
                      ref={containerRef}
                    >
                      <NewChat
                        toggleNav={itemToggleNav}
                        subHeaders={isSearchEnabled && <SearchBar clearSearch={clearSearch} />}
                      />
                      <Conversations
                        conversations={conversations}
                        moveToTop={moveToTop}
                        toggleNav={itemToggleNav}
                      />
                      <Spinner
                        className={cn(
                          'm-1 mx-auto mb-4 h-4 w-4',
                          isFetchingNextPage || showLoading ? 'opacity-1' : 'opacity-0',
                        )}
                      />
                    </div>
<<<<<<< HEAD
                  </div>
                  {user && (
                    <NavLink
                      className="flex w-full cursor-pointer items-center gap-3 rounded-none px-3 py-3 text-sm text-white transition-colors duration-200 hover:bg-gray-700"
                      // Add an SVG or icon for the Profile link here
                      svg={() => <ProfileIcon />}
                      text={localize('com_ui_homepage')}
                      clickHandler={openProfileHandler}
                    />
                  )}
                  <NavLink
                    className="flex w-full cursor-pointer items-center gap-3 rounded-none px-3 py-3 text-sm text-white transition-colors duration-200 hover:bg-gray-700"
                    svg={() => <HomeIcon />}
                    text={localize('com_ui_recommendation')}
                    clickHandler={user ? openHomepageHandler : navigateToRegister}
                  />
                  <NavLink
                    className="flex w-full cursor-pointer items-center gap-3 rounded-none px-3 py-3 text-sm text-white transition-colors duration-200 hover:bg-gray-700"
                    svg={() => <NotebookIcon />}
                    text={localize('com_ui_writing_assistant')}
                    clickHandler={user ? openWritingAssistantHandler : navigateToRegister}
                  />
                  <NavLink
                    className="flex w-full cursor-pointer items-center gap-3 rounded-none px-3 py-3 text-sm text-white transition-colors duration-200 hover:bg-gray-700"
                    svg={() => <ComputerIcon />}
                    text={localize('com_ui_coding_assistant')}
                    clickHandler={user ? openCodingAssistantHandler : navigateToRegister}
                  />
                  <NavLink
                    className="flex w-full cursor-pointer items-center gap-3 rounded-none px-3 py-3 text-sm text-white transition-colors duration-200 hover:bg-gray-700"
                    svg={() => <LightBulbIcon />}
                    text={localize('com_ui_ask_me_anything')}
                    clickHandler={user ? openAskMeAnythingHandler : navigateToRegister}
                  />
                  <NavLink
                    className="flex w-full cursor-pointer items-center gap-3 rounded-none px-3 py-3 text-sm text-white transition-colors duration-200 hover:bg-gray-700"
                    svg={() => <LeaderboardIcon />}
                    text={localize('com_ui_referrals_leaderboard')}
                    clickHandler={user ? openLeaderboardHandler : navigateToRegister}
                  />
                  {window.location.hostname !== 'drhu.aitok.ai' && (
                    <NavLink
                      className="flex w-full cursor-pointer items-center gap-3 rounded-none px-3 py-3 text-sm text-white transition-colors duration-200 hover:bg-gray-700"
                      svg={() => (copied ? <CheckMark /> : <Clipboard />)}
                      text={
                        copied
                          ? localize('com_ui_copied_success')
                          : localize('com_ui_copy_invitation_link')
                      }
                      clickHandler={user ? copyLinkHandler : navigateToRegister}
                    />
                  )}
                  <NavLinks />
                </nav>
=======
                    <NavLinks />
                  </nav>
                </div>
>>>>>>> 388dc178
              </div>
            </div>
          </div>
        </div>
        <NavToggle
          isHovering={isToggleHovering}
          setIsHovering={setIsToggleHovering}
          onToggle={toggleNavVisible}
          navVisible={navVisible}
          className="fixed left-0 top-1/2 z-40"
        />
        <div className={`nav-mask${navVisible ? ' active' : ''}`} onClick={toggleNavVisible} />
      </Tooltip>
    </TooltipProvider>
  );
}<|MERGE_RESOLUTION|>--- conflicted
+++ resolved
@@ -1,14 +1,8 @@
-<<<<<<< HEAD
 import { useSearchQuery, useGetConversationsQuery } from 'librechat-data-provider/react-query';
 import { useRecoilState, useRecoilValue, useSetRecoilState } from 'recoil';
-import { useCallback, useEffect, useRef, useState } from 'react';
 import type { TConversation, TSearchResults } from 'librechat-data-provider';
-=======
-import { useParams } from 'react-router-dom';
-import { useRecoilValue, useSetRecoilState } from 'recoil';
-import { useCallback, useEffect, useState, useMemo } from 'react';
+import { useCallback, useEffect, useState, useMemo, useRef } from 'react';
 import type { ConversationListResponse } from 'librechat-data-provider';
->>>>>>> 388dc178
 import {
   useMediaQuery,
   useAuthContext,
@@ -43,15 +37,12 @@
 export default function Nav({ navVisible, setNavVisible }) {
   const { conversationId } = useParams();
   const { isAuthenticated } = useAuthContext();
-<<<<<<< HEAD
-  const containerRef = useRef<HTMLDivElement | null>(null);
+  // const containerRef = useRef<HTMLDivElement | null>(null);
   const scrollPositionRef = useRef<number | null>(null);
   const localize = useLocalize();
-=======
 
   const [navWidth, setNavWidth] = useState('260px');
   const [isHovering, setIsHovering] = useState(false);
->>>>>>> 388dc178
   const isSmallScreen = useMediaQuery('(max-width: 768px)');
   const [newUser, setNewUser] = useLocalStorage('newUser', true);
   const [isToggleHovering, setIsToggleHovering] = useState(false);
@@ -79,12 +70,6 @@
     { enabled: isAuthenticated },
   );
 
-  const searchQueryRes = useSearchInfiniteQuery(
-    { pageNumber: pageNumber.toString(), searchQuery: searchQuery },
-    { enabled: isAuthenticated && !!searchQuery.length },
-  );
-
-<<<<<<< HEAD
   const [refLink, setRefLink] = useState('');
   const [copied, setCopied] = useState(false);
   const [widget, setWidget] = useRecoilState(store.widget);
@@ -92,15 +77,20 @@
   const { userId } = useParams();
   const navigate = useNavigate();
 
-  const searchQueryFn = useSearchQuery(searchQuery, pageNumber + '', {
-    enabled: !!(!!searchQuery && searchQuery.length > 0 && isSearchEnabled && isSearching),
-=======
+  // const searchQueryFn = useSearchQuery(searchQuery, pageNumber + '', {
+  //   enabled: !!(!!searchQuery && searchQuery.length > 0 && isSearchEnabled && isSearching),
+  // });
+
+  const searchQueryRes = useSearchInfiniteQuery(
+    { pageNumber: pageNumber.toString(), searchQuery: searchQuery },
+    { enabled: isAuthenticated && !!searchQuery.length },
+  );
+
   const { containerRef, moveToTop } = useNavScrolling({
     setShowLoading,
     hasNextPage: searchQuery ? searchQueryRes.hasNextPage : hasNextPage,
     fetchNextPage: searchQuery ? searchQueryRes.fetchNextPage : fetchNextPage,
     isFetchingNextPage: searchQuery ? searchQueryRes.isFetchingNextPage : isFetchingNextPage,
->>>>>>> 388dc178
   });
 
   const conversations = useMemo(
@@ -245,66 +235,60 @@
                         )}
                       />
                     </div>
-<<<<<<< HEAD
-                  </div>
-                  {user && (
-                    <NavLink
-                      className="flex w-full cursor-pointer items-center gap-3 rounded-none px-3 py-3 text-sm text-white transition-colors duration-200 hover:bg-gray-700"
-                      // Add an SVG or icon for the Profile link here
-                      svg={() => <ProfileIcon />}
-                      text={localize('com_ui_homepage')}
-                      clickHandler={openProfileHandler}
-                    />
-                  )}
-                  <NavLink
-                    className="flex w-full cursor-pointer items-center gap-3 rounded-none px-3 py-3 text-sm text-white transition-colors duration-200 hover:bg-gray-700"
-                    svg={() => <HomeIcon />}
-                    text={localize('com_ui_recommendation')}
-                    clickHandler={user ? openHomepageHandler : navigateToRegister}
-                  />
-                  <NavLink
-                    className="flex w-full cursor-pointer items-center gap-3 rounded-none px-3 py-3 text-sm text-white transition-colors duration-200 hover:bg-gray-700"
-                    svg={() => <NotebookIcon />}
-                    text={localize('com_ui_writing_assistant')}
-                    clickHandler={user ? openWritingAssistantHandler : navigateToRegister}
-                  />
-                  <NavLink
-                    className="flex w-full cursor-pointer items-center gap-3 rounded-none px-3 py-3 text-sm text-white transition-colors duration-200 hover:bg-gray-700"
-                    svg={() => <ComputerIcon />}
-                    text={localize('com_ui_coding_assistant')}
-                    clickHandler={user ? openCodingAssistantHandler : navigateToRegister}
-                  />
-                  <NavLink
-                    className="flex w-full cursor-pointer items-center gap-3 rounded-none px-3 py-3 text-sm text-white transition-colors duration-200 hover:bg-gray-700"
-                    svg={() => <LightBulbIcon />}
-                    text={localize('com_ui_ask_me_anything')}
-                    clickHandler={user ? openAskMeAnythingHandler : navigateToRegister}
-                  />
-                  <NavLink
-                    className="flex w-full cursor-pointer items-center gap-3 rounded-none px-3 py-3 text-sm text-white transition-colors duration-200 hover:bg-gray-700"
-                    svg={() => <LeaderboardIcon />}
-                    text={localize('com_ui_referrals_leaderboard')}
-                    clickHandler={user ? openLeaderboardHandler : navigateToRegister}
-                  />
-                  {window.location.hostname !== 'drhu.aitok.ai' && (
-                    <NavLink
-                      className="flex w-full cursor-pointer items-center gap-3 rounded-none px-3 py-3 text-sm text-white transition-colors duration-200 hover:bg-gray-700"
-                      svg={() => (copied ? <CheckMark /> : <Clipboard />)}
-                      text={
-                        copied
-                          ? localize('com_ui_copied_success')
-                          : localize('com_ui_copy_invitation_link')
-                      }
-                      clickHandler={user ? copyLinkHandler : navigateToRegister}
-                    />
-                  )}
-                  <NavLinks />
-                </nav>
-=======
+                    {user && (
+                      <NavLink
+                        className="flex w-full cursor-pointer items-center gap-3 rounded-none px-3 py-3 text-sm text-white transition-colors duration-200 hover:bg-gray-700"
+                        // Add an SVG or icon for the Profile link here
+                        svg={() => <ProfileIcon />}
+                        text={localize('com_ui_homepage')}
+                        clickHandler={openProfileHandler}
+                      />
+                    )}
+                    <NavLink
+                      className="flex w-full cursor-pointer items-center gap-3 rounded-none px-3 py-3 text-sm text-white transition-colors duration-200 hover:bg-gray-700"
+                      svg={() => <HomeIcon />}
+                      text={localize('com_ui_recommendation')}
+                      clickHandler={user ? openHomepageHandler : navigateToRegister}
+                    />
+                    <NavLink
+                      className="flex w-full cursor-pointer items-center gap-3 rounded-none px-3 py-3 text-sm text-white transition-colors duration-200 hover:bg-gray-700"
+                      svg={() => <NotebookIcon />}
+                      text={localize('com_ui_writing_assistant')}
+                      clickHandler={user ? openWritingAssistantHandler : navigateToRegister}
+                    />
+                    <NavLink
+                      className="flex w-full cursor-pointer items-center gap-3 rounded-none px-3 py-3 text-sm text-white transition-colors duration-200 hover:bg-gray-700"
+                      svg={() => <ComputerIcon />}
+                      text={localize('com_ui_coding_assistant')}
+                      clickHandler={user ? openCodingAssistantHandler : navigateToRegister}
+                    />
+                    <NavLink
+                      className="flex w-full cursor-pointer items-center gap-3 rounded-none px-3 py-3 text-sm text-white transition-colors duration-200 hover:bg-gray-700"
+                      svg={() => <LightBulbIcon />}
+                      text={localize('com_ui_ask_me_anything')}
+                      clickHandler={user ? openAskMeAnythingHandler : navigateToRegister}
+                    />
+                    <NavLink
+                      className="flex w-full cursor-pointer items-center gap-3 rounded-none px-3 py-3 text-sm text-white transition-colors duration-200 hover:bg-gray-700"
+                      svg={() => <LeaderboardIcon />}
+                      text={localize('com_ui_referrals_leaderboard')}
+                      clickHandler={user ? openLeaderboardHandler : navigateToRegister}
+                    />
+                    {window.location.hostname !== 'drhu.aitok.ai' && (
+                      <NavLink
+                        className="flex w-full cursor-pointer items-center gap-3 rounded-none px-3 py-3 text-sm text-white transition-colors duration-200 hover:bg-gray-700"
+                        svg={() => (copied ? <CheckMark /> : <Clipboard />)}
+                        text={
+                          copied
+                            ? localize('com_ui_copied_success')
+                            : localize('com_ui_copy_invitation_link')
+                        }
+                        clickHandler={user ? copyLinkHandler : navigateToRegister}
+                      />
+                    )}
                     <NavLinks />
                   </nav>
                 </div>
->>>>>>> 388dc178
               </div>
             </div>
           </div>
