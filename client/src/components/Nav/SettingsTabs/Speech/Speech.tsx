--- conflicted
+++ resolved
@@ -186,31 +186,21 @@
 
         <Tabs.Content value={'simple'}>
           <div className="flex flex-col gap-3 text-sm text-black dark:text-gray-50">
-            <div className="border-b pb-3 last-of-type:border-b-0 dark:border-gray-700">
+            <div className="border-b last-of-type:border-b-0 dark:border-gray-700">
               <SpeechToTextSwitch />
             </div>
-<<<<<<< HEAD
-            <div className="border-b pb-3 last-of-type:border-b-0 dark:border-gray-700">
+            <div className="border-b last-of-type:border-b-0 dark:border-gray-700">
               <EngineSTTDropdown external={sttExternal} />
-=======
-            <div className="border-b last-of-type:border-b-0 dark:border-gray-700">
-              <EngineSTTDropdown />
->>>>>>> 326069d7
             </div>
             <div className="border-b last-of-type:border-b-0 dark:border-gray-700">
               <LanguageSTTDropdown />
             </div>
             <div className="h-px bg-black/20 bg-white/20" role="none" />
-            <div className="border-b pb-3 last-of-type:border-b-0 dark:border-gray-700">
+            <div className="border-b last-of-type:border-b-0 dark:border-gray-700">
               <TextToSpeechSwitch />
             </div>
-<<<<<<< HEAD
-            <div className="border-b pb-3 last-of-type:border-b-0 dark:border-gray-700">
+            <div className="border-b last-of-type:border-b-0 dark:border-gray-700">
               <EngineTTSDropdown external={ttsExternal} />
-=======
-            <div className="border-b last-of-type:border-b-0 dark:border-gray-700">
-              <EngineTTSDropdown />
->>>>>>> 326069d7
             </div>
             <div className="border-b last-of-type:border-b-0 dark:border-gray-700">
               <VoiceDropdown />
@@ -220,20 +210,15 @@
 
         <Tabs.Content value={'advanced'}>
           <div className="flex flex-col gap-3 text-sm text-black dark:text-gray-50">
-            <div className="border-b last-of-type:border-b-0 dark:border-gray-700">
+            <div className="border-b pb-3 last-of-type:border-b-0 dark:border-gray-700">
               <ConversationModeSwitch />
             </div>
             <div className="h-px bg-black/20 bg-white/20" role="none" />
-            <div className="border-b pb-3 last-of-type:border-b-0 dark:border-gray-700">
+            <div className="border-b last-of-type:border-b-0 dark:border-gray-700">
               <SpeechToTextSwitch />
             </div>
-<<<<<<< HEAD
-            <div className="border-b pb-3 last-of-type:border-b-0 dark:border-gray-700">
+            <div className="border-b last-of-type:border-b-0 dark:border-gray-700">
               <EngineSTTDropdown external={sttExternal} />
-=======
-            <div className="border-b last-of-type:border-b-0 dark:border-gray-700">
-              <EngineSTTDropdown />
->>>>>>> 326069d7
             </div>
             <div className="border-b last-of-type:border-b-0 dark:border-gray-700">
               <LanguageSTTDropdown />
@@ -256,13 +241,8 @@
             <div className="border-b last-of-type:border-b-0 dark:border-gray-700">
               <AutomaticPlaybackSwitch />
             </div>
-<<<<<<< HEAD
-            <div className="border-b pb-3 last-of-type:border-b-0 dark:border-gray-700">
+            <div className="border-b last-of-type:border-b-0 dark:border-gray-700">
               <EngineTTSDropdown external={ttsExternal} />
-=======
-            <div className="border-b last-of-type:border-b-0 dark:border-gray-700">
-              <EngineTTSDropdown />
->>>>>>> 326069d7
             </div>
             <div className="border-b last-of-type:border-b-0 dark:border-gray-700">
               <VoiceDropdown />
