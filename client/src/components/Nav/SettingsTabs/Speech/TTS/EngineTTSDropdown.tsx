import React from 'react';
import { useRecoilState } from 'recoil';
import { Dropdown } from '~/components/ui';
import { useLocalize } from '~/hooks';
import store from '~/store';

interface EngineTTSDropdownProps {
  external: boolean;
}

const EngineTTSDropdown: React.FC<EngineTTSDropdownProps> = ({ external }) => {
  const localize = useLocalize();
  const [engineTTS, setEngineTTS] = useRecoilState<string>(store.engineTTS);
<<<<<<< HEAD
  const endpointOptions = [
    { value: 'browser', display: localize('com_nav_browser') },
    { value: 'edge', display: localize('com_nav_edge') },
    { value: 'external', display: localize('com_nav_external') },
  ];
=======

  const endpointOptions = external
    ? [
      { value: 'browser', display: localize('com_nav_browser') },
      { value: 'external', display: localize('com_nav_external') },
    ]
    : [{ value: 'browser', display: localize('com_nav_browser') }];
>>>>>>> 5d40d0a3

  const handleSelect = (value: string) => {
    setEngineTTS(value);
  };

  return (
    <div className="flex items-center justify-between">
      <div>{localize('com_nav_engine')}</div>
      <Dropdown
        value={engineTTS}
        onChange={handleSelect}
        options={endpointOptions}
        sizeClasses="w-[180px]"
        anchor="bottom start"
        testId="EngineTTSDropdown"
      />
    </div>
  );
};

export default EngineTTSDropdown;<|MERGE_RESOLUTION|>--- conflicted
+++ resolved
@@ -11,21 +11,17 @@
 const EngineTTSDropdown: React.FC<EngineTTSDropdownProps> = ({ external }) => {
   const localize = useLocalize();
   const [engineTTS, setEngineTTS] = useRecoilState<string>(store.engineTTS);
-<<<<<<< HEAD
-  const endpointOptions = [
-    { value: 'browser', display: localize('com_nav_browser') },
-    { value: 'edge', display: localize('com_nav_edge') },
-    { value: 'external', display: localize('com_nav_external') },
-  ];
-=======
 
   const endpointOptions = external
     ? [
       { value: 'browser', display: localize('com_nav_browser') },
+      { value: 'edge', display: localize('com_nav_edge') },
       { value: 'external', display: localize('com_nav_external') },
     ]
-    : [{ value: 'browser', display: localize('com_nav_browser') }];
->>>>>>> 5d40d0a3
+    : [
+      { value: 'browser', display: localize('com_nav_browser') },
+      { value: 'edge', display: localize('com_nav_edge') },
+    ];
 
   const handleSelect = (value: string) => {
     setEngineTTS(value);
