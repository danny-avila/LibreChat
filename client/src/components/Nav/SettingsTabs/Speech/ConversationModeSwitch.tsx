import { useRecoilState } from 'recoil';
import { Switch } from '~/components/ui';
import { useLocalize } from '~/hooks';
import store from '~/store';

export default function ConversationModeSwitch({
  onCheckedChange,
}: {
  onCheckedChange?: (value: boolean) => void;
}) {
  const localize = useLocalize();
  const [conversationMode, setConversationMode] = useRecoilState<boolean>(store.conversationMode);
<<<<<<< HEAD
  const [advancedMode, setAdvancedMode] = useRecoilState<boolean>(store.advancedMode);
  const [textToSpeech] = useRecoilState<boolean>(store.textToSpeech);
  const [speechToText] = useRecoilState<boolean>(store.speechToText);
=======
  const [advancedMode] = useRecoilState<boolean>(store.advancedMode);
  const [textToSpeech] = useRecoilState<boolean>(store.TextToSpeech);
>>>>>>> 24467dd6
  const [, setAutoSendText] = useRecoilState<boolean>(store.autoSendText);
  const [, setDecibelValue] = useRecoilState(store.decibelValue);
  const [, setAutoTranscribeAudio] = useRecoilState<boolean>(store.autoTranscribeAudio);

  const handleCheckedChange = (value: boolean) => {
    setAutoTranscribeAudio(value);
    setAutoSendText(value);
    setDecibelValue(-45);
    setConversationMode(value);
    if (onCheckedChange) {
      onCheckedChange(value);
    }
  };

  return (
    <div className="flex items-center justify-between">
      <div>
        <strong>{localize('com_nav_conversation_mode')}</strong>
      </div>
      <div className="flex items-center justify-between">
<<<<<<< HEAD
        <label
          className="flex h-auto cursor-pointer items-center rounded border border-gray-400/70 bg-transparent px-2 py-1 text-xs font-medium font-normal transition-colors hover:border-gray-300 hover:bg-gray-200 hover:text-green-500 dark:border-gray-500/70 dark:bg-transparent dark:text-white dark:hover:border-gray-500 dark:hover:bg-gray-600 dark:hover:text-green-500"
          onClick={() => setAdvancedMode(!advancedMode)}
          style={{ userSelect: 'none' }}
        >
          <span>{advancedMode ? 'Advanced Mode' : 'Simple Mode'}</span>
        </label>
        <div className="w-2" />
=======
>>>>>>> 24467dd6
        <Switch
          id="ConversationMode"
          checked={conversationMode}
          onCheckedChange={handleCheckedChange}
          className="ml-4"
          data-testid="ConversationMode"
          disabled={!textToSpeech || !speechToText}
        />
      </div>
    </div>
  );
}<|MERGE_RESOLUTION|>--- conflicted
+++ resolved
@@ -10,14 +10,8 @@
 }) {
   const localize = useLocalize();
   const [conversationMode, setConversationMode] = useRecoilState<boolean>(store.conversationMode);
-<<<<<<< HEAD
-  const [advancedMode, setAdvancedMode] = useRecoilState<boolean>(store.advancedMode);
+  const [speechToText] = useRecoilState<boolean>(store.speechToText);
   const [textToSpeech] = useRecoilState<boolean>(store.textToSpeech);
-  const [speechToText] = useRecoilState<boolean>(store.speechToText);
-=======
-  const [advancedMode] = useRecoilState<boolean>(store.advancedMode);
-  const [textToSpeech] = useRecoilState<boolean>(store.TextToSpeech);
->>>>>>> 24467dd6
   const [, setAutoSendText] = useRecoilState<boolean>(store.autoSendText);
   const [, setDecibelValue] = useRecoilState(store.decibelValue);
   const [, setAutoTranscribeAudio] = useRecoilState<boolean>(store.autoTranscribeAudio);
@@ -38,17 +32,6 @@
         <strong>{localize('com_nav_conversation_mode')}</strong>
       </div>
       <div className="flex items-center justify-between">
-<<<<<<< HEAD
-        <label
-          className="flex h-auto cursor-pointer items-center rounded border border-gray-400/70 bg-transparent px-2 py-1 text-xs font-medium font-normal transition-colors hover:border-gray-300 hover:bg-gray-200 hover:text-green-500 dark:border-gray-500/70 dark:bg-transparent dark:text-white dark:hover:border-gray-500 dark:hover:bg-gray-600 dark:hover:text-green-500"
-          onClick={() => setAdvancedMode(!advancedMode)}
-          style={{ userSelect: 'none' }}
-        >
-          <span>{advancedMode ? 'Advanced Mode' : 'Simple Mode'}</span>
-        </label>
-        <div className="w-2" />
-=======
->>>>>>> 24467dd6
         <Switch
           id="ConversationMode"
           checked={conversationMode}
