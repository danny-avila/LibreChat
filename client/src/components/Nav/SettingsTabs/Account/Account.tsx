--- conflicted
+++ resolved
@@ -29,7 +29,7 @@
         <div className="border-b pb-3 last-of-type:border-b-0 dark:border-gray-600">
           <Avatar />
         </div>
-        <div className="border-b pb-3 last-of-type:border-b-0 dark:border-gray-700">
+        <div className="border-b pb-3 last-of-type:border-b-0 dark:border-gray-600">
           <DeleteAccount />
         </div>
         <div className="flex items-center justify-between">
@@ -43,10 +43,6 @@
           />
         </div>
       </div>
-<<<<<<< HEAD
-=======
-      <div className="border-b pb-3 last-of-type:border-b-0 dark:border-gray-600"></div>
->>>>>>> 2b37a44b
     </Tabs.Content>
   );
 }
