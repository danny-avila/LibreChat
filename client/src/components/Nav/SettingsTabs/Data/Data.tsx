--- conflicted
+++ resolved
@@ -7,69 +7,7 @@
 import { DeleteCacheButton } from './DeleteCacheButton';
 import ImportConversations from './ImportConversations';
 import { ClearChatsButton } from './ClearChats';
-<<<<<<< HEAD
-=======
-import DangerButton from '../DangerButton';
 import SharedLinks from './SharedLinks';
-
-export const RevokeKeysButton = ({
-  showText = true,
-  endpoint = '',
-  all = false,
-  disabled = false,
-}: {
-  showText?: boolean;
-  endpoint?: string;
-  all?: boolean;
-  disabled?: boolean;
-}) => {
-  const [confirmRevoke, setConfirmRevoke] = useState(false);
-
-  const revokeKeysMutation = useRevokeAllUserKeysMutation();
-  const revokeKeyMutation = useRevokeUserKeyMutation(endpoint);
-
-  const revokeContentRef = useRef(null);
-  useOnClickOutside(revokeContentRef, () => confirmRevoke && setConfirmRevoke(false), []);
-
-  const revokeAllUserKeys = useCallback(() => {
-    if (confirmRevoke) {
-      revokeKeysMutation.mutate({});
-      setConfirmRevoke(false);
-    } else {
-      setConfirmRevoke(true);
-    }
-  }, [confirmRevoke, revokeKeysMutation]);
-
-  const revokeUserKey = useCallback(() => {
-    if (!endpoint) {
-      return;
-    } else if (confirmRevoke) {
-      revokeKeyMutation.mutate({});
-      setConfirmRevoke(false);
-    } else {
-      setConfirmRevoke(true);
-    }
-  }, [confirmRevoke, revokeKeyMutation, endpoint]);
-
-  const onClick = all ? revokeAllUserKeys : revokeUserKey;
-
-  return (
-    <DangerButton
-      ref={revokeContentRef}
-      showText={showText}
-      onClick={onClick}
-      disabled={disabled}
-      confirmClear={confirmRevoke}
-      id={'revoke-all-user-keys'}
-      actionTextCode={'com_ui_revoke'}
-      infoTextCode={'com_ui_revoke_info'}
-      dataTestIdInitial={'revoke-all-keys-initial'}
-      dataTestIdConfirm={'revoke-all-keys-confirm'}
-      mutation={all ? revokeKeysMutation : revokeKeyMutation}
-    />
-  );
-};
->>>>>>> f0e8cca5
 
 function Data() {
   const dataTabRef = useRef(null);
