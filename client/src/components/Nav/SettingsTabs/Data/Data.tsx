import React, { useState, useRef } from 'react';
import * as Tabs from '@radix-ui/react-tabs';
import { useClearConversationsMutation } from 'librechat-data-provider/react-query';
import { SettingsTabValues } from 'librechat-data-provider';
import { useConversation, useConversations, useOnClickOutside } from '~/hooks';
import { RevokeKeysButton } from './RevokeKeysButton';
import { DeleteCacheButton } from './DeleteCacheButton';
import ImportConversations from './ImportConversations';
import { ClearChatsButton } from './ClearChats';
import SharedLinks from './SharedLinks';

function Data() {
  const dataTabRef = useRef(null);
  const [confirmClearConvos, setConfirmClearConvos] = useState(false);
  useOnClickOutside(dataTabRef, () => confirmClearConvos && setConfirmClearConvos(false), []);

  const { newConversation } = useConversation();
  const { refreshConversations } = useConversations();
  const clearConvosMutation = useClearConversationsMutation();

  const clearConvos = () => {
    if (confirmClearConvos) {
      console.log('Clearing conversations...');
      setConfirmClearConvos(false);
      clearConvosMutation.mutate(
        {},
        {
          onSuccess: () => {
            newConversation();
            refreshConversations();
          },
        },
      );
    } else {
      setConfirmClearConvos(true);
    }
  };

  return (
    <Tabs.Content
      value={SettingsTabValues.DATA}
      role="tabpanel"
      className="w-full md:min-h-[271px]"
      ref={dataTabRef}
    >
      <div className="flex flex-col gap-3 text-sm text-gray-600 dark:text-gray-50">
        <div className="border-b pb-3 last-of-type:border-b-0 dark:border-gray-600">
          <ImportConversations />
        </div>
        <div className="border-b pb-3 last-of-type:border-b-0 dark:border-gray-600">
          <SharedLinks />
        </div>
        <div className="border-b pb-3 last-of-type:border-b-0 dark:border-gray-600">
          <RevokeKeysButton all={true} />
        </div>
<<<<<<< HEAD
        <div className="border-b pb-3 last-of-type:border-b-0 dark:border-gray-700">
=======
        <div className="border-b pb-3 last-of-type:border-b-0 dark:border-gray-600">
          <DeleteCacheButton />
        </div>
        <div className="border-b pb-3 last-of-type:border-b-0 dark:border-gray-600">
>>>>>>> 4369e75c
          <ClearChatsButton
            confirmClear={confirmClearConvos}
            onClick={clearConvos}
            showText={true}
            mutation={clearConvosMutation}
          />
        </div>
      </div>
    </Tabs.Content>
  );
}

export default React.memo(Data);<|MERGE_RESOLUTION|>--- conflicted
+++ resolved
@@ -53,14 +53,10 @@
         <div className="border-b pb-3 last-of-type:border-b-0 dark:border-gray-600">
           <RevokeKeysButton all={true} />
         </div>
-<<<<<<< HEAD
-        <div className="border-b pb-3 last-of-type:border-b-0 dark:border-gray-700">
-=======
         <div className="border-b pb-3 last-of-type:border-b-0 dark:border-gray-600">
           <DeleteCacheButton />
         </div>
         <div className="border-b pb-3 last-of-type:border-b-0 dark:border-gray-600">
->>>>>>> 4369e75c
           <ClearChatsButton
             confirmClear={confirmClearConvos}
             onClick={clearConvos}
