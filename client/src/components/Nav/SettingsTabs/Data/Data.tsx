import React, { useState, useCallback, useRef } from 'react';
import * as Tabs from '@radix-ui/react-tabs';
<<<<<<< HEAD
import { SettingsTabValues } from 'librechat-data-provider';
import { useOnClickOutside } from '~/hooks';
import { RevokeKeysButton } from './RevokeKeysButton';
import { DeleteCacheButton } from './DeleteCacheButton';
=======
import {
  useRevokeUserKeyMutation,
  useRevokeAllUserKeysMutation,
  useClearConversationsMutation,
} from 'librechat-data-provider/react-query';
import { SettingsTabValues } from 'librechat-data-provider';
import React, { useState, useCallback, useRef } from 'react';
import { useConversation, useConversations, useOnClickOutside } from '~/hooks';
>>>>>>> 446ffe04
import ImportConversations from './ImportConversations';
import { ClearChatsButton } from './ClearChats';
import DangerButton from '../DangerButton';

<<<<<<< HEAD
=======
export const RevokeKeysButton = ({
  showText = true,
  endpoint = '',
  all = false,
  disabled = false,
}: {
  showText?: boolean;
  endpoint?: string;
  all?: boolean;
  disabled?: boolean;
}) => {
  const [confirmRevoke, setConfirmRevoke] = useState(false);

  const revokeKeysMutation = useRevokeAllUserKeysMutation();
  const revokeKeyMutation = useRevokeUserKeyMutation(endpoint);

  const revokeContentRef = useRef(null);
  useOnClickOutside(revokeContentRef, () => confirmRevoke && setConfirmRevoke(false), []);

  const revokeAllUserKeys = useCallback(() => {
    if (confirmRevoke) {
      revokeKeysMutation.mutate({});
      setConfirmRevoke(false);
    } else {
      setConfirmRevoke(true);
    }
  }, [confirmRevoke, revokeKeysMutation]);

  const revokeUserKey = useCallback(() => {
    if (!endpoint) {
      return;
    } else if (confirmRevoke) {
      revokeKeyMutation.mutate({});
      setConfirmRevoke(false);
    } else {
      setConfirmRevoke(true);
    }
  }, [confirmRevoke, revokeKeyMutation, endpoint]);

  const onClick = all ? revokeAllUserKeys : revokeUserKey;

  return (
    <DangerButton
      ref={revokeContentRef}
      showText={showText}
      onClick={onClick}
      disabled={disabled}
      confirmClear={confirmRevoke}
      id={'revoke-all-user-keys'}
      actionTextCode={'com_ui_revoke'}
      infoTextCode={'com_ui_revoke_info'}
      dataTestIdInitial={'revoke-all-keys-initial'}
      dataTestIdConfirm={'revoke-all-keys-confirm'}
      mutation={all ? revokeKeysMutation : revokeKeyMutation}
    />
  );
};

>>>>>>> 446ffe04
function Data() {
  const dataTabRef = useRef(null);
  const [confirmClearConvos, setConfirmClearConvos] = useState(false);
  useOnClickOutside(dataTabRef, () => confirmClearConvos && setConfirmClearConvos(false), []);

  const { newConversation } = useConversation();
  const { refreshConversations } = useConversations();
  const clearConvosMutation = useClearConversationsMutation();

  const clearConvos = () => {
    if (confirmClearConvos) {
      console.log('Clearing conversations...');
      setConfirmClearConvos(false);
      clearConvosMutation.mutate(
        {},
        {
          onSuccess: () => {
            newConversation();
            refreshConversations();
          },
        },
      );
    } else {
      setConfirmClearConvos(true);
    }
  };

  return (
    <Tabs.Content
      value={SettingsTabValues.DATA}
      role="tabpanel"
      className="w-full md:min-h-[300px]"
      ref={dataTabRef}
    >
      <div className="flex flex-col gap-3 text-sm text-gray-600 dark:text-gray-50">
        <div className="border-b pb-3 last-of-type:border-b-0 dark:border-gray-700">
          <ImportConversations />
        </div>
        <div className="border-b pb-3 last-of-type:border-b-0 dark:border-gray-700">
          <RevokeKeysButton all={true} />
        </div>

        <div className="border-b pb-3 last-of-type:border-b-0 dark:border-gray-700">
<<<<<<< HEAD
          <DeleteCacheButton />
        </div>
        <div className="border-b pb-3 last-of-type:border-b-0 dark:border-gray-700">
          <ImportConversations />
=======
          <ClearChatsButton
            confirmClear={confirmClearConvos}
            onClick={clearConvos}
            showText={true}
            mutation={clearConvosMutation}
          />
>>>>>>> 446ffe04
        </div>
      </div>
    </Tabs.Content>
  );
}

export default React.memo(Data);<|MERGE_RESOLUTION|>--- conflicted
+++ resolved
@@ -1,85 +1,13 @@
-import React, { useState, useCallback, useRef } from 'react';
+import React, { useState, useRef } from 'react';
 import * as Tabs from '@radix-ui/react-tabs';
-<<<<<<< HEAD
+import { useClearConversationsMutation } from 'librechat-data-provider/react-query';
 import { SettingsTabValues } from 'librechat-data-provider';
-import { useOnClickOutside } from '~/hooks';
+import { useConversation, useConversations, useOnClickOutside } from '~/hooks';
 import { RevokeKeysButton } from './RevokeKeysButton';
 import { DeleteCacheButton } from './DeleteCacheButton';
-=======
-import {
-  useRevokeUserKeyMutation,
-  useRevokeAllUserKeysMutation,
-  useClearConversationsMutation,
-} from 'librechat-data-provider/react-query';
-import { SettingsTabValues } from 'librechat-data-provider';
-import React, { useState, useCallback, useRef } from 'react';
-import { useConversation, useConversations, useOnClickOutside } from '~/hooks';
->>>>>>> 446ffe04
 import ImportConversations from './ImportConversations';
 import { ClearChatsButton } from './ClearChats';
-import DangerButton from '../DangerButton';
 
-<<<<<<< HEAD
-=======
-export const RevokeKeysButton = ({
-  showText = true,
-  endpoint = '',
-  all = false,
-  disabled = false,
-}: {
-  showText?: boolean;
-  endpoint?: string;
-  all?: boolean;
-  disabled?: boolean;
-}) => {
-  const [confirmRevoke, setConfirmRevoke] = useState(false);
-
-  const revokeKeysMutation = useRevokeAllUserKeysMutation();
-  const revokeKeyMutation = useRevokeUserKeyMutation(endpoint);
-
-  const revokeContentRef = useRef(null);
-  useOnClickOutside(revokeContentRef, () => confirmRevoke && setConfirmRevoke(false), []);
-
-  const revokeAllUserKeys = useCallback(() => {
-    if (confirmRevoke) {
-      revokeKeysMutation.mutate({});
-      setConfirmRevoke(false);
-    } else {
-      setConfirmRevoke(true);
-    }
-  }, [confirmRevoke, revokeKeysMutation]);
-
-  const revokeUserKey = useCallback(() => {
-    if (!endpoint) {
-      return;
-    } else if (confirmRevoke) {
-      revokeKeyMutation.mutate({});
-      setConfirmRevoke(false);
-    } else {
-      setConfirmRevoke(true);
-    }
-  }, [confirmRevoke, revokeKeyMutation, endpoint]);
-
-  const onClick = all ? revokeAllUserKeys : revokeUserKey;
-
-  return (
-    <DangerButton
-      ref={revokeContentRef}
-      showText={showText}
-      onClick={onClick}
-      disabled={disabled}
-      confirmClear={confirmRevoke}
-      id={'revoke-all-user-keys'}
-      actionTextCode={'com_ui_revoke'}
-      infoTextCode={'com_ui_revoke_info'}
-      dataTestIdInitial={'revoke-all-keys-initial'}
-      dataTestIdConfirm={'revoke-all-keys-confirm'}
-      mutation={all ? revokeKeysMutation : revokeKeyMutation}
-    />
-  );
-};
-
->>>>>>> 446ffe04
 function Data() {
   const dataTabRef = useRef(null);
   const [confirmClearConvos, setConfirmClearConvos] = useState(false);
@@ -121,21 +49,16 @@
         <div className="border-b pb-3 last-of-type:border-b-0 dark:border-gray-700">
           <RevokeKeysButton all={true} />
         </div>
-
         <div className="border-b pb-3 last-of-type:border-b-0 dark:border-gray-700">
-<<<<<<< HEAD
           <DeleteCacheButton />
         </div>
         <div className="border-b pb-3 last-of-type:border-b-0 dark:border-gray-700">
-          <ImportConversations />
-=======
           <ClearChatsButton
             confirmClear={confirmClearConvos}
             onClick={clearConvos}
             showText={true}
             mutation={clearConvosMutation}
           />
->>>>>>> 446ffe04
         </div>
       </div>
     </Tabs.Content>
