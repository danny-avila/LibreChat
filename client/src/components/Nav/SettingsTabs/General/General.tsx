--- conflicted
+++ resolved
@@ -34,14 +34,8 @@
         value={theme}
         onChange={onChange}
         options={themeOptions}
-<<<<<<< HEAD
         sizeClasses="w-[220px]"
         anchor="bottom start"
-=======
-        width={180}
-        position={'left'}
-        maxHeight="200px"
->>>>>>> 6c306a66
         testId="theme-selector"
       />
     </div>
