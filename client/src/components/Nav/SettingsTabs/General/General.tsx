import { useRecoilState } from 'recoil';
import * as Tabs from '@radix-ui/react-tabs';
import { SettingsTabValues } from 'librechat-data-provider';
import React, { useContext, useCallback, useRef } from 'react';
import type { TDangerButtonProps } from '~/common';
import { ThemeContext, useLocalize, useLocalStorage } from '~/hooks';
import HideSidePanelSwitch from './HideSidePanelSwitch';
import AutoScrollSwitch from './AutoScrollSwitch';
import { Dropdown } from '~/components/ui';
import DangerButton from '../DangerButton';
import store from '~/store';
import ArchivedChats from './ArchivedChats';

export const ThemeSelector = ({
  theme,
  onChange,
}: {
  theme: string;
  onChange: (value: string) => void;
}) => {
  const localize = useLocalize();

  const themeOptions = [
    { value: 'system', display: localize('com_nav_theme_system') },
    { value: 'dark', display: localize('com_nav_theme_dark') },
    { value: 'light', display: localize('com_nav_theme_light') },
  ];

  return (
    <div className="flex items-center justify-between">
      <div> {localize('com_nav_theme')} </div>
      <Dropdown
        value={theme}
        onChange={onChange}
        options={themeOptions}
        width={220}
        testId="theme-selector"
      />
    </div>
  );
};

export const ClearChatsButton = ({
  confirmClear,
  className = '',
  showText = true,
  mutation,
  onClick,
}: Pick<
  TDangerButtonProps,
  'confirmClear' | 'mutation' | 'className' | 'showText' | 'onClick'
>) => {
  return (
    <DangerButton
      id="clearConvosBtn"
      mutation={mutation}
      confirmClear={confirmClear}
      className={className}
      showText={showText}
      infoTextCode="com_nav_clear_all_chats"
      actionTextCode="com_ui_clear"
      confirmActionTextCode="com_nav_confirm_clear"
      dataTestIdInitial="clear-convos-initial"
      dataTestIdConfirm="clear-convos-confirm"
      onClick={onClick}
    />
  );
};

export const LangSelector = ({
  langcode,
  onChange,
}: {
  langcode: string;
  onChange: (value: string) => void;
}) => {
  const localize = useLocalize();

  // Create an array of options for the Dropdown
  const languageOptions = [
    { value: 'auto', display: localize('com_nav_lang_auto') },
    { value: 'en-US', display: localize('com_nav_lang_english') },
    { value: 'zh-CN', display: localize('com_nav_lang_chinese') },
    { value: 'zh-TC', display: localize('com_nav_lang_traditionalchinese') },
    { value: 'ar-EG', display: localize('com_nav_lang_arabic') },
    { value: 'de-DE', display: localize('com_nav_lang_german') },
    { value: 'es-ES', display: localize('com_nav_lang_spanish') },
    { value: 'fr-FR', display: localize('com_nav_lang_french') },
    { value: 'it-IT', display: localize('com_nav_lang_italian') },
    { value: 'pl-PL', display: localize('com_nav_lang_polish') },
    { value: 'pt-BR', display: localize('com_nav_lang_brazilian_portuguese') },
    { value: 'ru-RU', display: localize('com_nav_lang_russian') },
    { value: 'ja-JP', display: localize('com_nav_lang_japanese') },
    { value: 'sv-SE', display: localize('com_nav_lang_swedish') },
    { value: 'ko-KR', display: localize('com_nav_lang_korean') },
    { value: 'vi-VN', display: localize('com_nav_lang_vietnamese') },
    { value: 'tr-TR', display: localize('com_nav_lang_turkish') },
    { value: 'nl-NL', display: localize('com_nav_lang_dutch') },
    { value: 'id-ID', display: localize('com_nav_lang_indonesia') },
    { value: 'he-HE', display: localize('com_nav_lang_hebrew') },
  ];

  return (
    <div className="flex items-center justify-between">
      <div> {localize('com_nav_language')} </div>
      <Dropdown value={langcode} onChange={onChange} options={languageOptions} />
    </div>
  );
};

function General() {
  const { theme, setTheme } = useContext(ThemeContext);

  const [langcode, setLangcode] = useRecoilState(store.lang);
  const [selectedLang, setSelectedLang] = useLocalStorage('selectedLang', langcode);

  const contentRef = useRef(null);

  const changeTheme = useCallback(
    (value: string) => {
      setTheme(value);
    },
    [setTheme],
  );

  const changeLang = useCallback(
    (value: string) => {
      setSelectedLang(value);
      if (value === 'auto') {
        const userLang = navigator.language || navigator.languages[0];
        setLangcode(userLang);
        localStorage.setItem('lang', userLang);
      } else {
        setLangcode(value);
        localStorage.setItem('lang', value);
      }
    },
    [setLangcode, setSelectedLang],
  );

  return (
    <Tabs.Content
      value={SettingsTabValues.GENERAL}
      role="tabpanel"
      className="w-full md:min-h-[271px]"
      ref={contentRef}
    >
      <div className="flex flex-col gap-3 text-sm text-gray-600 dark:text-gray-50">
        <div className="border-b pb-3 last-of-type:border-b-0 dark:border-gray-600">
          <ThemeSelector theme={theme} onChange={changeTheme} />
        </div>
        <div className="border-b pb-3 last-of-type:border-b-0 dark:border-gray-600">
          <LangSelector langcode={selectedLang} onChange={changeLang} />
        </div>
        <div className="border-b pb-3 last-of-type:border-b-0 dark:border-gray-600">
          <AutoScrollSwitch />
        </div>
        <div className="border-b pb-3 last-of-type:border-b-0 dark:border-gray-600">
          <HideSidePanelSwitch />
        </div>
<<<<<<< HEAD
        {/* <div className="border-b pb-3 last-of-type:border-b-0 dark:border-gray-600">
=======
        <div className="border-b pb-3 last-of-type:border-b-0 dark:border-gray-700">
          <ArchivedChats />
        </div>
        {/* <div className="border-b pb-3 last-of-type:border-b-0 dark:border-gray-700">
>>>>>>> 89b1e33b
        </div> */}
      </div>
    </Tabs.Content>
  );
}

export default React.memo(General);<|MERGE_RESOLUTION|>--- conflicted
+++ resolved
@@ -158,14 +158,10 @@
         <div className="border-b pb-3 last-of-type:border-b-0 dark:border-gray-600">
           <HideSidePanelSwitch />
         </div>
-<<<<<<< HEAD
-        {/* <div className="border-b pb-3 last-of-type:border-b-0 dark:border-gray-600">
-=======
-        <div className="border-b pb-3 last-of-type:border-b-0 dark:border-gray-700">
+        <div className="border-b pb-3 last-of-type:border-b-0 dark:border-gray-600">
           <ArchivedChats />
         </div>
-        {/* <div className="border-b pb-3 last-of-type:border-b-0 dark:border-gray-700">
->>>>>>> 89b1e33b
+        {/* <div className="border-b pb-3 last-of-type:border-b-0 dark:border-gray-600">
         </div> */}
       </div>
     </Tabs.Content>
