import 'test/matchMedia.mock';
import React from 'react';
import { render, fireEvent } from '@testing-library/react';
import '@testing-library/jest-dom/extend-expect';
import { LangSelector } from './General';
import { RecoilRoot } from 'recoil';

describe('LangSelector', () => {
  let mockOnChange;

  beforeEach(() => {
    mockOnChange = jest.fn();
  });

  it('renders correctly', () => {
    const { getByText } = render(
      <RecoilRoot>
        <LangSelector langcode="en-US" onChange={mockOnChange} />
      </RecoilRoot>,
    );

    expect(getByText('Language')).toBeInTheDocument();
    expect(getByText('English')).toBeInTheDocument();
  });

  it('calls onChange when the select value changes', async () => {
    const { getByText, getByTestId } = render(
      <RecoilRoot>
        <LangSelector langcode="en-US" onChange={mockOnChange} />
      </RecoilRoot>,
    );

<<<<<<< HEAD
    fireEvent.change(getByDisplayValue('English'), { target: { value: 'zh-CN' } });

    expect(mockOnChange).toHaveBeenCalledWith('zh-CN');
=======
    expect(getByText('English')).toBeInTheDocument();

    // Find the dropdown button by data-testid
    const dropdownButton = getByTestId('dropdown-menu');

    // Open the dropdown
    fireEvent.click(dropdownButton);

    // Find the option by text and click it
    const darkOption = getByText('Italiano');
    fireEvent.click(darkOption);

    // Ensure that the onChange is called with the expected value after a short delay
    await new Promise((resolve) => setTimeout(resolve, 0));
>>>>>>> ae03267d
  });
});<|MERGE_RESOLUTION|>--- conflicted
+++ resolved
@@ -30,11 +30,6 @@
       </RecoilRoot>,
     );
 
-<<<<<<< HEAD
-    fireEvent.change(getByDisplayValue('English'), { target: { value: 'zh-CN' } });
-
-    expect(mockOnChange).toHaveBeenCalledWith('zh-CN');
-=======
     expect(getByText('English')).toBeInTheDocument();
 
     // Find the dropdown button by data-testid
@@ -49,6 +44,5 @@
 
     // Ensure that the onChange is called with the expected value after a short delay
     await new Promise((resolve) => setTimeout(resolve, 0));
->>>>>>> ae03267d
   });
 });