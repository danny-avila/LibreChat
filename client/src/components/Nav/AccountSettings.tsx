import { useState, memo } from 'react';
import { useRecoilState } from 'recoil';
import * as Select from '@ariakit/react/select';
import { FileText, LogOut } from 'lucide-react';
import { LinkIcon, GearIcon, DropdownMenuSeparator } from '~/components';
import { useGetStartupConfig, useGetUserBalance, useGetOmnexioUserBalance } from '~/data-provider';
import FilesView from '~/components/Chat/Input/Files/FilesView';
import { useAuthContext } from '~/hooks/AuthContext';
import useAvatar from '~/hooks/Messages/useAvatar';
import { UserIcon } from '~/components/svg';
import { useLocalize } from '~/hooks';
import Settings from './Settings';
import store from '~/store';

function AccountSettings() {
  const localize = useLocalize();
  const { user, isAuthenticated, logout } = useAuthContext();
  const { data: startupConfig } = useGetStartupConfig();
  const balanceQuery = useGetUserBalance({
    enabled: !!isAuthenticated && startupConfig?.balance?.enabled,
  });
  const omnexioBalanceQuery = useGetOmnexioUserBalance({
    enabled: !!isAuthenticated,
  });
  const [showSettings, setShowSettings] = useState(false);
  const [showFiles, setShowFiles] = useRecoilState(store.showFiles);

  const avatarSrc = useAvatar(user);
  const avatarSeed = user?.avatar || user?.name || user?.username || '';

  // Create a select state with custom setOpen handler
  const selectStore = Select.useSelectStore({
    setOpen: (open) => {
      if (open && isAuthenticated) {
        // Trigger a refetch when the menu opens
        omnexioBalanceQuery.refetch();
      }
      selectStore.setOpen(open);
    },
  });

  return (
    <Select.SelectProvider store={selectStore}>
      <Select.Select
        aria-label={localize('com_nav_account_settings')}
        data-testid="nav-user"
        className="mt-text-sm flex h-auto w-full items-center gap-2 rounded-xl p-2 text-sm transition-all duration-200 ease-in-out hover:bg-surface-hover"
      >
        <div className="-ml-0.9 -mt-0.8 h-8 w-8 flex-shrink-0">
          <div className="relative flex">
            {avatarSeed.length === 0 ? (
              <div
                style={{
                  backgroundColor: 'rgb(121, 137, 255)',
                  width: '32px',
                  height: '32px',
                  boxShadow: 'rgba(240, 246, 252, 0.1) 0px 0px 0px 1px',
                }}
                className="relative flex items-center justify-center rounded-full p-1 text-text-primary"
                aria-hidden="true"
              >
                <UserIcon />
              </div>
            ) : (
              <img
                className="rounded-full"
                src={(user?.avatar ?? '') || avatarSrc}
                alt={`${user?.name || user?.username || user?.email || ''}'s avatar`}
              />
            )}
          </div>
        </div>
        <div
          className="mt-2 grow overflow-hidden text-ellipsis whitespace-nowrap text-left text-text-primary"
          style={{ marginTop: '0', marginLeft: '0' }}
        >
          {user?.name ?? user?.username ?? localize('com_nav_user')}
        </div>
      </Select.Select>
      <Select.SelectPopover
        className="popover-ui w-[235px]"
        style={{
          transformOrigin: 'bottom',
          marginRight: '0px',
          translate: '0px',
        }}
      >
        <div className="text-token-text-secondary ml-3 mr-2 py-2 text-sm" role="note">
          {user?.email ?? localize('com_nav_user')}
        </div>
        <DropdownMenuSeparator />
<<<<<<< HEAD
        {startupConfig?.balance?.enabled === true &&
          balanceQuery.data != null &&
          !isNaN(parseFloat(balanceQuery.data)) && (
            <>
              <div className="text-token-text-secondary ml-3 mr-2 py-2 text-sm" role="note">
                {localize('com_nav_balance')}: {parseFloat(balanceQuery.data).toFixed(2)}
              </div>
              <DropdownMenuSeparator />
            </>
          )}
        {omnexioBalanceQuery.data != null && !isNaN(parseFloat(omnexioBalanceQuery.data)) && (
          <>
            <div className="text-token-text-secondary ml-3 mr-2 py-2 text-sm" role="note">
              {localize('com_nav_balance')}: {parseInt(omnexioBalanceQuery.data, 10)}{' '}
              {localize('com_credits')}
=======
        {startupConfig?.balance?.enabled === true && balanceQuery.data != null && (
          <>
            <div className="text-token-text-secondary ml-3 mr-2 py-2 text-sm" role="note">
              {localize('com_nav_balance')}: {balanceQuery.data.tokenCredits.toFixed(2)}
>>>>>>> 4808c5be
            </div>
            <DropdownMenuSeparator />
          </>
        )}
        <Select.SelectItem
          value=""
          onClick={() => setShowFiles(true)}
          className="select-item text-sm"
        >
          <FileText className="icon-md" aria-hidden="true" />
          {localize('com_nav_my_files')}
        </Select.SelectItem>
        {startupConfig?.helpAndFaqURL !== '/' && (
          <Select.SelectItem
            value=""
            onClick={() => window.open(startupConfig?.helpAndFaqURL, '_blank')}
            className="select-item text-sm"
          >
            <LinkIcon aria-hidden="true" />
            {localize('com_nav_help_faq')}
          </Select.SelectItem>
        )}
        <Select.SelectItem
          value=""
          onClick={() => setShowSettings(true)}
          className="select-item text-sm"
        >
          <GearIcon className="icon-md" aria-hidden="true" />
          {localize('com_nav_settings')}
        </Select.SelectItem>
        <Select.SelectItem
          value=""
          onClick={() => (window.location.href = '/pages/privacy-policy')}
          className="select-item text-sm"
        >
          <LinkIcon aria-hidden="true" />
          {localize('com_ui_privacy_policy')}
        </Select.SelectItem>
        <Select.SelectItem
          value=""
          onClick={() => (window.location.href = '/pages/tos')}
          className="select-item text-sm"
        >
          <LinkIcon aria-hidden="true" />
          {localize('com_ui_terms_of_service')}
        </Select.SelectItem>
        <DropdownMenuSeparator />
        <Select.SelectItem
          aria-selected={true}
          onClick={() => logout()}
          value="logout"
          className="select-item text-sm"
        >
          <LogOut className="icon-md" />
          {localize('com_nav_log_out')}
        </Select.SelectItem>
      </Select.SelectPopover>
      {showFiles && <FilesView open={showFiles} onOpenChange={setShowFiles} />}
      {showSettings && <Settings open={showSettings} onOpenChange={setShowSettings} />}
    </Select.SelectProvider>
  );
}

export default memo(AccountSettings);<|MERGE_RESOLUTION|>--- conflicted
+++ resolved
@@ -89,28 +89,19 @@
           {user?.email ?? localize('com_nav_user')}
         </div>
         <DropdownMenuSeparator />
-<<<<<<< HEAD
-        {startupConfig?.balance?.enabled === true &&
-          balanceQuery.data != null &&
-          !isNaN(parseFloat(balanceQuery.data)) && (
-            <>
-              <div className="text-token-text-secondary ml-3 mr-2 py-2 text-sm" role="note">
-                {localize('com_nav_balance')}: {parseFloat(balanceQuery.data).toFixed(2)}
-              </div>
-              <DropdownMenuSeparator />
-            </>
+        {startupConfig?.balance?.enabled === true && balanceQuery.data != null && (
+          <>
+            <div className="text-token-text-secondary ml-3 mr-2 py-2 text-sm" role="note">
+              {localize('com_nav_balance')}: {balanceQuery.data.tokenCredits.toFixed(2)}
+            </div>
+            <DropdownMenuSeparator />
+          </>
           )}
         {omnexioBalanceQuery.data != null && !isNaN(parseFloat(omnexioBalanceQuery.data)) && (
           <>
             <div className="text-token-text-secondary ml-3 mr-2 py-2 text-sm" role="note">
               {localize('com_nav_balance')}: {parseInt(omnexioBalanceQuery.data, 10)}{' '}
               {localize('com_credits')}
-=======
-        {startupConfig?.balance?.enabled === true && balanceQuery.data != null && (
-          <>
-            <div className="text-token-text-secondary ml-3 mr-2 py-2 text-sm" role="note">
-              {localize('com_nav_balance')}: {balanceQuery.data.tokenCredits.toFixed(2)}
->>>>>>> 4808c5be
             </div>
             <DropdownMenuSeparator />
           </>
