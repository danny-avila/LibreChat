--- conflicted
+++ resolved
@@ -1,8 +1,4 @@
-<<<<<<< HEAD
-import { useState, useEffect, useCallback } from 'react';
-=======
 import { useState } from 'react';
->>>>>>> efe057e0
 import { Dialog } from '~/components/ui/';
 import DialogTemplate from '~/components/ui/DialogTemplate';
 import { ClearChatsButton } from './SettingsTabs/';
@@ -17,11 +13,7 @@
   const localize = useLocalize();
 
   // Clear all conversations
-<<<<<<< HEAD
-  const clearConvos = useCallback(() => {
-=======
   const clearConvos = () => {
->>>>>>> efe057e0
     if (confirmClear) {
       console.log('Clearing conversations...');
       clearConvosMutation.mutate(
@@ -37,19 +29,7 @@
     } else {
       setConfirmClear(true);
     }
-<<<<<<< HEAD
-  }, [confirmClear, clearConvosMutation]);
-
-  // Refresh conversations after clearing
-  useEffect(() => {
-    if (clearConvosMutation.isSuccess) {
-      refreshConversations();
-      newConversation();
-    }
-  }, [clearConvosMutation.isSuccess, newConversation, refreshConversations]);
-=======
   };
->>>>>>> efe057e0
 
   return (
     <Dialog open={open} onOpenChange={onOpenChange}>
