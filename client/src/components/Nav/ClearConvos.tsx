--- conflicted
+++ resolved
@@ -30,17 +30,9 @@
   return (
     <Dialog open={open} onOpenChange={onOpenChange}>
       <DialogTemplate
-<<<<<<< HEAD
-        title={navigator.languages[0] === 'zh-CN' ? "清理对话" : "Clear conversations"}
-        description={navigator.languages[0] === 'zh-CN'?"您确定要清除所有对话吗？这是不可恢复的。":"Are you sure you want to clear all conversations? This is irreversible."}
+        title={navigator.languages[0] === 'zh-CN' ? '清理对话' : 'Clear conversations'}
+        description={navigator.languages[0] === 'zh-CN'?'您确定要清除所有对话吗？这是不可恢复的。':'Are you sure you want to clear all conversations? This is irreversible.'}
         leftButtons={<ClearChatsButton showText={false} confirmClear={confirmClear} onClick={clearConvos} />}
-=======
-        title="Clear conversations"
-        description="Are you sure you want to clear all conversations? This is irreversible."
-        leftButtons={
-          <ClearChatsButton showText={false} confirmClear={confirmClear} onClick={clearConvos} />
-        }
->>>>>>> 13627c7f
       />
     </Dialog>
   );
