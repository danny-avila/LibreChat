--- conflicted
+++ resolved
@@ -112,14 +112,10 @@
             <Content
               side="bottom"
               align="center"
-<<<<<<< HEAD
-              className="mt-2 max-h-60 min-w-full overflow-hidden overflow-y-auto rounded-lg border border-gray-200 bg-white shadow-lg dark:border-gray-700 dark:bg-gray-700 dark:text-white"
-=======
               className={cn(
-                'mt-2 max-h-60 min-w-full overflow-hidden overflow-y-auto rounded-lg border border-gray-200 bg-white shadow-lg dark:border-gray-700 dark:bg-gray-800 dark:text-white',
+                'mt-2 max-h-60 min-w-full overflow-hidden overflow-y-auto rounded-lg border border-gray-200 bg-white shadow-lg dark:border-gray-700 dark:bg-gray-700 dark:text-white',
                 hasSearchRender && 'relative',
               )}
->>>>>>> 17968218
             >
               {searchRender}
               {options.map((option) => {
