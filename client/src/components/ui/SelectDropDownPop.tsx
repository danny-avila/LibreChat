--- conflicted
+++ resolved
@@ -103,14 +103,10 @@
             <Content
               side="bottom"
               align="start"
-<<<<<<< HEAD
-              className="mt-2 max-h-[52vh] min-w-full overflow-hidden overflow-y-auto rounded-lg border border-gray-200 bg-white shadow-lg dark:border-gray-700 dark:bg-gray-700 dark:text-white lg:max-h-[52vh]"
-=======
               className={cn(
-                'mt-2 max-h-[52vh] min-w-full overflow-hidden overflow-y-auto rounded-lg border border-gray-200 bg-white shadow-lg dark:border-gray-700 dark:bg-gray-800 dark:text-white lg:max-h-[52vh]',
+                'mt-2 max-h-[52vh] min-w-full overflow-hidden overflow-y-auto rounded-lg border border-gray-200 bg-white shadow-lg dark:border-gray-700 dark:bg-gray-700 dark:text-white lg:max-h-[52vh]',
                 hasSearchRender && 'relative',
               )}
->>>>>>> 17968218
             >
               {searchRender}
               {options.map((option) => {
