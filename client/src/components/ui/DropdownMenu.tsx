--- conflicted
+++ resolved
@@ -24,11 +24,7 @@
   <DropdownMenuPrimitive.SubTrigger
     ref={ref}
     className={cn(
-<<<<<<< HEAD
-      'flex cursor-default select-none items-center rounded-sm px-2 py-1.5 text-sm font-medium outline-none focus:bg-slate-100 data-[state=open]:bg-slate-100 dark:focus:bg-gray-800 dark:data-[state=open]:bg-gray-800',
-=======
-      'flex cursor-default select-none items-center rounded-sm px-2 py-1.5 text-sm font-medium outline-none focus:bg-gray-100 data-[state=open]:bg-gray-100 dark:focus:bg-gray-900 dark:data-[state=open]:bg-gray-900',
->>>>>>> 9d3215dc
+      'flex cursor-default select-none items-center rounded-sm px-2 py-1.5 text-sm font-medium outline-none focus:bg-slate-100 data-[state=open]:bg-slate-100 dark:focus:bg-gray-900 dark:data-[state=open]:bg-gray-900',
       inset ? 'pl-8' : '',
       className,
     )}
@@ -82,11 +78,7 @@
   <DropdownMenuPrimitive.Item
     ref={ref}
     className={cn(
-<<<<<<< HEAD
-      'relative flex cursor-default select-none items-center rounded-sm px-2 py-1.5 text-sm font-medium outline-none focus:bg-slate-100 data-[disabled]:pointer-events-none data-[disabled]:opacity-50 dark:focus:bg-gray-800',
-=======
-      'relative flex cursor-default select-none items-center rounded-sm px-2 py-1.5 text-sm font-medium outline-none focus:bg-gray-100 data-[disabled]:pointer-events-none data-[disabled]:opacity-50 dark:focus:bg-gray-900',
->>>>>>> 9d3215dc
+      'relative flex cursor-default select-none items-center rounded-sm px-2 py-1.5 text-sm font-medium outline-none focus:bg-slate-100 data-[disabled]:pointer-events-none data-[disabled]:opacity-50 dark:focus:bg-gray-900',
       inset ? 'pl-8' : '',
       className,
     )}
@@ -102,11 +94,7 @@
   <DropdownMenuPrimitive.CheckboxItem
     ref={ref}
     className={cn(
-<<<<<<< HEAD
-      'relative flex cursor-default select-none items-center rounded-sm py-1.5 pl-8 pr-2 text-sm font-medium outline-none focus:bg-slate-100 data-[disabled]:pointer-events-none data-[disabled]:opacity-50 dark:focus:bg-gray-800',
-=======
-      'relative flex cursor-default select-none items-center rounded-sm py-1.5 pl-8 pr-2 text-sm font-medium outline-none focus:bg-gray-100 data-[disabled]:pointer-events-none data-[disabled]:opacity-50 dark:focus:bg-gray-900',
->>>>>>> 9d3215dc
+      'relative flex cursor-default select-none items-center rounded-sm py-1.5 pl-8 pr-2 text-sm font-medium outline-none focus:bg-slate-100 data-[disabled]:pointer-events-none data-[disabled]:opacity-50 dark:focus:bg-gray-900',
       className,
     )}
     checked={checked}
@@ -168,11 +156,7 @@
 >(({ className = '', ...props }, ref) => (
   <DropdownMenuPrimitive.Separator
     ref={ref}
-<<<<<<< HEAD
-    className={cn('-mx-1 my-1 h-px bg-slate-100 dark:bg-gray-800', className)}
-=======
-    className={cn('-mx-1 my-1 h-px bg-gray-100 dark:bg-gray-900', className)}
->>>>>>> 9d3215dc
+    className={cn('-mx-1 my-1 h-px bg-slate-100 dark:bg-gray-900', className)}
     {...props}
   />
 ));
