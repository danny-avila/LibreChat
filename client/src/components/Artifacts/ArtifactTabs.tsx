import { useRef, useEffect } from 'react';
import * as Tabs from '@radix-ui/react-tabs';
import type { SandpackPreviewRef, CodeEditorRef } from '@codesandbox/sandpack-react';
import type { Artifact } from '~/common';
import { useEditorContext, useArtifactsContext } from '~/Providers';
import useArtifactProps from '~/hooks/Artifacts/useArtifactProps';
import { useAutoScroll } from '~/hooks/Artifacts/useAutoScroll';
import { ArtifactCodeEditor } from './ArtifactCodeEditor';
import { useGetStartupConfig } from '~/data-provider';
import { ArtifactPreview } from './ArtifactPreview';
import { MermaidMarkdown } from './MermaidMarkdown';
import { cn } from '~/utils';

export default function ArtifactTabs({
  artifact,
  editorRef,
  previewRef,
}: {
  artifact: Artifact;
  editorRef: React.MutableRefObject<CodeEditorRef>;
  previewRef: React.MutableRefObject<SandpackPreviewRef>;
}) {
  const { isSubmitting } = useArtifactsContext();
  const { currentCode, setCurrentCode } = useEditorContext();
  const { data: startupConfig } = useGetStartupConfig();
  const lastIdRef = useRef<string | null>(null);
  useEffect(() => {
    if (artifact.id !== lastIdRef.current) {
      setCurrentCode(undefined);
    }
    lastIdRef.current = artifact.id;
  }, [setCurrentCode, artifact.id]);

  const content = artifact.content ?? '';
  const contentRef = useRef<HTMLDivElement>(null);
  useAutoScroll({ ref: contentRef, content, isSubmitting });
  const { files, fileKey, template, sharedProps } = useArtifactProps({ artifact });
  return (
    <>
      <Tabs.Content
        ref={contentRef}
        value="code"
        id="artifacts-code"
        className={cn('flex-grow overflow-auto')}
        tabIndex={-1}
      >
        {isMermaid ? (
          <MermaidMarkdown content={content} isSubmitting={isSubmitting} />
        ) : (
          <ArtifactCodeEditor
            files={files}
            fileKey={fileKey}
            template={template}
            artifact={artifact}
            editorRef={editorRef}
            sharedProps={sharedProps}
          />
        )}
      </Tabs.Content>
<<<<<<< HEAD
      <Tabs.Content value="preview" className="flex-grow overflow-auto">
=======
      <Tabs.Content value="preview" className="flex-grow overflow-auto" tabIndex={-1}>
>>>>>>> 114deecc
        <ArtifactPreview
          files={files}
          fileKey={fileKey}
          template={template}
          isMermaid={isMermaid}
          previewRef={previewRef}
          sharedProps={sharedProps}
          currentCode={currentCode}
          startupConfig={startupConfig}
        />
      </Tabs.Content>
    </>
  );
}<|MERGE_RESOLUTION|>--- conflicted
+++ resolved
@@ -57,11 +57,7 @@
           />
         )}
       </Tabs.Content>
-<<<<<<< HEAD
-      <Tabs.Content value="preview" className="flex-grow overflow-auto">
-=======
       <Tabs.Content value="preview" className="flex-grow overflow-auto" tabIndex={-1}>
->>>>>>> 114deecc
         <ArtifactPreview
           files={files}
           fileKey={fileKey}
