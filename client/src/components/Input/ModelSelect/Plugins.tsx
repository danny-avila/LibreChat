import { useRecoilState } from 'recoil';
import { useState, useEffect } from 'react';
import { ChevronDownIcon } from 'lucide-react';
import { useAvailablePluginsQuery } from 'librechat-data-provider/react-query';
import type { TPlugin } from 'librechat-data-provider';
import type { TModelSelectProps } from '~/common';
import { SelectDropDown, MultiSelectDropDown, SelectDropDownPop, Button } from '~/components/ui';
import { useSetOptions, useAuthContext, useMediaQuery, useLocalize } from '~/hooks';
import { cn, cardStyle } from '~/utils/';
import store from '~/store';

const pluginStore: TPlugin = {
  name: 'Plugin store',
  pluginKey: 'pluginStore',
  isButton: true,
  description: '',
  icon: '',
  authConfig: [],
  authenticated: false,
};

export default function Plugins({
  conversation,
  setOption,
  models,
  showAbove,
  popover = false,
}: TModelSelectProps) {
  const localize = useLocalize();
  const { data: allPlugins } = useAvailablePluginsQuery();
  const [visible, setVisibility] = useState<boolean>(true);
  const [availableTools, setAvailableTools] = useRecoilState(store.availableTools);
  const { checkPluginSelection, setTools } = useSetOptions();
  const { user } = useAuthContext();
  const isSmallScreen = useMediaQuery('(max-width: 640px)');
  const Menu = popover ? SelectDropDownPop : SelectDropDown;

  useEffect(() => {
    if (isSmallScreen) {
      setVisibility(false);
    }
  }, [isSmallScreen]);

  useEffect(() => {
    if (!user) {
      return;
    }

    if (!allPlugins) {
      return;
    }

    if (!user.plugins || user.plugins.length === 0) {
      setAvailableTools([pluginStore]);
      return;
    }

    const tools = [...user.plugins]
      .map((el) => allPlugins.find((plugin: TPlugin) => plugin.pluginKey === el))
      .filter((el): el is TPlugin => el !== undefined);

    /* Filter Last Selected Tools */
    const localStorageItem = localStorage.getItem('lastSelectedTools');
    if (!localStorageItem) {
      return setAvailableTools([...tools, pluginStore]);
    }
    const lastSelectedTools = JSON.parse(localStorageItem);
    const filteredTools = lastSelectedTools.filter((tool: TPlugin) =>
      tools.some((existingTool) => existingTool.pluginKey === tool.pluginKey),
    );
    localStorage.setItem('lastSelectedTools', JSON.stringify(filteredTools));

    setAvailableTools([...tools, pluginStore]);
    // setAvailableTools is a recoil state setter, so it's safe to use it in useEffect
    // eslint-disable-next-line react-hooks/exhaustive-deps
  }, [allPlugins, user]);

  if (!conversation) {
    return null;
  }

  return (
    <>
      <Button
        type="button"
        className={cn(
          cardStyle,
          'z-40 flex h-[40px] min-w-4 flex-none items-center justify-center px-3 hover:bg-white focus:ring-0 focus:ring-offset-0 dark:hover:bg-gray-700',
        )}
        onClick={() => setVisibility((prev) => !prev)}
      >
        <ChevronDownIcon
          className={cn(
            !visible ? 'rotate-180 transform' : '',
            'w-4 text-gray-600 dark:text-white',
          )}
        />
      </Button>
      <Menu
        value={conversation.model ?? ''}
        setValue={setOption('model')}
        availableValues={models}
        showAbove={showAbove}
        className={cn(cardStyle, 'z-40 flex w-64 min-w-60 sm:w-48', visible ? '' : 'hidden')}
      />
      <MultiSelectDropDown
        value={conversation.tools || []}
        isSelected={checkPluginSelection}
        setSelected={setTools}
        availableValues={availableTools}
        optionValueKey="pluginKey"
        showAbove={showAbove}
        className={cn(cardStyle, 'z-50 w-64 min-w-60 sm:w-48', visible ? '' : 'hidden')}
<<<<<<< HEAD
=======
        searchPlaceholder={localize('com_ui_select_search_plugin')}
>>>>>>> e3c236ba
      />
    </>
  );
}<|MERGE_RESOLUTION|>--- conflicted
+++ resolved
@@ -111,10 +111,7 @@
         optionValueKey="pluginKey"
         showAbove={showAbove}
         className={cn(cardStyle, 'z-50 w-64 min-w-60 sm:w-48', visible ? '' : 'hidden')}
-<<<<<<< HEAD
-=======
         searchPlaceholder={localize('com_ui_select_search_plugin')}
->>>>>>> e3c236ba
       />
     </>
   );
