import React from 'react';
import { useGetStartupConfig } from 'librechat-data-provider';
import { useLocalize } from '~/hooks';

export default function Footer() {
  const { data: config } = useGetStartupConfig();
  const localize = useLocalize();

  return (
    <div className="hidden px-3 pb-1 pt-2 text-center text-xs text-black/50 dark:text-white/50 md:block md:px-4 md:pb-4 md:pt-3">
<<<<<<< HEAD
      {typeof config?.customFooter === 'string' ? (
        config.customFooter
      ) : (
        <>
          <a
            href="https://github.com/danny-avila/LibreChat"
            target="_blank"
            rel="noreferrer"
            className="underline"
          >
            {config?.appTitle || 'LibreChat'} v0.6.0
          </a>
          {' - '}. {localize('com_ui_pay_per_call')}
        </>
      )}
=======
      {config?.appTitle || 'AITok Chat'}
>>>>>>> 3a887e69
    </div>
  );
}<|MERGE_RESOLUTION|>--- conflicted
+++ resolved
@@ -8,7 +8,6 @@
 
   return (
     <div className="hidden px-3 pb-1 pt-2 text-center text-xs text-black/50 dark:text-white/50 md:block md:px-4 md:pb-4 md:pt-3">
-<<<<<<< HEAD
       {typeof config?.customFooter === 'string' ? (
         config.customFooter
       ) : (
@@ -24,9 +23,7 @@
           {' - '}. {localize('com_ui_pay_per_call')}
         </>
       )}
-=======
       {config?.appTitle || 'AITok Chat'}
->>>>>>> 3a887e69
     </div>
   );
 }