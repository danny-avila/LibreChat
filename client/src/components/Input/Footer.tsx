import React from 'react';
<<<<<<< HEAD
import { useGetStartupConfig } from '~/data-provider';
import getAppTitle from '~/utils/getAppTitle';
=======
import { useGetStartupConfig } from '@librechat/data-provider';
>>>>>>> f5672ddc

export default function Footer() {
  const { data: config } = useGetStartupConfig();
  const appTitle = getAppTitle(config);

  return (
    <div className="hidden px-3 pb-1 pt-2 text-center text-xs text-black/50 dark:text-white/50 md:block md:px-4 md:pb-4 md:pt-3">
      {appTitle}. Serves and searches all conversations reliably. All AI convos under one house. Pay per call
      and not per month (cents compared to dollars).
    </div>
  );
}<|MERGE_RESOLUTION|>--- conflicted
+++ resolved
@@ -1,10 +1,6 @@
 import React from 'react';
-<<<<<<< HEAD
-import { useGetStartupConfig } from '~/data-provider';
 import getAppTitle from '~/utils/getAppTitle';
-=======
 import { useGetStartupConfig } from '@librechat/data-provider';
->>>>>>> f5672ddc
 
 export default function Footer() {
   const { data: config } = useGetStartupConfig();
