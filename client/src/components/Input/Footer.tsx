--- conflicted
+++ resolved
@@ -12,13 +12,8 @@
         config.customFooter
       ) : (
         <>
-<<<<<<< HEAD
           <a href="https://gptchina.io" target="_blank" rel="noreferrer" className="underline">
-            {config?.appTitle || 'Gpt China'} v0.6.1
-=======
-          <a href="https://librechat.ai" target="_blank" rel="noreferrer" className="underline">
-            {config?.appTitle || 'LibreChat'} {Constants.VERSION}
->>>>>>> e3c236ba
+            {config?.appTitle || 'GPT China'} {Constants.VERSION}
           </a>
           {' - '}. {localize('com_ui_pay_per_call')}
         </>
