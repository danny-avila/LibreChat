--- conflicted
+++ resolved
@@ -36,11 +36,7 @@
         className="group dark:font-semibold dark:text-gray-100 dark:hover:bg-gray-800"
       >
         {icon}
-<<<<<<< HEAD
-        {endpoint === 'gptPlugins' ? 'Plugins' : endpoint}
-=======
-        {alternateName[endpoint] || endpoint}
->>>>>>> 5711ff27
+        {alternateName[endpoint] || endpoint === 'gptPlugins' ? 'Plugins' : endpoint}
         {!!['azureOpenAI', 'openAI'].find(e => e === endpoint) && <sup>$</sup>}
         {endpoint === 'gptPlugins' && <span className="py-0.25 ml-1 rounded px-1 text-[10px] font-semibold uppercase bg-blue-200 text-[#4559A4]">alpha</span>}
         <div className="flex w-4 flex-1" />
