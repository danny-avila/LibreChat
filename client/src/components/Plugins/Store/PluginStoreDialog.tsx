--- conflicted
+++ resolved
@@ -127,14 +127,10 @@
       {/* Full-screen container to center the panel */}
       <div className="fixed inset-0 flex items-center justify-center p-4">
         <Dialog.Panel
-<<<<<<< HEAD
           className="relative w-full transform overflow-hidden overflow-y-auto rounded-lg bg-white text-left shadow-xl transition-all dark:bg-gray-800 max-sm:h-full sm:mx-7 sm:my-8 sm:max-w-2xl lg:max-w-5xl xl:max-w-7xl"
-=======
-          className="relative w-full transform overflow-hidden overflow-y-auto rounded-lg bg-white text-left shadow-xl transition-all max-sm:h-full sm:mx-7 sm:my-8 sm:max-w-2xl lg:max-w-5xl xl:max-w-7xl dark:bg-gray-900"
->>>>>>> 9d3215dc
           style={{ minHeight: '610px' }}
         >
-          <div className="flex items-center justify-between border-b-[1px] border-black/10 px-4 pb-4 pt-5 sm:p-6 dark:border-white/10">
+          <div className="flex items-center justify-between border-b-[1px] border-black/10 px-4 pb-4 pt-5 dark:border-white/10 sm:p-6">
             <div className="flex items-center">
               <div className="text-center sm:text-left">
                 <Dialog.Title className="text-lg font-medium leading-6 text-gray-800 dark:text-gray-200">
