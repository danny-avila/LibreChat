import throttle from 'lodash/throttle';
import { getConfigDefaults } from 'librechat-data-provider';
import { useState, useRef, useCallback, useEffect, useMemo, memo } from 'react';
import {
  useGetEndpointsQuery,
  useGetStartupConfig,
  useUserKeyQuery,
} from 'librechat-data-provider/react-query';
import type { ImperativePanelHandle } from 'react-resizable-panels';
import type { TEndpointsConfig } from 'librechat-data-provider';
import { ResizableHandleAlt, ResizablePanel, ResizablePanelGroup } from '~/components/ui/Resizable';
import { useMediaQuery, useLocalStorage, useLocalize } from '~/hooks';
import useSideNavLinks from '~/hooks/Nav/useSideNavLinks';
import NavToggle from '~/components/Nav/NavToggle';
import { cn, getEndpointField } from '~/utils';
import { useChatContext } from '~/Providers';
import Switcher from './Switcher';
import Nav from './Nav';

interface SidePanelProps {
  defaultLayout?: number[] | undefined;
  defaultCollapsed?: boolean;
  navCollapsedSize?: number;
  fullPanelCollapse?: boolean;
  artifacts?: React.ReactNode;
  children: React.ReactNode;
}

const defaultMinSize = 20;
const defaultInterface = getConfigDefaults().interface;

const normalizeLayout = (layout: number[]) => {
  const sum = layout.reduce((acc, size) => acc + size, 0);
  if (Math.abs(sum - 100) < 0.01) {
    return layout.map((size) => Number(size.toFixed(2)));
  }

  const factor = 100 / sum;
  const normalizedLayout = layout.map((size) => Number((size * factor).toFixed(2)));

  const adjustedSum = normalizedLayout.reduce(
    (acc, size, index) => (index === layout.length - 1 ? acc : acc + size),
    0,
  );
  normalizedLayout[normalizedLayout.length - 1] = Number((100 - adjustedSum).toFixed(2));

  return normalizedLayout;
};

const SidePanel = ({
  defaultLayout = [97, 3],
  defaultCollapsed = false,
  fullPanelCollapse = false,
  navCollapsedSize = 3,
  artifacts,
  children,
}: SidePanelProps) => {
  const localize = useLocalize();
  const [isHovering, setIsHovering] = useState(false);
  const [minSize, setMinSize] = useState(defaultMinSize);
  const [newUser, setNewUser] = useLocalStorage('newUser', true);
  const [isCollapsed, setIsCollapsed] = useState(defaultCollapsed);
  const [fullCollapse, setFullCollapse] = useState(fullPanelCollapse);
  const [collapsedSize, setCollapsedSize] = useState(navCollapsedSize);

  const { data: startupConfig } = useGetStartupConfig({
    cacheTime: 0,
    staleTime: 0,
  });

  const { data: endpointsConfig = {} as TEndpointsConfig } = useGetEndpointsQuery();
  const interfaceConfig = useMemo(
    () => startupConfig?.interface ?? defaultInterface,
    [startupConfig],
  );

  const isSmallScreen = useMediaQuery('(max-width: 767px)');
  const { conversation } = useChatContext();
  const { endpoint } = conversation ?? {};
  const { data: keyExpiry = { expiresAt: undefined } } = useUserKeyQuery(endpoint ?? '');

  const panelRef = useRef<ImperativePanelHandle>(null);

  const defaultActive = useMemo(() => {
    const activePanel = localStorage.getItem('side:active-panel');
    return typeof activePanel === 'string' ? activePanel : undefined;
  }, []);

  const endpointType = useMemo(
    () => getEndpointField(endpointsConfig, endpoint, 'type'),
    [endpoint, endpointsConfig],
  );
  const assistants = useMemo(() => endpointsConfig?.[endpoint ?? ''], [endpoint, endpointsConfig]);
  const agents = useMemo(() => endpointsConfig?.[endpoint ?? ''], [endpoint, endpointsConfig]);

  const userProvidesKey = useMemo(
    () => !!(endpointsConfig?.[endpoint ?? '']?.userProvide ?? false),
    [endpointsConfig, endpoint],
  );
  const keyProvided = useMemo(
    () => (userProvidesKey ? !!(keyExpiry.expiresAt ?? '') : true),
    [keyExpiry.expiresAt, userProvidesKey],
  );

  const hidePanel = useCallback(() => {
    setIsCollapsed(true);
    setCollapsedSize(0);
    setMinSize(defaultMinSize);
    setFullCollapse(true);
    localStorage.setItem('fullPanelCollapse', 'true');
    panelRef.current?.collapse();
  }, []);

  const [showBookmarks, setShowBookmarks] = useState(false);

  const manageBookmarks = useCallback((e) => {
    e.preventDefault();
    setShowBookmarks((prev) => !prev);
  }, []);

  const Links = useSideNavLinks({
<<<<<<< HEAD
    startupConfig,
=======
    agents,
    endpoint,
>>>>>>> 164ebb96
    hidePanel,
    assistants,
    keyProvided,
    endpointType,
    interfaceConfig,
  });

  const calculateLayout = useCallback(() => {
    if (!artifacts) {
      const navSize = defaultLayout.length === 2 ? defaultLayout[1] : defaultLayout[2];
      return [100 - navSize, navSize];
    } else {
      const navSize = Math.max(minSize, navCollapsedSize);
      const remainingSpace = 100 - navSize;
      const newMainSize = Math.floor(remainingSpace / 2);
      const artifactsSize = remainingSpace - newMainSize;
      return [newMainSize, artifactsSize, navSize];
    }
  }, [artifacts, defaultLayout, minSize, navCollapsedSize]);

  const currentLayout = useMemo(() => normalizeLayout(calculateLayout()), [calculateLayout]);

  // eslint-disable-next-line react-hooks/exhaustive-deps
  const throttledSaveLayout = useCallback(
    throttle((sizes: number[]) => {
      const normalizedSizes = normalizeLayout(sizes);
      localStorage.setItem('react-resizable-panels:layout', JSON.stringify(normalizedSizes));
    }, 350),
    [],
  );

  useEffect(() => {
    if (isSmallScreen) {
      setIsCollapsed(true);
      setCollapsedSize(0);
      setMinSize(defaultMinSize);
      setFullCollapse(true);
      localStorage.setItem('fullPanelCollapse', 'true');
      panelRef.current?.collapse();
      return;
    } else {
      setIsCollapsed(defaultCollapsed);
      setCollapsedSize(navCollapsedSize);
      setMinSize(defaultMinSize);
    }
  }, [isSmallScreen, defaultCollapsed, navCollapsedSize, fullPanelCollapse]);

  useEffect(() => {
    const fetchConfig = async () => {
      try {
        const response = await fetch(`/api/config?timestamp=${new Date().getTime()}`, {
          headers: {
            'Cache-Control': 'no-cache',
          },
        });
        if (response.ok) {
          const config = await response.json();
          localStorage.setItem(
            'userAssistantConfigPermission',
            '' + config.userAssistantConfigPermission,
          );
        } else {
          console.error('Error fetching config:', response.status);
        }
      } catch (error) {
        console.error('Error fetching config:', error);
      }
    };

    fetchConfig();
  }, [startupConfig]);

  const toggleNavVisible = useCallback(() => {
    if (newUser) {
      setNewUser(false);
    }
    setIsCollapsed((prev: boolean) => {
      if (prev) {
        setMinSize(defaultMinSize);
        setCollapsedSize(navCollapsedSize);
        setFullCollapse(false);
        localStorage.setItem('fullPanelCollapse', 'false');
      }
      return !prev;
    });
    if (!isCollapsed) {
      panelRef.current?.collapse();
    } else {
      panelRef.current?.expand();
    }
  }, [isCollapsed, newUser, setNewUser, navCollapsedSize]);

  const minSizeMain = useMemo(() => (artifacts != null ? 15 : 30), [artifacts]);

  return (
    <>
      <ResizablePanelGroup
        direction="horizontal"
        onLayout={(sizes) => throttledSaveLayout(sizes)}
        className="transition-width relative h-full w-full flex-1 overflow-auto bg-white dark:bg-gray-800"
      >
        <ResizablePanel
          defaultSize={currentLayout[0]}
          minSize={minSizeMain}
          order={1}
          id="messages-view"
        >
          {children}
        </ResizablePanel>
        {artifacts != null && (
          <>
            <ResizableHandleAlt withHandle className="ml-3 bg-border-medium dark:text-white" />
            <ResizablePanel
              defaultSize={currentLayout[1]}
              minSize={minSizeMain}
              order={2}
              id="artifacts-panel"
            >
              {artifacts}
            </ResizablePanel>
          </>
        )}
        <div
          onMouseEnter={() => setIsHovering(true)}
          onMouseLeave={() => setIsHovering(false)}
          className="relative flex w-px items-center justify-center"
        >
          <NavToggle
            navVisible={!isCollapsed}
            isHovering={isHovering}
            onToggle={toggleNavVisible}
            setIsHovering={setIsHovering}
            className={cn(
              'fixed top-1/2',
              (isCollapsed && (minSize === 0 || collapsedSize === 0)) || fullCollapse
                ? 'mr-9'
                : 'mr-16',
            )}
            translateX={false}
            side="right"
          />
        </div>
        {(!isCollapsed || minSize > 0) && !isSmallScreen && !fullCollapse && (
          <ResizableHandleAlt withHandle className="bg-transparent dark:text-white" />
        )}
        <ResizablePanel
          tagName="nav"
          id="controls-nav"
          order={artifacts != null ? 3 : 2}
          aria-label={localize('com_ui_controls')}
          role="region"
          collapsedSize={collapsedSize}
          defaultSize={currentLayout[currentLayout.length - 1]}
          collapsible={true}
          minSize={minSize}
          maxSize={40}
          ref={panelRef}
          style={{
            overflowY: 'auto',
            transition: 'width 0.2s ease, visibility 0s linear 0.2s',
          }}
          onExpand={() => {
            setIsCollapsed(false);
            localStorage.setItem('react-resizable-panels:collapsed', 'false');
          }}
          onCollapse={() => {
            setIsCollapsed(true);
            localStorage.setItem('react-resizable-panels:collapsed', 'true');
          }}
          className={cn(
            'sidenav hide-scrollbar border-l border-border-light bg-surface-primary-alt transition-opacity',
            isCollapsed ? 'min-w-[50px]' : 'min-w-[340px] sm:min-w-[352px]',
            (isSmallScreen && isCollapsed && (minSize === 0 || collapsedSize === 0)) || fullCollapse
              ? 'hidden min-w-0'
              : 'opacity-100',
          )}
        >
          {interfaceConfig.modelSelect && (
            <div
              className={cn(
                'sticky left-0 right-0 top-0 z-[100] flex h-[52px] flex-wrap items-center justify-center bg-surface-primary-alt',
                isCollapsed ? 'h-[52px]' : 'px-2',
              )}
            >
              <Switcher
                isCollapsed={isCollapsed}
                endpointKeyProvided={keyProvided}
                endpoint={endpoint}
              />
            </div>
          )}
          <Nav
            resize={panelRef.current?.resize}
            isCollapsed={isCollapsed}
            defaultActive={defaultActive}
            links={Links}
          />
        </ResizablePanel>
      </ResizablePanelGroup>
      <button
        aria-label="Close right side panel"
        className={`nav-mask ${!isCollapsed ? 'active' : ''}`}
        onClick={() => {
          setIsCollapsed(() => {
            localStorage.setItem('fullPanelCollapse', 'true');
            setFullCollapse(true);
            setCollapsedSize(0);
            setMinSize(0);
            return false;
          });
          panelRef.current?.collapse();
        }}
      />
    </>
  );
};

export default memo(SidePanel);<|MERGE_RESOLUTION|>--- conflicted
+++ resolved
@@ -119,12 +119,9 @@
   }, []);
 
   const Links = useSideNavLinks({
-<<<<<<< HEAD
     startupConfig,
-=======
     agents,
     endpoint,
->>>>>>> 164ebb96
     hidePanel,
     assistants,
     keyProvided,
