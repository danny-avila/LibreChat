--- conflicted
+++ resolved
@@ -92,7 +92,6 @@
     keyProvided,
     endpointType,
     interfaceConfig,
-<<<<<<< HEAD
     customLinks: [
       {
         id: 'custom-settings',
@@ -146,9 +145,7 @@
         },
       },
     ]
-=======
     endpointsConfig,
->>>>>>> 650e9b4f
   });
 
   const toggleNavVisible = useCallback(() => {
