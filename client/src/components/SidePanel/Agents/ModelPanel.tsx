--- conflicted
+++ resolved
@@ -221,13 +221,8 @@
               onClick={handleResetParameters}
               className="btn btn-neutral flex w-full items-center justify-center gap-2 px-4 py-2 text-sm"
             >
-<<<<<<< HEAD
-              <RotateCcw className="h-4 w-4" />
+              <RotateCcw className="h-4 w-4" aria-hidden="true" />
               {localize('com_ui_reset_var', { 0: localize('com_ui_model_parameters') })}
-=======
-              <RotateCcw className="h-4 w-4" aria-hidden="true" />
-              {localize('com_ui_reset_var', localize('com_ui_model_parameters'))}
->>>>>>> 2e8d969e
             </button>
           </div>
         </div>
