import React, { useState } from 'react';
import { useFormContext } from 'react-hook-form';
import { useUpdateUserPluginsMutation } from 'librechat-data-provider/react-query';
import {
  OGDialog,
  TrashIcon,
  CircleHelpIcon,
  useToastContext,
  OGDialogTrigger,
  OGDialogTemplate,
} from '@librechat/client';
import type { TPlugin } from 'librechat-data-provider';
import type { AgentForm } from '~/common';
import { useLocalize } from '~/hooks';
import { cn } from '~/utils';

export default function AgentTool({
  tool,
  regularTools,
}: {
  tool: string;
  regularTools?: TPlugin[];
  agent_id?: string;
}) {
  const localize = useLocalize();
  const { showToast } = useToastContext();
  const updateUserPlugins = useUpdateUserPluginsMutation();
  const { getValues, setValue } = useFormContext<AgentForm>();

  const [isFocused, setIsFocused] = useState(false);
  const [isHovering, setIsHovering] = useState(false);

  if (!regularTools) {
    return null;
  }

  const currentTool = regularTools.find((t) => t.pluginKey === tool);

  if (!currentTool) {
    return null;
  }

  const removeTool = (toolId: string) => {
    if (toolId) {
      updateUserPlugins.mutate(
        { pluginKey: toolId, action: 'uninstall', auth: {}, isEntityTool: true },
        {
          onError: (error: unknown) => {
            showToast({ message: `Error while deleting the tool: ${error}`, status: 'error' });
          },
          onSuccess: () => {
            const remainingToolIds = getValues('tools')?.filter((id: string) => id !== toolId);
            setValue('tools', remainingToolIds);
            showToast({ message: 'Tool deleted successfully', status: 'success' });
          },
        },
      );
    }
  };

  return (
    <OGDialog>
      <div
        className="group relative flex w-full items-center gap-1 rounded-lg p-1 text-sm hover:bg-gray-50 dark:hover:bg-gray-800/50"
        onMouseEnter={() => setIsHovering(true)}
        onMouseLeave={() => setIsHovering(false)}
        onFocus={() => setIsFocused(true)}
        onBlur={(e) => {
          // Check if focus is moving to a child element
          if (!e.currentTarget.contains(e.relatedTarget)) {
            setIsFocused(false);
          }
        }}
      >
        <div className="flex grow items-center">
          {currentTool.icon && (
            <div className="flex h-8 w-8 items-center justify-center overflow-hidden rounded-full">
              <div
                className="flex h-6 w-6 items-center justify-center overflow-hidden rounded-full bg-center bg-no-repeat dark:bg-white/20"
                style={{
                  backgroundImage: `url(${currentTool.icon})`,
                  backgroundSize: 'cover',
                }}
              />
            </div>
          )}
          <div
            className="grow px-2 py-1.5"
            style={{ textOverflow: 'ellipsis', wordBreak: 'break-all', overflow: 'hidden' }}
          >
<<<<<<< HEAD
            <AccordionPrimitive.Header asChild>
              <AccordionPrimitive.Trigger asChild>
               <div
                  role="button"
                  className={cn(
                    'flex grow items-center gap-1 rounded bg-transparent p-0 text-left transition-colors',
                    'focus:outline-none focus:ring-2 focus:ring-ring focus:ring-offset-1',
                  )}
                >
                  {currentTool.metadata.icon && (
                    <div className="flex h-8 w-8 items-center justify-center overflow-hidden rounded-full">
                      <div
                        className="flex h-6 w-6 items-center justify-center overflow-hidden rounded-full bg-center bg-no-repeat dark:bg-white/20"
                        style={{
                          backgroundImage: `url(${currentTool.metadata.icon})`,
                          backgroundSize: 'cover',
                        }}
                      />
                    </div>
                  )}
                  <div
                    className="grow px-2 py-1.5"
                    style={{ textOverflow: 'ellipsis', wordBreak: 'break-all', overflow: 'hidden' }}
                  >
                    {currentTool.metadata.name}
                  </div>
                  <div className="flex items-center">
                    {/* Container for grouped checkbox and chevron */}
                    <div className="relative flex items-center">
                      {/* Grouped checkbox and chevron that slide together */}
                      <div
                        className={cn(
                          'flex items-center gap-2 transition-all duration-300',
                          isHovering || isFocused ? '-translate-x-8' : 'translate-x-0',
                        )}
                      >
                        <div
                          data-checkbox-container
                          onClick={(e) => e.stopPropagation()}
                          className="mt-1"
                        >
                          <Checkbox
                            id={`select-all-${currentTool.tool_id}`}
                            checked={selectedTools.length === currentTool.tools?.length}
                            onCheckedChange={(checked) => {
                              if (currentTool.tools) {
                                const newSelectedTools = checked
                                  ? currentTool.tools.map((t) => t.tool_id)
                                  : [];
                                updateFormTools(newSelectedTools);
                              }
                            }}
                            className={cn(
                              'h-4 w-4 rounded border border-gray-300 transition-all duration-200 hover:border-gray-400 dark:border-gray-600 dark:hover:border-gray-500',
                              isExpanded ? 'visible' : 'pointer-events-none invisible',
                            )}
                            onClick={(e) => e.stopPropagation()}
                            onKeyDown={(e) => {
                              if (e.key === 'Enter' || e.key === ' ') {
                                e.preventDefault();
                                e.stopPropagation();
                                const checkbox = e.currentTarget as HTMLButtonElement;
                                checkbox.click();
                              }
                            }}
                            tabIndex={isExpanded ? 0 : -1}
                          />
                        </div>

                        <div
                          className={cn(
                            'pointer-events-none flex h-4 w-4 items-center justify-center transition-transform duration-300',
                            isExpanded ? 'rotate-180' : '',
                          )}
                          aria-hidden="true"
                        >
                          <ChevronDown className="h-4 w-4" />
                        </div>
                      </div>

                      {/* Delete button slides in from behind */}
                      <div
                        className={cn(
                          'absolute right-0 transition-all duration-300',
                          isHovering || isFocused
                            ? 'translate-x-0 opacity-100'
                            : 'translate-x-8 opacity-0',
                        )}
                      >
                        <OGDialogTrigger asChild>
                         <div
                            role="button"
                            className={cn(
                              'flex h-7 w-7 items-center justify-center rounded transition-colors duration-200',
                              'hover:bg-gray-200 dark:hover:bg-gray-700',
                              'focus:outline-none focus:ring-2 focus:ring-ring focus:ring-offset-1',
                              'focus:translate-x-0 focus:opacity-100',
                            )}
                            onClick={(e) => e.stopPropagation()}
                            aria-label={`Delete ${currentTool.metadata.name}`}
                            tabIndex={0}
                            onFocus={() => setIsFocused(true)}
                          >
                            <TrashIcon className="h-4 w-4" />
                          </div>
                        </OGDialogTrigger>
                      </div>
                    </div>
                  </div>
                </div>
              </AccordionPrimitive.Trigger>
            </AccordionPrimitive.Header>
=======
            {currentTool.name}
>>>>>>> 9c77f534
          </div>
        </div>

        <OGDialogTrigger asChild>
          <button
            type="button"
            className={cn(
              'flex h-7 w-7 items-center justify-center rounded transition-all duration-200',
              'hover:bg-gray-200 dark:hover:bg-gray-700',
              'focus:outline-none focus:ring-2 focus:ring-ring focus:ring-offset-1',
              'focus:opacity-100',
              isHovering || isFocused ? 'opacity-100' : 'pointer-events-none opacity-0',
            )}
            aria-label={`Delete ${currentTool.name}`}
            tabIndex={0}
            onFocus={() => setIsFocused(true)}
          >
            <TrashIcon className="h-4 w-4" />
          </button>
        </OGDialogTrigger>
      </div>
      <OGDialogTemplate
        showCloseButton={false}
        title={localize('com_ui_delete_tool')}
        className="max-w-[450px]"
        main={
          <>
            <div className="flex w-full flex-col items-start gap-2 text-sm text-text-secondary">
              <p>
                {localize('com_ui_delete_tool_confirm')}{' '}
                <strong>&quot;{currentTool.name}&quot;</strong>?
              </p>
              {currentTool.description && (
                <div className="flex items-start gap-2">
                  <CircleHelpIcon className="h-4 w-4 flex-shrink-0 text-text-secondary" />
                  <p className="text-sm">{currentTool.description}</p>
                </div>
              )}
            </div>
          </>
        }
        selection={{
          selectHandler: () => removeTool(tool),
          selectClasses:
            'bg-red-700 hover:bg-red-800 dark:bg-red-600 dark:hover:bg-red-800 text-white',
          selectText: localize('com_ui_delete'),
        }}
      />
    </OGDialog>
  );
}<|MERGE_RESOLUTION|>--- conflicted
+++ resolved
@@ -88,7 +88,6 @@
             className="grow px-2 py-1.5"
             style={{ textOverflow: 'ellipsis', wordBreak: 'break-all', overflow: 'hidden' }}
           >
-<<<<<<< HEAD
             <AccordionPrimitive.Header asChild>
               <AccordionPrimitive.Trigger asChild>
                <div
@@ -201,9 +200,7 @@
                 </div>
               </AccordionPrimitive.Trigger>
             </AccordionPrimitive.Header>
-=======
             {currentTool.name}
->>>>>>> 9c77f534
           </div>
         </div>
 
