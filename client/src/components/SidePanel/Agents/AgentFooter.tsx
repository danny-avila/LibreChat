--- conflicted
+++ resolved
@@ -53,11 +53,7 @@
   const showButtons = activePanel === Panel.builder;
 
   return (
-<<<<<<< HEAD
-    <div className="mx-1 mb-1 flex w-full flex-col gap-2">
-=======
     <div className="mb-1 flex w-full flex-col gap-2">
->>>>>>> d7f9fe15
       {showButtons && <AdvancedButton setActivePanel={setActivePanel} />}
       {user?.role === SystemRoles.ADMIN && showButtons && <AdminSettings />}
       {/* Context Button */}
