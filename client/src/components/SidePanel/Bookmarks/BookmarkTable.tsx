--- conflicted
+++ resolved
@@ -23,16 +23,8 @@
 
   const { bookmarks = [] } = useBookmarkContext();
   useEffect(() => {
-<<<<<<< HEAD
-    setRows(
-      bookmarks
-        .map((item) => ({ id: item.tag, ...item }))
-        .sort((a, b) => a.position - b.position) || [],
-    );
-=======
     const _bookmarks = removeDuplicates(bookmarks).sort((a, b) => a.position - b.position);
     setRows(_bookmarks);
->>>>>>> 757b6d32
   }, [bookmarks]);
 
   const moveRow = useCallback((dragIndex: number, hoverIndex: number) => {
