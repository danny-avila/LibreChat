--- conflicted
+++ resolved
@@ -61,13 +61,9 @@
         }
       >
         <div className="flex flex-row items-center gap-2">
-<<<<<<< HEAD
-          {groupIsGlobal === true && <EarthIcon className="icon-md text-brand-blue-400" />}
-=======
           {groupIsGlobal === true && (
-            <EarthIcon className="icon-md text-green-400" aria-label="Global prompt group" />
+            <EarthIcon className="icon-md text-blue-400" aria-label="Global prompt group" />
           )}
->>>>>>> 73fe0835
           <DropdownMenu modal={false}>
             <DropdownMenuTrigger asChild>
               <button
