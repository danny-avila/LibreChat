--- conflicted
+++ resolved
@@ -202,14 +202,7 @@
           ))}
         </div>
         <div className="flex justify-end">
-<<<<<<< HEAD
-          <button
-            type="submit"
-            className="btn rounded bg-brand-blue-500 px-4 py-2 font-bold text-white transition-all hover:bg-brand-blue-600"
-          >
-=======
           <Button type="submit" variant="submit">
->>>>>>> 73fe0835
             {localize('com_ui_submit')}
           </Button>
         </div>
