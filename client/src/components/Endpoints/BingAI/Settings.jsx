--- conflicted
+++ resolved
@@ -113,12 +113,7 @@
                 <a
                   href="https://github.com/danny-avila/chatgpt-clone/blob/main/guides/JAILBREAK_INFO.md"
                   target="_blank"
-<<<<<<< HEAD
-                  className="text-blue-500 transition-colors duration-200 hover:text-blue-800 dark:text-blue-400 dark:hover:text-blue-500"
-                  rel="noreferrer"
-=======
                   className="text-blue-500 transition-colors duration-200 hover:text-blue-800 dark:text-blue-400 dark:hover:text-blue-500" rel="noreferrer"
->>>>>>> 10de5041
                 >
                   System Message
                 </a>{' '}
