--- conflicted
+++ resolved
@@ -90,11 +90,7 @@
                   disabled={readonly}
                   value={promptPrefix || ''}
                   onChange={(e) => setPromptPrefix(e.target.value || null)}
-<<<<<<< HEAD
                   placeholder={localize(lang, 'com_endpoint_openai_prompt_prefix_placeholder')}
-=======
-                  placeholder="Set custom instructions to include in System Message. Default: none"
->>>>>>> ad29d253
                   className={cn(
                     defaultTextProps,
                     'flex max-h-[300px] min-h-[100px] w-full resize-none px-3 py-2 ',
@@ -109,15 +105,10 @@
             <HoverCardTrigger className="grid w-full items-center gap-2">
               <div className="flex justify-between">
                 <Label htmlFor="temp-int" className="text-left text-sm font-medium">
-<<<<<<< HEAD
                   {localize(lang, 'com_endpoint_temperature')}{' '}
                   <small className="opacity-40">
-                    ({localize(lang, 'com_endpoint_default')}: {isOpenAI ? '1' : '0'})
+                    ({localize(lang, 'com_endpoint_default_with_num', isOpenAI ? '1' : '0')})
                   </small>
-=======
-                  Temperature{' '}
-                  <small className="opacity-40">(default: {isOpenAI ? '1' : '0'})</small>
->>>>>>> ad29d253
                 </Label>
                 <InputNumber
                   id="temp-int"
