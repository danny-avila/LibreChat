--- conflicted
+++ resolved
@@ -100,7 +100,7 @@
                   placeholder={
                     navigator.languages[0] === 'zh-CN'
                       ? '设置自定义指令。默认为：“你ChatGPT，一个由OpenAI训练的大型语言模型。”'
-                      : "Set custom instructions. Defaults to: 'You are ChatGPT, a large language model trained by OpenAI.'"
+                      : 'Set custom instructions. Defaults to: \'You are ChatGPT, a large language model trained by OpenAI.\''
                   }
                   className={cn(
                     defaultTextProps,
@@ -118,7 +118,6 @@
                 <Label htmlFor="temp-int" className="text-left text-sm font-medium">
                   {navigator.languages[0] === 'zh-CN' ? '温度' : 'Temperature'}{' '}
                   <small className="opacity-40">
-<<<<<<< HEAD
                     {navigator.languages[0] === 'zh-CN'
                       ? endpoint === 'openAI'
                         ? '(默认值: 1)'
@@ -126,9 +125,6 @@
                       : endpoint === 'openAI'
                         ? '(default: 1)'
                         : '(default: 0)'}
-=======
-                    (default: {isOpenAI ? '1' : '0'})
->>>>>>> 13627c7f
                   </small>
                 </Label>
                 <InputNumber
