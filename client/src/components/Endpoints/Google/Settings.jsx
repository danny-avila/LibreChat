--- conflicted
+++ resolved
@@ -144,11 +144,7 @@
                 <HoverCardTrigger className="grid w-full items-center gap-2">
                   <div className="flex justify-between">
                     <Label htmlFor="top-p-int" className="text-left text-sm font-medium">
-<<<<<<< HEAD
-                      {localize(lang, 'com_endpoint_top_p')} <small className="opacity-40">({localize(lang, 'com_endpoint_default')}: 0.95)</small>
-=======
-                      Top P <small className="opacity-40">(default: 0.95)</small>
->>>>>>> ad29d253
+                      {localize(lang, 'com_endpoint_top_p')} <small className="opacity-40">({localize(lang, 'com_endpoint_default_with_num', 0.95)})</small>
                     </Label>
                     <InputNumber
                       id="top-p-int"
@@ -186,11 +182,7 @@
                 <HoverCardTrigger className="grid w-full items-center gap-2">
                   <div className="flex justify-between">
                     <Label htmlFor="top-k-int" className="text-left text-sm font-medium">
-<<<<<<< HEAD
-                      {localize(lang, 'com_endpoint_top_k')} <small className="opacity-40">({localize(lang, 'com_endpoint_default')}: 40)</small>
-=======
-                      Top K <small className="opacity-40">(default: 40)</small>
->>>>>>> ad29d253
+                      {localize(lang, 'com_endpoint_top_k')} <small className="opacity-40">({localize(lang, 'com_endpoint_default_with_num', 40)})</small>
                     </Label>
                     <InputNumber
                       id="top-k-int"
@@ -229,11 +221,7 @@
             <HoverCardTrigger className="grid w-full items-center gap-2">
               <div className="flex justify-between">
                 <Label htmlFor="max-tokens-int" className="text-left text-sm font-medium">
-<<<<<<< HEAD
-                  {localize(lang, 'com_endpoint_max_ooutput_tokens')} <small className="opacity-40">(({localize(lang, 'com_endpoint_default')}: 1024)</small>
-=======
-                  Max Output Tokens <small className="opacity-40">(default: 1024)</small>
->>>>>>> ad29d253
+                  {localize(lang, 'com_endpoint_max_output_tokens')} <small className="opacity-40">({localize(lang, 'com_endpoint_default_with_num', 1024)})</small>
                 </Label>
                 <InputNumber
                   id="max-tokens-int"
