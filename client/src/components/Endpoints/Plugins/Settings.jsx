--- conflicted
+++ resolved
@@ -70,12 +70,8 @@
           <>
             <div className="grid w-full items-center gap-2">
               <Label htmlFor="chatGptLabel" className="text-left text-sm font-medium">
-<<<<<<< HEAD
-                {localize(lang, 'com_endpoint_custom_name')} <small className="opacity-40">({localize(lang, 'com_endpoint_default_empty')} | {localize(lang, 'com_endpoint_disabled_with_tools')})</small>
-=======
-                Custom Name{' '}
-                <small className="opacity-40">(default: empty | disabled with tools)</small>
->>>>>>> ad29d253
+                {localize(lang, 'com_endpoint_custom_name')}{' '}
+                <small className="opacity-40">({localize(lang, 'com_endpoint_default_empty')} | {localize(lang, 'com_endpoint_disabled_with_tools')})</small>
               </Label>
               <Input
                 id="chatGptLabel"
@@ -95,12 +91,8 @@
             </div>
             <div className="grid w-full items-center gap-2">
               <Label htmlFor="promptPrefix" className="text-left text-sm font-medium">
-<<<<<<< HEAD
-                {localize(lang, 'com_endpoint_prompt_prefix')} <small className="opacity-40">({localize(lang, 'com_endpoint_default_empty')} | {localize(lang, 'com_endpoint_disabled_with_tools')})</small>
-=======
-                Prompt Prefix{' '}
-                <small className="opacity-40">(default: empty | disabled with tools)</small>
->>>>>>> ad29d253
+                {localize(lang, 'com_endpoint_prompt_prefix')}{' '}
+                <small className="opacity-40">({localize(lang, 'com_endpoint_default_empty')} | {localize(lang, 'com_endpoint_disabled_with_tools')})</small>
               </Label>
               <TextareaAutosize
                 id="promptPrefix"
@@ -109,13 +101,8 @@
                 onChange={(e) => setPromptPrefix(e.target.value || null)}
                 placeholder={
                   toolsSelected
-<<<<<<< HEAD
                     ? localize(lang, 'com_endpoint_disabled_with_tools_placeholder')
                     : localize(lang, 'com_endpoint_plug_set_custom_instructions_for_gpt_placeholder')
-=======
-                    ? 'Disabled with Tools Selected'
-                    : 'Set custom instructions to include in System Message. Default: none'
->>>>>>> ad29d253
                 }
                 className={cn(
                   defaultTextProps,
