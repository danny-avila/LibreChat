import React from 'react';
import { Button } from '../ui/Button.tsx';
import CrossIcon from '../svg/CrossIcon';
// import SaveIcon from '../svg/SaveIcon';
import { Save } from 'lucide-react';
import { cn } from '~/utils/';
import CheckMark from '../svg/CheckMark.jsx';

function EndpointOptionsPopover({
  content,
  visible,
  saveAsPreset,
  switchToSimpleMode,
  widget = false,
  additionalButton = null
}) {
  const cardStyle =
    'shadow-md rounded-md min-w-[75px] font-normal bg-white border-black/10 border dark:bg-gray-700 text-black dark:text-white';

  return (
    <>
      <div
        className={
          ' endpointOptionsPopover-container absolute bottom-[-10px] z-0 flex w-full flex-col items-center md:px-4' +
          (visible ? ' show' : '')
        }
      >
        <div
          className={
            cardStyle +
            ' border-d-0 flex w-full flex-col overflow-hidden rounded-none border-s-0 border-t bg-slate-200 px-0 pb-[10px] dark:border-white/10 md:rounded-md md:border lg:w-[736px]'
          }
        >
          <div className="flex w-full items-center bg-slate-100 px-2 py-2 dark:bg-gray-800/60">
            {/* <span className="text-xs font-medium font-normal">Advanced settings for OpenAI endpoint</span> */}
            <Button
              type="button"
              className="h-auto justify-start bg-transparent px-2 py-1 text-xs font-medium font-normal text-black hover:bg-slate-200 hover:text-black focus:ring-0 dark:bg-transparent dark:text-white dark:hover:bg-gray-700 dark:hover:text-white dark:focus:outline-none dark:focus:ring-offset-0"
              onClick={saveAsPreset}
            >
<<<<<<< HEAD
              <Save className="mr-1 w-[14px]" />
              {navigator.languages[0] === 'zh-CN' ? '另存为预设' : 'Save as preset'}
            </Button>)}
=======
              {!widget ? (
                <>
                  <Save className="mr-1 w-[14px]" />
                  Save as preset
                </>
              ) : (
                <>
                  <CheckMark className="mr-1 w-[14px]" />
                  确认
                </>
              )
              }
            </Button>
>>>>>>> 1544b7ea
            {additionalButton && (
              <Button
                type="button"
                className={cn(
                  additionalButton.buttonClass,
                  'ml-1 h-auto justify-start bg-transparent px-2 py-1 text-xs font-medium font-normal text-black hover:bg-slate-200 hover:text-black focus:ring-0 focus:ring-offset-0 dark:bg-transparent dark:text-white dark:hover:bg-gray-700 dark:hover:text-white dark:focus:outline-none dark:focus:ring-offset-0'
                )}
                onClick={additionalButton.handler}
              >
                {additionalButton.icon}
                {additionalButton.label}
              </Button>
            )}
            <Button
              type="button"
              className="ml-auto h-auto bg-transparent px-2 py-1 text-xs font-medium font-normal text-black hover:bg-slate-200 hover:text-black focus:ring-offset-0 dark:bg-transparent dark:text-white dark:hover:bg-gray-700 dark:hover:text-white"
              onClick={switchToSimpleMode}
            >
              <CrossIcon className="mr-1" />
              {/* Switch to simple mode */}
            </Button>
          </div>
          <div>{content}</div>
        </div>
      </div>
    </>
  );
}

export default EndpointOptionsPopover;<|MERGE_RESOLUTION|>--- conflicted
+++ resolved
@@ -38,15 +38,10 @@
               className="h-auto justify-start bg-transparent px-2 py-1 text-xs font-medium font-normal text-black hover:bg-slate-200 hover:text-black focus:ring-0 dark:bg-transparent dark:text-white dark:hover:bg-gray-700 dark:hover:text-white dark:focus:outline-none dark:focus:ring-offset-0"
               onClick={saveAsPreset}
             >
-<<<<<<< HEAD
-              <Save className="mr-1 w-[14px]" />
-              {navigator.languages[0] === 'zh-CN' ? '另存为预设' : 'Save as preset'}
-            </Button>)}
-=======
               {!widget ? (
                 <>
                   <Save className="mr-1 w-[14px]" />
-                  Save as preset
+                  {navigator.languages[0] === 'zh-CN' ? '另存为预设' : 'Save as preset'}
                 </>
               ) : (
                 <>
@@ -56,7 +51,6 @@
               )
               }
             </Button>
->>>>>>> 1544b7ea
             {additionalButton && (
               <Button
                 type="button"
