--- conflicted
+++ resolved
@@ -38,16 +38,8 @@
               onClick={saveAsPreset}
             >
               <Save className="mr-1 w-[14px]" />
-<<<<<<< HEAD
-              Save as preset
+              {navigator.languages[0] === 'zh-CN' ? '另存为预设' : 'Save as preset'}
             </Button>)}
-            {additionalButton && (
-              <Button
-                type="button"
-                className={cn(additionalButton.buttonClass, 'ml-1 h-auto justify-start bg-transparent px-2 py-1 text-xs font-medium font-normal text-black hover:bg-slate-200 hover:text-black focus:ring-0 focus:ring-offset-0 dark:bg-transparent dark:text-white dark:hover:bg-gray-700 dark:hover:text-white dark:focus:outline-none dark:focus:ring-offset-0')}
-=======
-              {navigator.languages[0] === 'zh-CN' ? '另存为预设' : 'Save as preset'}
-            </Button>
             {additionalButton && (
               <Button
                 type="button"
@@ -55,7 +47,6 @@
                   additionalButton.buttonClass,
                   'ml-1 h-auto justify-start bg-transparent px-2 py-1 text-xs font-medium font-normal text-black hover:bg-slate-200 hover:text-black focus:ring-0 focus:ring-offset-0 dark:bg-transparent dark:text-white dark:hover:bg-gray-700 dark:hover:text-white dark:focus:outline-none dark:focus:ring-offset-0'
                 )}
->>>>>>> 1292df36
                 onClick={additionalButton.handler}
               >
                 {additionalButton.icon}
