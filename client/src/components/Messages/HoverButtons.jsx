--- conflicted
+++ resolved
@@ -19,7 +19,6 @@
 }) {
   const { endpoint } = conversation;
   const [isCopied, setIsCopied] = React.useState(false);
-
   
   const branchingSupported =
     // azureOpenAI, openAI, chatGPTBrowser support branching, so edit enabled // 5/21/23: Bing is allowing editing and Message regenerating
@@ -60,17 +59,6 @@
         
       ) : null}
       {regenerateEnabled ? (
-<<<<<<< HEAD
-        <button
-          className="hover-button active rounded-md p-1 hover:bg-gray-100 hover:text-gray-700 dark:text-gray-400 dark:hover:bg-gray-700 dark:hover:text-gray-200 disabled:dark:hover:text-gray-400 md:invisible md:group-hover:visible"
-          onClick={regenerate}
-          type="button"
-          title={navigator.languages[0]==='zh-CN'? "重新生成":"regenerate"}
-        >
-          {/* <button className="rounded-md p-1 hover:bg-gray-100 hover:text-gray-700 dark:text-gray-400 dark:hover:bg-gray-700 dark:hover:text-gray-200 disabled:dark:hover:text-gray-400"> */}
-          <RegenerateIcon />
-        </button>
-=======
         <>
           <button
             className="hover-button rounded-md p-1 hover:bg-gray-100 hover:text-gray-700 dark:text-gray-400 dark:hover:bg-gray-700 dark:hover:text-gray-200 disabled:dark:hover:text-gray-400"
@@ -91,7 +79,6 @@
             <RegenerateIcon />
           </button>
         </>
->>>>>>> 8229135f
       ) : null}
 
       <button
