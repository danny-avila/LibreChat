--- conflicted
+++ resolved
@@ -8,11 +8,7 @@
   return (
     <button
       onClick={scrollHandler}
-<<<<<<< HEAD
-      className="absolute bottom-5 right-1/2 cursor-pointer rounded-full border border-white bg-gray-50 text-gray-600  dark:border-white/10 dark:bg-white/10 dark:text-gray-200"
-=======
       className="absolute bottom-5 right-1/2 cursor-pointer rounded-full border border-gray-200 bg-white bg-clip-padding text-gray-600 dark:border-white/10 dark:bg-gray-750/90 dark:text-gray-200"
->>>>>>> e3c236ba
     >
       <svg
         width="24"
