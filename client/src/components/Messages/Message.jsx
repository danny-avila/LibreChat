/* eslint-disable react-hooks/exhaustive-deps */
import { useState, useEffect, useRef } from 'react';
import { useRecoilValue, useSetRecoilState } from 'recoil';
import copy from 'copy-to-clipboard';
import Plugin from './Plugin.jsx';
import SubRow from './Content/SubRow';
import Content from './Content/Content';
import MultiMessage from './MultiMessage';
import HoverButtons from './HoverButtons';
import SiblingSwitch from './SiblingSwitch';
import getIcon from '~/utils/getIcon';
import { useMessageHandler } from '~/utils/handleSubmit';
import { useGetConversationByIdQuery } from '@librechat/data-provider';
import { cn } from '~/utils/';
import store from '~/store';
import getError from '~/utils/getError';
import { useAuthContext } from '../../hooks/AuthContext';

export default function Message({
  conversation,
  message,
  scrollToBottom,
  currentEditId,
  setCurrentEditId,
  siblingIdx,
  siblingCount,
  setSiblingIdx,
  hideUser = false
}) {
  const { text, searchResult, isCreatedByUser, error, submitting, unfinished } = message;
  const isSubmitting = useRecoilValue(store.isSubmitting);
  const setLatestMessage = useSetRecoilState(store.latestMessage);
  const [abortScroll, setAbort] = useState(false);
  const [isLiked, setIsLiked] = useState(false);
  const [loading, setLoading] = useState(true);
  const textEditor = useRef(null);
  const last = !message?.children?.length;
  const edit = message.messageId == currentEditId;
  const { ask, regenerate } = useMessageHandler();
  const { switchToConversation } = store.useConversation();
  const blinker = submitting && isSubmitting;
  const getConversationQuery = useGetConversationByIdQuery(message.conversationId, {
    enabled: false
  });

  // debugging
  // useEffect(() => {
  //   console.log('isSubmitting:', isSubmitting);
  //   console.log('unfinished:', unfinished);
  // }, [isSubmitting, unfinished]);

  useEffect(() => {
    if (blinker && !abortScroll) {
      scrollToBottom();
    }
  }, [isSubmitting, blinker, text, scrollToBottom]);

  useEffect(() => {
    if (last) {
      setLatestMessage({ ...message });
    }
  }, [last, message]);

  const enterEdit = (cancel) => setCurrentEditId(cancel ? -1 : message.messageId);

  const handleWheel = () => {
    if (blinker) {
      setAbort(true);
    } else {
      setAbort(false);
    }
  };

  const props = {
    className:
      'w-full border-b border-black/10 dark:border-gray-900/50 text-gray-800 bg-white dark:text-gray-100 group dark:bg-gray-800'
  };

  const icon = getIcon({
    ...conversation,
    ...message,
    model: message?.model || conversation?.model,
    hideUser
  });

  if (!isCreatedByUser)
    props.className =
      'w-full border-b border-black/10 bg-gray-50 dark:border-gray-900/50 text-gray-800 dark:text-gray-100 group bg-gray-100 dark:bg-gray-1000';

  if (message.bg && searchResult) {
    props.className = message.bg.split('hover')[0];
    props.titleclass = message.bg.split(props.className)[1] + ' cursor-pointer';
  }

  const resubmitMessage = () => {
    const text = textEditor.current.innerText;

    ask({
      text,
      parentMessageId: message?.parentMessageId,
      conversationId: message?.conversationId
    });

    setSiblingIdx(siblingCount - 1);
    enterEdit(true);
  };

  const regenerateMessage = () => {
    if (!isSubmitting && !message?.isCreatedByUser) regenerate(message);
  };

  const copyToClipboard = (setIsCopied) => {
    setIsCopied(true);
    copy(message?.text);

    setTimeout(() => {
      setIsCopied(false);
    }, 3000);
  };

<<<<<<< HEAD
=======
     
  const { token } = useAuthContext();
 

  // initial fetch to find out if it is being liked
  const fetchLikeStatus = async () => {
    setLoading(true)
    try {
      const response = await fetch(`/api/messages/${message.conversationId}`, {
        method: 'GET',
        headers: {
          'Content-Type': 'application/json',
          Authorization: `Bearer ${token}`
        }}
      )

      const data = await response.json();
      // Assuming 'data' is an array of message objects
      data.forEach(item => {
      // Assuming each message object has a 'messageId' and 'likesMsg' property
        const messageId = item.messageId;
        const isLiked = item.likesMsg;
        if (messageId === message.messageId) {
          setIsLiked(isLiked);
        }
      });
      setLoading(false)
      // setIsLiked(data.isLiked);
      // console.log('dataaaaaaa', data.likesConvo);
      // Update the isLiked state based on the data received from the API
      // setIsLiked();
    } catch (error) {
      console.log('Error fetching like status:', error);
    }
  };

  useEffect(() => {
    fetchLikeStatus();
  }, []);
  
>>>>>>> fc0049bc
  const handleLikeClick = async () => {
    try {
      const response = await fetch('/api/messages/like', {
        method: 'POST',
        headers: {
          'Content-Type': 'application/json'
        },
        body: JSON.stringify({
          messageId: message.messageId,
          isLiked: !isLiked
        })
      });
      const data = await response.json();
      if (data.message) {
        console.log(data.message);
        return;
      }
      // Update the isLiked state based on the API response
      setIsLiked((prev) => !prev);
    } catch (error) {
      console.log('Error liking message:', error);
    }
  };

  const clickSearchResult = async () => {
    if (!searchResult) return;
    getConversationQuery.refetch(message.conversationId).then((response) => {
      switchToConversation(response.data);
    });
  };

  !loading && console.log(`islike: ${isLiked}`)

  return (
    <>
      <div {...props} onWheel={handleWheel}>
        <div className="relative m-auto flex gap-4 p-4 text-base md:max-w-2xl md:gap-6 md:py-6 lg:max-w-2xl lg:px-0 xl:max-w-3xl">
          <div className="relative flex h-[30px] w-[30px] flex-col items-end text-right text-xs md:text-sm">
            {typeof icon === 'string' && icon.match(/[^\\x00-\\x7F]+/) ? (
              <span className=" direction-rtl w-40 overflow-x-scroll">{icon}</span>
            ) : (
              icon
            )}
            <div className="sibling-switch invisible absolute left-0 top-2 -ml-4 flex -translate-x-full items-center justify-center gap-1 text-xs group-hover:visible">
              <SiblingSwitch
                siblingIdx={siblingIdx}
                siblingCount={siblingCount}
                setSiblingIdx={setSiblingIdx}
              />
            </div>
          </div>
          <div className="relative flex w-[calc(100%-50px)] flex-col gap-1  md:gap-3 lg:w-[calc(100%-115px)]">
            {searchResult && (
              <SubRow
                classes={props.titleclass + ' rounded'}
                subclasses="switch-result pl-2 pb-2"
                onClick={clickSearchResult}
              >
                <strong>{`${message.title} | ${message.sender}`}</strong>
              </SubRow>
            )}
            <div className="flex flex-grow flex-col gap-3">
              {message.plugin && <Plugin plugin={message.plugin} />}
              {error ? (
                <div className="flex flex min-h-[20px] flex-grow flex-col items-start gap-2 gap-4  text-red-500">
                  <div className="rounded-md border border-red-500 bg-red-500/10 px-3 py-2 text-sm text-gray-600 dark:text-gray-100">
                    {getError(text)}
                  </div>
                </div>
              ) : edit ? (
                <div className="flex min-h-[20px] flex-grow flex-col items-start gap-4 ">
                  {/* <div className={`${blinker ? 'result-streaming' : ''} markdown prose dark:prose-invert light w-full break-words`}> */}
                  <div
                    className="markdown prose dark:prose-invert light w-full whitespace-pre-wrap break-words border-none focus:outline-none"
                    contentEditable={true}
                    ref={textEditor}
                    suppressContentEditableWarning={true}
                  >
                    {text}
                  </div>
                  <div className="mt-2 flex w-full justify-center text-center">
                    <button
                      className="btn btn-primary relative mr-2"
                      disabled={isSubmitting}
                      onClick={resubmitMessage}
                    >
                      Save & Submit
                    </button>
                    <button className="btn btn-neutral relative" onClick={() => enterEdit(true)}>
                      {navigator.languages[0] === 'zh-CN' ? '取消' : 'Cancel'}
                    </button>
                  </div>
                </div>
              ) : (
                <>
                  <div
                    className={cn(
                      'flex min-h-[20px] flex-grow flex-col items-start gap-4 ',
                      isCreatedByUser ? 'whitespace-pre-wrap' : ''
                    )}
                  >
                    {/* <div className={`${blinker ? 'result-streaming' : ''} markdown prose dark:prose-invert light w-full break-words`}> */}
                    <div className="markdown prose dark:prose-invert light w-full break-words">
                      {!isCreatedByUser ? (
                        <>
                          <Content content={text} message={message} />
                        </>
                      ) : (
                        <>{text}</>
                      )}
                    </div>
                  </div>
                  {/* {!isSubmitting && cancelled ? (
                    <div className="flex flex min-h-[20px] flex-grow flex-col items-start gap-2 gap-4  text-red-500">
                      <div className="rounded-md border border-blue-400 bg-blue-500/10 px-3 py-2 text-sm text-gray-600 dark:text-gray-100">
                        {`This is a cancelled message.`}
                      </div>
                    </div>
                  ) : null} */}
                  {!isSubmitting && unfinished ? (
                    <div className="flex flex min-h-[20px] flex-grow flex-col items-start gap-2 gap-4  text-red-500">
                      <div className="rounded-md border border-blue-400 bg-blue-500/10 px-3 py-2 text-sm text-gray-600 dark:text-gray-100">
                        {'This is an unfinished message. The AI may still be generating a response or it was aborted. Refresh or visit later to see more updates.'}
                      </div>
                    </div>
                  ) : null}
                </>
              )}
            </div>
            
            <HoverButtons
              isEditting={edit}
              isSubmitting={isSubmitting}
              message={message}
              conversation={conversation}
              enterEdit={() => enterEdit()}
              regenerate={() => regenerateMessage()}
              copyToClipboard={copyToClipboard}
              handleLikeClick={handleLikeClick}
              isLiked={isLiked}
            />
            
            <SubRow subclasses="switch-container">
              <SiblingSwitch
                siblingIdx={siblingIdx}
                siblingCount={siblingCount}
                setSiblingIdx={setSiblingIdx}
              />
            </SubRow>
          </div>
        </div>
      </div>
      <MultiMessage
        messageId={message.messageId}
        conversation={conversation}
        messagesTree={message.children}
        scrollToBottom={scrollToBottom}
        currentEditId={currentEditId}
        setCurrentEditId={setCurrentEditId}
        hideUser={hideUser}
      />
    </>
  );
}<|MERGE_RESOLUTION|>--- conflicted
+++ resolved
@@ -118,11 +118,7 @@
     }, 3000);
   };
 
-<<<<<<< HEAD
-=======
-     
   const { token } = useAuthContext();
- 
 
   // initial fetch to find out if it is being liked
   const fetchLikeStatus = async () => {
@@ -133,7 +129,7 @@
         headers: {
           'Content-Type': 'application/json',
           Authorization: `Bearer ${token}`
-        }}
+        } }
       )
 
       const data = await response.json();
@@ -159,8 +155,7 @@
   useEffect(() => {
     fetchLikeStatus();
   }, []);
-  
->>>>>>> fc0049bc
+
   const handleLikeClick = async () => {
     try {
       const response = await fetch('/api/messages/like', {
@@ -290,7 +285,7 @@
                 </>
               )}
             </div>
-            
+
             <HoverButtons
               isEditting={edit}
               isSubmitting={isSubmitting}
@@ -302,7 +297,7 @@
               handleLikeClick={handleLikeClick}
               isLiked={isLiked}
             />
-            
+
             <SubRow subclasses="switch-container">
               <SiblingSwitch
                 siblingIdx={siblingIdx}
