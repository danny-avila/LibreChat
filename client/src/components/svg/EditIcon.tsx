import { cn } from '~/utils';

export default function EditIcon({ className = '', size = '1.2em' }) {
  return (
    <svg
      fill="none"
      strokeWidth="2"
      xmlns="http://www.w3.org/2000/svg"
      viewBox="0 0 24 24"
      strokeLinecap="round"
      strokeLinejoin="round"
<<<<<<< HEAD
      height={size}
      width={size}
      className={cn(className)}
=======
      className="icon-md"
      height="1em"
      width="1em"
      xmlns="http://www.w3.org/2000/svg"
>>>>>>> 2b37a44b
    >
      <path
        fillRule="evenodd"
        clipRule="evenodd"
        d="M13.2929 4.29291C15.0641 2.52167 17.9359 2.52167 19.7071 4.2929C21.4783 6.06414 21.4783 8.93588 19.7071 10.7071L18.7073 11.7069L11.1603 19.2539C10.7182 19.696 10.1489 19.989 9.53219 20.0918L4.1644 20.9864C3.84584 21.0395 3.52125 20.9355 3.29289 20.7071C3.06453 20.4788 2.96051 20.1542 3.0136 19.8356L3.90824 14.4678C4.01103 13.8511 4.30396 13.2818 4.7461 12.8397L13.2929 4.29291ZM13 7.41422L6.16031 14.2539C6.01293 14.4013 5.91529 14.591 5.88102 14.7966L5.21655 18.7835L9.20339 18.119C9.40898 18.0847 9.59872 17.9871 9.7461 17.8397L16.5858 11L13 7.41422ZM18 9.5858L14.4142 6.00001L14.7071 5.70712C15.6973 4.71693 17.3027 4.71693 18.2929 5.70712C19.2831 6.69731 19.2831 8.30272 18.2929 9.29291L18 9.5858Z"
        fill="currentColor"
      ></path>
    </svg>
  );
}<|MERGE_RESOLUTION|>--- conflicted
+++ resolved
@@ -1,6 +1,6 @@
 import { cn } from '~/utils';
 
-export default function EditIcon({ className = '', size = '1.2em' }) {
+export default function EditIcon({ className = 'icon-md', size = '1.2em' }) {
   return (
     <svg
       fill="none"
@@ -9,16 +9,9 @@
       viewBox="0 0 24 24"
       strokeLinecap="round"
       strokeLinejoin="round"
-<<<<<<< HEAD
       height={size}
       width={size}
       className={cn(className)}
-=======
-      className="icon-md"
-      height="1em"
-      width="1em"
-      xmlns="http://www.w3.org/2000/svg"
->>>>>>> 2b37a44b
     >
       <path
         fillRule="evenodd"
