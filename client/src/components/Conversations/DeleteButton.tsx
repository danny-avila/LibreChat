import { useCallback } from 'react';
import { useParams } from 'react-router-dom';
import { QueryKeys } from 'librechat-data-provider';
import { useQueryClient } from '@tanstack/react-query';
import type { TMessage } from 'librechat-data-provider';
import { useDeleteConversationMutation } from '~/data-provider';
import { Dialog, DialogTrigger, Label } from '~/components/ui';
import DialogTemplate from '~/components/ui/DialogTemplate';
import { TrashIcon, CrossIcon } from '~/components/svg';
import { useLocalize, useNewConvo } from '~/hooks';

export default function DeleteButton({ conversationId, renaming, retainView, title }) {
  const localize = useLocalize();
  const queryClient = useQueryClient();
  const { newConversation } = useNewConvo();
  const { conversationId: currentConvoId } = useParams();
  const deleteConvoMutation = useDeleteConversationMutation({
    onSuccess: () => {
      if (currentConvoId === conversationId) {
        newConversation();
      }
      retainView();
    },
  });

  const confirmDelete = useCallback(() => {
    const messages = queryClient.getQueryData<TMessage[]>([QueryKeys.messages, conversationId]);
    const thread_id = messages?.[messages?.length - 1]?.thread_id;

<<<<<<< HEAD
    deleteConvoMutation.mutate(
      { conversationId, thread_id, source: 'button' },
      {
        onSuccess: () => {
          if (currentConvoId === conversationId) {
            newConversation();
          }
          refreshConversations();
          retainView();
        },
      },
    );
  };
=======
    deleteConvoMutation.mutate({ conversationId, thread_id, source: 'button' });
  }, [conversationId, deleteConvoMutation, queryClient]);
>>>>>>> fce7246a

  return (
    <Dialog>
      <DialogTrigger asChild>
        <button className="p-1 hover:text-black dark:hover:text-white">
          {renaming ? <CrossIcon /> : <TrashIcon />}
        </button>
      </DialogTrigger>
      <DialogTemplate
        showCloseButton={false}
        title={localize('com_ui_delete_conversation')}
        className="max-w-[450px]"
        main={
          <>
            <div className="flex w-full flex-col items-center gap-2">
              <div className="grid w-full items-center gap-2">
                <Label htmlFor="chatGptLabel" className="text-left text-sm font-medium">
                  {localize('com_ui_delete_conversation_confirm')} <strong>{title}</strong>
                </Label>
              </div>
            </div>
          </>
        }
        selection={{
          selectHandler: confirmDelete,
          selectClasses:
            'bg-red-700 dark:bg-red-600 hover:bg-red-800 dark:hover:bg-red-800 text-white',
          selectText: localize('com_ui_delete'),
        }}
      />
    </Dialog>
  );
}<|MERGE_RESOLUTION|>--- conflicted
+++ resolved
@@ -27,24 +27,8 @@
     const messages = queryClient.getQueryData<TMessage[]>([QueryKeys.messages, conversationId]);
     const thread_id = messages?.[messages?.length - 1]?.thread_id;
 
-<<<<<<< HEAD
-    deleteConvoMutation.mutate(
-      { conversationId, thread_id, source: 'button' },
-      {
-        onSuccess: () => {
-          if (currentConvoId === conversationId) {
-            newConversation();
-          }
-          refreshConversations();
-          retainView();
-        },
-      },
-    );
-  };
-=======
     deleteConvoMutation.mutate({ conversationId, thread_id, source: 'button' });
   }, [conversationId, deleteConvoMutation, queryClient]);
->>>>>>> fce7246a
 
   return (
     <Dialog>
