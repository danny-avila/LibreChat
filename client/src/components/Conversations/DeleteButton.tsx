--- conflicted
+++ resolved
@@ -23,10 +23,6 @@
   renaming,
   retainView,
   title,
-<<<<<<< HEAD
-  className,
-=======
->>>>>>> b6d6343f
   appendLabel = false,
   className = '',
 }) {
@@ -50,13 +46,6 @@
     deleteConvoMutation.mutate({ conversationId, thread_id, source: 'button' });
   }, [conversationId, deleteConvoMutation, queryClient]);
 
-<<<<<<< HEAD
-  const classProp: { className?: string } = {
-    className: cn(className),
-  };
-
-=======
->>>>>>> b6d6343f
   const renderDeleteButton = () => {
     if (appendLabel) {
       return (
