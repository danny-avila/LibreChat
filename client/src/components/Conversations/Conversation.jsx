--- conflicted
+++ resolved
@@ -167,31 +167,6 @@
           title
         )}
       </div>
-<<<<<<< HEAD
-
-      {currentConversation?.conversationId === conversationId &&
-      currentConversation?.conversationId === convoId &&
-      conversationId === convoId ? (
-          <div className="visible absolute right-1 z-10 ml-3 flex text-gray-300">
-            <RenameButton
-              conversationId={conversationId}
-              renaming={renaming}
-              renameHandler={renameHandler}
-              onRename={onRename}
-            />
-            <DeleteButton
-              conversationId={conversationId}
-              renaming={renaming}
-              cancelHandler={cancelHandler}
-              retainView={retainView}
-              title={title}
-            />
-          </div>
-        ) : (
-        // <div className="absolute inset-y-0 right-0 z-10 w-8 rounded-r-md bg-gradient-to-l from-gray-900 group-hover:from-gray-700/70" />
-          <div className="absolute inset-y-0 right-0 z-10 w-8 rounded-r-md bg-gradient-to-l from-black group-hover:from-gray-900" />
-        )}
-=======
       {currentConversation?.conversationId === conversationId ? (
         <div className="visible absolute right-1 z-10 flex text-gray-300">
           <RenameButton
@@ -211,7 +186,6 @@
       ) : (
         <div className="absolute inset-y-0 right-0 z-10 w-8 rounded-r-md bg-gradient-to-l from-gray-50 group-hover:from-gray-50 dark:from-gray-900 dark:group-hover:from-gray-800" />
       )}
->>>>>>> 40e884b3
     </a>
   );
 }