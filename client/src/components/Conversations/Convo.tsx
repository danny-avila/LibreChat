--- conflicted
+++ resolved
@@ -147,11 +147,7 @@
               onRename={onRename}
               renameHandler={renameHandler}
               appendLabel={true}
-<<<<<<< HEAD
               className="mb-[3.5px]"
-=======
-              className="group m-1.5 flex w-full cursor-pointer items-center gap-2 rounded p-2.5 text-sm hover:bg-gray-200 focus-visible:bg-gray-200 focus-visible:outline-0 radix-disabled:pointer-events-none radix-disabled:opacity-50 dark:hover:bg-gray-600 dark:focus-visible:bg-gray-600"
->>>>>>> 5293b73b
             />
             <DeleteButton
               conversationId={conversationId}
