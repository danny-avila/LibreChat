--- conflicted
+++ resolved
@@ -134,13 +134,9 @@
     <div
       className={cn(
         'group relative flex h-12 w-full items-center rounded-lg md:h-9',
-<<<<<<< HEAD
-        isActiveConvo ? 'bg-surface-active-alt' : 'hover:bg-surface-active-alt',
-=======
         isActiveConvo || isPopoverActive
           ? 'bg-surface-active-alt before:absolute before:bottom-1 before:left-0 before:top-1 before:w-0.5 before:rounded-full before:bg-black dark:before:bg-white'
           : 'hover:bg-surface-active-alt',
->>>>>>> e2915476
       )}
       role="button"
       tabIndex={renaming ? -1 : 0}
