import React, { useState, useEffect, useRef, useMemo } from 'react';
import { useRecoilValue } from 'recoil';
import { useParams } from 'react-router-dom';
import { Constants } from 'librechat-data-provider';
import type { TConversation } from 'librechat-data-provider';
import { useNavigateToConvo, useMediaQuery, useLocalize } from '~/hooks';
import { useUpdateConversationMutation } from '~/data-provider';
import EndpointIcon from '~/components/Endpoints/EndpointIcon';
import { useGetEndpointsQuery } from '~/data-provider';
import { NotificationSeverity } from '~/common';
import { ConvoOptions } from './ConvoOptions';
import { useToastContext } from '~/Providers';
import RenameForm from './RenameForm';
import ConvoLink from './ConvoLink';
import { cn } from '~/utils';
import store from '~/store';

interface ConversationProps {
  conversation: TConversation;
  retainView: () => void;
  toggleNav: () => void;
  isLatestConvo: boolean;
}

export default function Conversation({
  conversation,
  retainView,
  toggleNav,
  isLatestConvo,
}: ConversationProps) {
  const params = useParams();
  const localize = useLocalize();
  const { showToast } = useToastContext();
  const { navigateToConvo } = useNavigateToConvo();
  const { data: endpointsConfig } = useGetEndpointsQuery();
  const currentConvoId = useMemo(() => params.conversationId, [params.conversationId]);
  const updateConvoMutation = useUpdateConversationMutation(currentConvoId ?? '');
  const activeConvos = useRecoilValue(store.allConversationsSelector);
  const isSmallScreen = useMediaQuery('(max-width: 768px)');
  const { conversationId, title = '' } = conversation;

  const [titleInput, setTitleInput] = useState(title || '');
  const [renaming, setRenaming] = useState(false);
  const [isPopoverActive, setIsPopoverActive] = useState(false);

  const previousTitle = useRef(title);

  useEffect(() => {
    if (title !== previousTitle.current) {
      setTitleInput(title as string);
      previousTitle.current = title;
    }
  }, [title]);

  const isActiveConvo = useMemo(() => {
    if (conversationId === Constants.NEW_CONVO) {
      return currentConvoId === Constants.NEW_CONVO;
    }

    if (currentConvoId !== Constants.NEW_CONVO) {
      return currentConvoId === conversationId;
    } else {
      const latestConvo = activeConvos?.[0];
      return latestConvo === conversationId;
    }
  }, [currentConvoId, conversationId, activeConvos]);

  const handleRename = () => {
    setIsPopoverActive(false);
    setTitleInput(title as string);
    setRenaming(true);
  };

  const handleRenameSubmit = async (newTitle: string) => {
    if (!conversationId || newTitle === title) {
      setRenaming(false);
      return;
    }

    try {
      await updateConvoMutation.mutateAsync({
        conversationId,
        title: newTitle.trim() || localize('com_ui_untitled'),
      });
      setRenaming(false);
    } catch (error) {
      setTitleInput(title as string);
      showToast({
        message: localize('com_ui_rename_failed'),
        severity: NotificationSeverity.ERROR,
        showIcon: true,
      });
      setRenaming(false);
    }
  };

  const handleCancelRename = () => {
    setTitleInput(title as string);
    setRenaming(false);
  };

  const handleNavigation = (ctrlOrMetaKey: boolean) => {
    if (ctrlOrMetaKey) {
      toggleNav();
      const baseUrl = window.location.origin;
      const path = `/c/${conversationId}`;
      window.open(baseUrl + path, '_blank');
      return;
    }

    if (currentConvoId === conversationId || isPopoverActive) {
      return;
    }

    toggleNav();

    if (typeof title === 'string' && title.length > 0) {
      document.title = title;
    }

    navigateToConvo(conversation, {
      currentConvoId,
      resetLatestMessage: !(conversationId ?? '') || conversationId === Constants.NEW_CONVO,
    });
  };

  const convoOptionsProps = {
    title,
    retainView,
    renameHandler: handleRename,
    isActiveConvo,
    conversationId,
    isPopoverActive,
    setIsPopoverActive,
  };

  return (
    <div
      className={cn(
<<<<<<< HEAD
        'group relative mt-2 flex h-9 w-full items-center rounded-lg',
        isActiveConvo ? 'bg-surface-active hover:bg-surface-active text-white' : 'hover:bg-surface-active-alt',
        isSmallScreen ? 'h-12' : '',
=======
        'group relative flex h-12 w-full items-center rounded-lg transition-colors duration-200 md:h-9',
        isActiveConvo ? 'bg-surface-active-alt' : 'hover:bg-surface-active-alt',
>>>>>>> 28b76ce3
      )}
      role="listitem"
      tabIndex={0}
      onClick={(e) => {
        if (renaming) {
          return;
        }
        if (e.button === 0) {
          handleNavigation(e.ctrlKey || e.metaKey);
        }
      }}
      onKeyDown={(e) => {
        if (renaming) {
          return;
        }
        if (e.key === 'Enter') {
          handleNavigation(false);
        }
      }}
      style={{ cursor: renaming ? 'default' : 'pointer' }}
      data-testid="convo-item"
    >
      {renaming ? (
<<<<<<< HEAD
        <div className="absolute inset-0 z-20 flex w-full items-center rounded-lg bg-surface-active p-1.5">
          <input
            ref={inputRef}
            type="text"
            className="w-full rounded bg-transparent p-0.5 text-sm leading-tight focus-visible:outline-none"
            value={titleInput ?? ''}
            onChange={(e) => setTitleInput(e.target.value)}
            onKeyDown={handleKeyDown}
            aria-label={`${localize('com_ui_rename')} ${localize('com_ui_chat')}`}
          />
          <div className="flex gap-1">
            <button
              onClick={cancelRename}
              aria-label={`${localize('com_ui_cancel')} ${localize('com_ui_rename')}`}
            >
              <X
                aria-hidden={true}
                className="h-4 w-4 transition-colors duration-200 ease-in-out hover:opacity-70"
              />
            </button>
            <button
              onClick={onRename}
              aria-label={`${localize('com_ui_submit')} ${localize('com_ui_rename')}`}
            >
              <Check
                aria-hidden={true}
                className="h-4 w-4 transition-colors duration-200 ease-in-out hover:opacity-70"
              />
            </button>
          </div>
        </div>
      ) : (
        <a
          href={`/c/${conversationId}`}
          data-testid="convo-item"
          onClick={clickHandler}
          className={cn(
            'flex grow cursor-pointer items-center gap-2 overflow-hidden whitespace-nowrap break-all rounded-lg px-2 py-2',
            isActiveConvo ? 'bg-surface-active' : '',
          )}
          title={title ?? ''}
=======
        <RenameForm
          titleInput={titleInput}
          setTitleInput={setTitleInput}
          onSubmit={handleRenameSubmit}
          onCancel={handleCancelRename}
          localize={localize}
        />
      ) : (
        <ConvoLink
          isActiveConvo={isActiveConvo}
          title={title}
          onRename={handleRename}
          isSmallScreen={isSmallScreen}
          localize={localize}
>>>>>>> 28b76ce3
        >
          <EndpointIcon
            conversation={conversation}
            endpointsConfig={endpointsConfig}
            size={20}
            context="menu-item"
            iconClassName={cn(
              isActiveConvo ? 'text-white' : '',
            )}
          />
        </ConvoLink>
      )}
      <div
        className={cn(
          'mr-2 flex origin-left',
          isPopoverActive || isActiveConvo
            ? 'pointer-events-auto max-w-[28px] scale-x-100 opacity-100'
            : 'pointer-events-none max-w-0 scale-x-0 opacity-0 group-focus-within:pointer-events-auto group-focus-within:max-w-[28px] group-focus-within:scale-x-100 group-focus-within:opacity-100 group-hover:pointer-events-auto group-hover:max-w-[28px] group-hover:scale-x-100 group-hover:opacity-100',
        )}
        aria-hidden={!(isPopoverActive || isActiveConvo)}
      >
        {!renaming && <ConvoOptions {...convoOptionsProps} />}
      </div>
    </div>
  );
}<|MERGE_RESOLUTION|>--- conflicted
+++ resolved
@@ -137,14 +137,8 @@
   return (
     <div
       className={cn(
-<<<<<<< HEAD
-        'group relative mt-2 flex h-9 w-full items-center rounded-lg',
-        isActiveConvo ? 'bg-surface-active hover:bg-surface-active text-white' : 'hover:bg-surface-active-alt',
-        isSmallScreen ? 'h-12' : '',
-=======
         'group relative flex h-12 w-full items-center rounded-lg transition-colors duration-200 md:h-9',
         isActiveConvo ? 'bg-surface-active-alt' : 'hover:bg-surface-active-alt',
->>>>>>> 28b76ce3
       )}
       role="listitem"
       tabIndex={0}
@@ -168,49 +162,6 @@
       data-testid="convo-item"
     >
       {renaming ? (
-<<<<<<< HEAD
-        <div className="absolute inset-0 z-20 flex w-full items-center rounded-lg bg-surface-active p-1.5">
-          <input
-            ref={inputRef}
-            type="text"
-            className="w-full rounded bg-transparent p-0.5 text-sm leading-tight focus-visible:outline-none"
-            value={titleInput ?? ''}
-            onChange={(e) => setTitleInput(e.target.value)}
-            onKeyDown={handleKeyDown}
-            aria-label={`${localize('com_ui_rename')} ${localize('com_ui_chat')}`}
-          />
-          <div className="flex gap-1">
-            <button
-              onClick={cancelRename}
-              aria-label={`${localize('com_ui_cancel')} ${localize('com_ui_rename')}`}
-            >
-              <X
-                aria-hidden={true}
-                className="h-4 w-4 transition-colors duration-200 ease-in-out hover:opacity-70"
-              />
-            </button>
-            <button
-              onClick={onRename}
-              aria-label={`${localize('com_ui_submit')} ${localize('com_ui_rename')}`}
-            >
-              <Check
-                aria-hidden={true}
-                className="h-4 w-4 transition-colors duration-200 ease-in-out hover:opacity-70"
-              />
-            </button>
-          </div>
-        </div>
-      ) : (
-        <a
-          href={`/c/${conversationId}`}
-          data-testid="convo-item"
-          onClick={clickHandler}
-          className={cn(
-            'flex grow cursor-pointer items-center gap-2 overflow-hidden whitespace-nowrap break-all rounded-lg px-2 py-2',
-            isActiveConvo ? 'bg-surface-active' : '',
-          )}
-          title={title ?? ''}
-=======
         <RenameForm
           titleInput={titleInput}
           setTitleInput={setTitleInput}
@@ -225,16 +176,13 @@
           onRename={handleRename}
           isSmallScreen={isSmallScreen}
           localize={localize}
->>>>>>> 28b76ce3
         >
           <EndpointIcon
             conversation={conversation}
             endpointsConfig={endpointsConfig}
             size={20}
             context="menu-item"
-            iconClassName={cn(
-              isActiveConvo ? 'text-white' : '',
-            )}
+            iconClassName={cn(isActiveConvo ? 'text-white' : '')}
           />
         </ConvoLink>
       )}
