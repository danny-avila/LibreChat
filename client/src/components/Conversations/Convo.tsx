import { useRecoilValue } from 'recoil';
import { useParams } from 'react-router-dom';
import { useState, useRef, useMemo } from 'react';
import { EModelEndpoint, LocalStorageKeys } from 'librechat-data-provider';
import { useGetEndpointsQuery } from 'librechat-data-provider/react-query';
import type { MouseEvent, FocusEvent, KeyboardEvent } from 'react';
import { useUpdateConversationMutation } from '~/data-provider';
import EndpointIcon from '~/components/Endpoints/EndpointIcon';
import { useConversations, useNavigateToConvo } from '~/hooks';
import { NotificationSeverity } from '~/common';
import { ArchiveIcon } from '~/components/svg';
import { useToastContext } from '~/Providers';
import EditMenuButton from './EditMenuButton';
import ArchiveButton from './ArchiveButton';
import DeleteButton from './DeleteButton';
import RenameButton from './RenameButton';
import HoverToggle from './HoverToggle';
import { cn } from '~/utils';
import store from '~/store';
<<<<<<< HEAD
import EditMenuButton from './EditMenuButton';
import ArchiveButton from './ArchiveButton';
import ArchiveIcon from '../svg/ArchiveIcon';
=======
>>>>>>> b6d6343f

type KeyEvent = KeyboardEvent<HTMLInputElement>;

export default function Conversation({ conversation, retainView, toggleNav, isLatestConvo }) {
  const params = useParams();
  const currentConvoId = useMemo(() => params.conversationId, [params.conversationId]);
  const updateConvoMutation = useUpdateConversationMutation(currentConvoId ?? '');
  const activeConvos = useRecoilValue(store.allConversationsSelector);
  const { data: endpointsConfig } = useGetEndpointsQuery();
  const { refreshConversations } = useConversations();
  const { navigateToConvo } = useNavigateToConvo();
  const { showToast } = useToastContext();

  const { conversationId, title } = conversation;
  const inputRef = useRef<HTMLInputElement | null>(null);
  const [titleInput, setTitleInput] = useState(title);
  const [renaming, setRenaming] = useState(false);

  const clickHandler = async (event: React.MouseEvent<HTMLAnchorElement>) => {
    if (event.button === 0 && event.ctrlKey) {
      toggleNav();
      return;
    }

    event.preventDefault();
    if (currentConvoId === conversationId) {
      return;
    }

    toggleNav();

    // set document title
    document.title = title;

    // set conversation to the new conversation
    if (conversation?.endpoint === EModelEndpoint.gptPlugins) {
      let lastSelectedTools = [];
      try {
        lastSelectedTools =
          JSON.parse(localStorage.getItem(LocalStorageKeys.LAST_TOOLS) ?? '') ?? [];
      } catch (e) {
        // console.error(e);
      }
      navigateToConvo({
        ...conversation,
        tools: conversation?.tools?.length ? conversation?.tools : lastSelectedTools,
      });
    } else {
      navigateToConvo(conversation);
    }
  };

  const renameHandler = (e: MouseEvent<HTMLButtonElement>) => {
    e.preventDefault();
    setTitleInput(title);
    setRenaming(true);
    setTimeout(() => {
      if (!inputRef.current) {
        return;
      }
      inputRef.current.focus();
    }, 25);
  };

  const onRename = (e: MouseEvent<HTMLButtonElement> | FocusEvent<HTMLInputElement> | KeyEvent) => {
    e.preventDefault();
    setRenaming(false);
    if (titleInput === title) {
      return;
    }
    updateConvoMutation.mutate(
      { conversationId, title: titleInput },
      {
        onSuccess: () => refreshConversations(),
        onError: () => {
          setTitleInput(title);
          showToast({
            message: 'Failed to rename conversation',
            severity: NotificationSeverity.ERROR,
            showIcon: true,
          });
        },
      },
    );
  };

  const handleKeyDown = (e: KeyEvent) => {
    if (e.key === 'Escape') {
      setTitleInput(title);
      setRenaming(false);
    } else if (e.key === 'Enter') {
      onRename(e);
    }
  };

  const isActiveConvo =
    currentConvoId === conversationId ||
    (isLatestConvo && currentConvoId === 'new' && activeConvos[0] && activeConvos[0] !== 'new');

  return (
    <div className="hover:bg-token-sidebar-surface-secondary group relative rounded-lg active:opacity-90">
      {renaming ? (
        <div className="absolute bottom-0 left-0 right-0 top-0 z-50 flex w-full items-center rounded-lg bg-gray-200 dark:bg-gray-700">
          <input
            ref={inputRef}
            type="text"
            className="w-full border border-blue-500 bg-transparent p-0 text-sm leading-tight outline-none"
            value={titleInput}
            onChange={(e) => setTitleInput(e.target.value)}
            onBlur={onRename}
            onKeyDown={handleKeyDown}
          />
        </div>
      ) : (
<<<<<<< HEAD
        <div className="absolute bottom-0 right-0 top-0 w-2 bg-gradient-to-l from-0% to-transparent group-hover:w-1 group-hover:from-60%"></div>
      )}
      {activeConvo ? (
        <div className="visible absolute right-1 z-10 flex items-center gap-1.5 from-gray-900 text-gray-500 dark:text-gray-300">
          {!renaming && (
            <EditMenuButton>
              <RenameButton
                renaming={renaming}
                onRename={onRename}
                renameHandler={renameHandler}
                className="group flex w-full cursor-pointer items-center gap-2 rounded p-2.5 text-sm hover:bg-gray-100 focus-visible:bg-gray-100 focus-visible:outline-0 radix-disabled:pointer-events-none radix-disabled:opacity-50 dark:hover:bg-gray-600 dark:focus-visible:bg-gray-600"
                appendLabel={true}
              />
              <DeleteButton
                conversationId={conversationId}
                retainView={retainView}
                renaming={renaming}
                title={title}
                className="group flex w-full cursor-pointer items-center gap-2 rounded p-2.5 text-sm hover:bg-gray-100 focus-visible:bg-gray-100 focus-visible:outline-0 radix-disabled:pointer-events-none radix-disabled:opacity-50 dark:hover:bg-gray-600 dark:focus-visible:bg-gray-600"
                appendLabel={true}
              />
            </EditMenuButton>
          )}
          {!renaming && (
            <ArchiveButton
              conversationId={conversationId}
              retainView={retainView}
              shouldArchive={true}
              icon={<ArchiveIcon />}
=======
        <HoverToggle isActiveConvo={isActiveConvo}>
          <EditMenuButton>
            <RenameButton
              renaming={renaming}
              onRename={onRename}
              renameHandler={renameHandler}
              appendLabel={true}
            />
            <DeleteButton
              conversationId={conversationId}
              retainView={retainView}
              renaming={renaming}
              title={title}
              appendLabel={true}
              className="group m-1.5 flex w-full cursor-pointer items-center gap-2 rounded p-2.5 text-sm hover:bg-gray-200 focus-visible:bg-gray-200 focus-visible:outline-0 radix-disabled:pointer-events-none radix-disabled:opacity-50 dark:hover:bg-gray-600 dark:focus-visible:bg-gray-600"
>>>>>>> b6d6343f
            />
          </EditMenuButton>
          <ArchiveButton
            conversationId={conversationId}
            retainView={retainView}
            shouldArchive={true}
            icon={<ArchiveIcon className="w-full hover:text-gray-400" />}
          />
        </HoverToggle>
      )}
      <a
        href={`/c/${conversationId}`}
        data-testid="convo-item"
        onClick={clickHandler}
        className={cn(
          isActiveConvo
            ? 'group relative mt-2 flex cursor-pointer items-center gap-2 break-all rounded-lg rounded-lg bg-gray-200 px-2 py-2 active:opacity-50 dark:bg-gray-700'
            : 'group relative mt-2 flex grow cursor-pointer items-center gap-2 overflow-hidden whitespace-nowrap break-all rounded-lg rounded-lg px-2 py-2 hover:bg-gray-200 active:opacity-50 dark:hover:bg-gray-800',
          !isActiveConvo && !renaming ? 'peer-hover:bg-gray-200 dark:peer-hover:bg-gray-800' : '',
        )}
        title={title}
      >
        <EndpointIcon
          conversation={conversation}
          endpointsConfig={endpointsConfig}
          size={20}
          context="menu-item"
        />
        {!renaming && (
          <div className="relative line-clamp-1 max-h-5 flex-1 grow overflow-hidden">{title}</div>
        )}
        {isActiveConvo ? (
          <div
            className={cn(
              'absolute bottom-0 right-0 top-0 w-20 rounded-r-lg bg-gradient-to-l',
              !renaming ? 'from-gray-200 from-60% to-transparent dark:from-gray-700' : '',
            )}
          />
        ) : (
          <div className="absolute bottom-0 right-0 top-0 w-2 bg-gradient-to-l from-0% to-transparent group-hover:w-1 group-hover:from-60%" />
        )}
      </a>
    </div>
  );
}<|MERGE_RESOLUTION|>--- conflicted
+++ resolved
@@ -17,12 +17,6 @@
 import HoverToggle from './HoverToggle';
 import { cn } from '~/utils';
 import store from '~/store';
-<<<<<<< HEAD
-import EditMenuButton from './EditMenuButton';
-import ArchiveButton from './ArchiveButton';
-import ArchiveIcon from '../svg/ArchiveIcon';
-=======
->>>>>>> b6d6343f
 
 type KeyEvent = KeyboardEvent<HTMLInputElement>;
 
@@ -137,37 +131,6 @@
           />
         </div>
       ) : (
-<<<<<<< HEAD
-        <div className="absolute bottom-0 right-0 top-0 w-2 bg-gradient-to-l from-0% to-transparent group-hover:w-1 group-hover:from-60%"></div>
-      )}
-      {activeConvo ? (
-        <div className="visible absolute right-1 z-10 flex items-center gap-1.5 from-gray-900 text-gray-500 dark:text-gray-300">
-          {!renaming && (
-            <EditMenuButton>
-              <RenameButton
-                renaming={renaming}
-                onRename={onRename}
-                renameHandler={renameHandler}
-                className="group flex w-full cursor-pointer items-center gap-2 rounded p-2.5 text-sm hover:bg-gray-100 focus-visible:bg-gray-100 focus-visible:outline-0 radix-disabled:pointer-events-none radix-disabled:opacity-50 dark:hover:bg-gray-600 dark:focus-visible:bg-gray-600"
-                appendLabel={true}
-              />
-              <DeleteButton
-                conversationId={conversationId}
-                retainView={retainView}
-                renaming={renaming}
-                title={title}
-                className="group flex w-full cursor-pointer items-center gap-2 rounded p-2.5 text-sm hover:bg-gray-100 focus-visible:bg-gray-100 focus-visible:outline-0 radix-disabled:pointer-events-none radix-disabled:opacity-50 dark:hover:bg-gray-600 dark:focus-visible:bg-gray-600"
-                appendLabel={true}
-              />
-            </EditMenuButton>
-          )}
-          {!renaming && (
-            <ArchiveButton
-              conversationId={conversationId}
-              retainView={retainView}
-              shouldArchive={true}
-              icon={<ArchiveIcon />}
-=======
         <HoverToggle isActiveConvo={isActiveConvo}>
           <EditMenuButton>
             <RenameButton
@@ -183,7 +146,6 @@
               title={title}
               appendLabel={true}
               className="group m-1.5 flex w-full cursor-pointer items-center gap-2 rounded p-2.5 text-sm hover:bg-gray-200 focus-visible:bg-gray-200 focus-visible:outline-0 radix-disabled:pointer-events-none radix-disabled:opacity-50 dark:hover:bg-gray-600 dark:focus-visible:bg-gray-600"
->>>>>>> b6d6343f
             />
           </EditMenuButton>
           <ArchiveButton
