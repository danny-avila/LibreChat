--- conflicted
+++ resolved
@@ -6,11 +6,8 @@
 import { EndpointsMenu, ModelSpecsMenu, PresetsMenu, HeaderNewChat } from './Menus';
 import HeaderOptions from './Input/HeaderOptions';
 import ExportButton from './ExportButton';
-<<<<<<< HEAD
 import ProfileButton from './ProfileButton';
-=======
 import ExportAndShareMenu from './ExportAndShareMenu';
->>>>>>> f0e8cca5
 
 const defaultInterface = getConfigDefaults().interface;
 
@@ -33,14 +30,10 @@
           {<HeaderOptions interfaceConfig={interfaceConfig} />}
           {interfaceConfig.presets && <PresetsMenu />}
         </div>
-<<<<<<< HEAD
         <div className="flex items-center gap-2 font-normal">
-          <ExportButton />
+          <ExportAndShareMenu />
           <ProfileButton className="hidden md:block" />
         </div>
-=======
-        <ExportAndShareMenu />
->>>>>>> f0e8cca5
       </div>
       {/* Empty div for spacing */}
       <div />
