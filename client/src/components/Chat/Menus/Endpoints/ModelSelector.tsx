--- conflicted
+++ resolved
@@ -1,8 +1,5 @@
 import React, { useMemo } from 'react';
-<<<<<<< HEAD
-=======
 import { TooltipAnchor } from '@librechat/client';
->>>>>>> da108155
 import { getConfigDefaults } from 'librechat-data-provider';
 import type { ModelSelectorProps } from '~/common';
 import {
@@ -155,12 +152,10 @@
 }
 
 export default function ModelSelector({ startupConfig }: ModelSelectorProps) {
-<<<<<<< HEAD
   // Read modelSelect toggle from librechat.yaml interface config
   // Default to true if not specified
   const showDropdown =
     startupConfig?.interface?.modelSelect ?? defaultInterface.modelSelect ?? true;
-=======
   const interfaceConfig = startupConfig?.interface ?? getConfigDefaults().interface;
   const modelSpecs = startupConfig?.modelSpecs?.list ?? [];
 
@@ -168,7 +163,6 @@
   if (interfaceConfig.modelSelect === false && modelSpecs.length === 0) {
     return null;
   }
->>>>>>> da108155
 
   return (
     <ModelSelectorChatProvider>
