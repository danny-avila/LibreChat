--- conflicted
+++ resolved
@@ -212,19 +212,11 @@
 }
 
 export function renderEndpoints(mappedEndpoints: Endpoint[]) {
-<<<<<<< HEAD
-  // Endpoints are controlled by ENDPOINTS env variable in .env
-  // Example: ENDPOINTS=agents (shows only agents)
-  // Example: ENDPOINTS=openAI,google,anthropic,agents (shows multiple)
-  return mappedEndpoints.map((endpoint) => (
-    <EndpointItem endpoint={endpoint} key={`endpoint-${endpoint.value}-item`} />
-=======
   return mappedEndpoints.map((endpoint, index) => (
     <EndpointItem
       endpoint={endpoint}
       endpointIndex={index}
       key={`endpoint-${endpoint.value}-${index}`}
     />
->>>>>>> da108155
   ));
 }