import { useMemo } from 'react';
import { SettingsIcon } from 'lucide-react';
import { Spinner } from '@librechat/client';
import { EModelEndpoint, isAgentsEndpoint, isAssistantsEndpoint } from 'librechat-data-provider';
import type { TModelSpec } from 'librechat-data-provider';
import type { Endpoint } from '~/common';
import { CustomMenu as Menu, CustomMenuItem as MenuItem } from '../CustomMenu';
import { useModelSelectorContext } from '../ModelSelectorContext';
import { renderEndpointModels } from './EndpointModelItem';
import { ModelSpecItem } from './ModelSpecItem';
import { filterModels } from '../utils';
import { useLocalize } from '~/hooks';
import { cn } from '~/utils';

interface EndpointItemProps {
  endpoint: Endpoint;
  endpointIndex: number;
}

const SettingsButton = ({
  endpoint,
  className,
  handleOpenKeyDialog,
}: {
  endpoint: Endpoint;
  className?: string;
  handleOpenKeyDialog: (endpoint: EModelEndpoint, e: React.MouseEvent) => void;
}) => {
  const localize = useLocalize();
  const text = localize('com_endpoint_config_key');
  return (
    <button
      id={`endpoint-${endpoint.value}-settings`}
      onClick={(e) => {
        if (!endpoint.value) {
          return;
        }
        e.stopPropagation();
        handleOpenKeyDialog(endpoint.value as EModelEndpoint, e);
      }}
      className={cn(
        'flex items-center overflow-visible text-text-primary transition-all duration-300 ease-in-out',
        'group/button rounded-md px-1 hover:bg-surface-secondary focus:bg-surface-secondary',
        className,
      )}
      aria-label={`${text} ${endpoint.label}`}
    >
      <div className="flex w-[28px] items-center gap-1 whitespace-nowrap transition-all duration-300 ease-in-out group-hover:w-auto group-focus/button:w-auto">
        <SettingsIcon className="h-4 w-4 flex-shrink-0" aria-hidden="true" />
        <span className="max-w-0 overflow-hidden whitespace-nowrap opacity-0 transition-all duration-300 ease-in-out group-hover:max-w-[100px] group-hover:opacity-100 group-focus/button:max-w-[100px] group-focus/button:opacity-100">
          {text}
        </span>
      </div>
    </button>
  );
};

export function EndpointItem({ endpoint, endpointIndex }: EndpointItemProps) {
  const localize = useLocalize();
  const {
    agentsMap,
    assistantsMap,
    modelSpecs,
    selectedValues,
    hideBaseModels,
    handleOpenKeyDialog,
    handleSelectEndpoint,
    endpointSearchValues,
    setEndpointSearchValue,
    endpointRequiresUserKey,
  } = useModelSelectorContext();
  const {
    model: selectedModel,
    endpoint: selectedEndpoint,
    modelSpec: selectedSpec,
  } = selectedValues;

  // Filter modelSpecs for this endpoint (by group matching endpoint value)
  const endpointSpecs = useMemo(() => {
    if (!modelSpecs || !modelSpecs.length) {
      return [];
    }
    return modelSpecs.filter((spec: TModelSpec) => spec.group === endpoint.value);
  }, [modelSpecs, endpoint.value]);

  const searchValue = endpointSearchValues[endpoint.value] || '';
  const isUserProvided = useMemo(
    () => endpointRequiresUserKey(endpoint.value),
    [endpointRequiresUserKey, endpoint.value],
  );

  const renderIconLabel = () => (
    <div className="flex items-center gap-2">
      {endpoint.icon && (
        <div className="flex flex-shrink-0 items-center justify-center overflow-hidden">
          {endpoint.icon}
        </div>
      )}
      <span
        className={cn(
          'truncate text-left',
          isUserProvided ? 'group-hover:w-24 group-focus:w-24' : '',
        )}
      >
        {endpoint.label}
      </span>
    </div>
  );

  if (endpoint.hasModels) {
    const filteredModels = searchValue
      ? filterModels(
          endpoint,
          (endpoint.models || []).map((model) => model.name),
          searchValue,
          agentsMap,
          assistantsMap,
        )
      : null;
    const placeholder =
      isAgentsEndpoint(endpoint.value) || isAssistantsEndpoint(endpoint.value)
        ? localize('com_endpoint_search_var', { 0: endpoint.label })
        : localize('com_endpoint_search_endpoint_models', { 0: endpoint.label });
    return (
      <Menu
        id={`endpoint-${endpoint.value}-menu`}
        key={`endpoint-${endpoint.value}-item`}
        className="transition-opacity duration-200 ease-in-out"
        defaultOpen={endpoint.value === selectedEndpoint}
        searchValue={searchValue}
        onSearch={(value) => setEndpointSearchValue(endpoint.value, value)}
        combobox={<input placeholder=" " />}
        comboboxLabel={placeholder}
        label={
          <div
            onClick={() => handleSelectEndpoint(endpoint)}
            className="group flex w-full flex-shrink cursor-pointer items-center justify-between rounded-xl px-1 py-1 text-sm"
          >
            {renderIconLabel()}
            {isUserProvided && (
              <SettingsButton endpoint={endpoint} handleOpenKeyDialog={handleOpenKeyDialog} />
            )}
          </div>
        }
      >
        {isAssistantsEndpoint(endpoint.value) && endpoint.models === undefined ? (
          <div className="flex items-center justify-center p-2">
            <Spinner />
          </div>
        ) : (
          <>
            {/* Render modelSpecs for this endpoint */}
            {endpointSpecs.map((spec: TModelSpec) => (
              <ModelSpecItem key={spec.name} spec={spec} isSelected={selectedSpec === spec.name} />
            ))}
<<<<<<< HEAD
            {/* Render endpoint models (hidden when hideBaseModels is enabled and there are specs for this endpoint) */}
            {!(hideBaseModels && endpointSpecs.length > 0) &&
              (filteredModels
                ? renderEndpointModels(
                    endpoint,
                    endpoint.models || [],
                    selectedModel,
                    filteredModels,
                  )
                : endpoint.models &&
                  renderEndpointModels(endpoint, endpoint.models, selectedModel))}
=======
            {/* Render endpoint models */}
            {filteredModels
              ? renderEndpointModels(
                  endpoint,
                  endpoint.models || [],
                  selectedModel,
                  filteredModels,
                  endpointIndex,
                )
              : endpoint.models &&
                renderEndpointModels(
                  endpoint,
                  endpoint.models,
                  selectedModel,
                  undefined,
                  endpointIndex,
                )}
>>>>>>> d8b788ae
          </>
        )}
      </Menu>
    );
  } else {
    return (
      <MenuItem
        id={`endpoint-${endpoint.value}-menu`}
        key={`endpoint-${endpoint.value}-item`}
        onClick={() => handleSelectEndpoint(endpoint)}
        className="flex h-8 w-full cursor-pointer items-center justify-between rounded-xl px-3 py-2 text-sm"
      >
        <div className="group flex w-full min-w-0 items-center justify-between">
          {renderIconLabel()}
          <div className="flex items-center gap-2">
            {endpointRequiresUserKey(endpoint.value) && (
              <SettingsButton endpoint={endpoint} handleOpenKeyDialog={handleOpenKeyDialog} />
            )}
            {selectedEndpoint === endpoint.value && (
              <svg
                width="16"
                height="16"
                viewBox="0 0 24 24"
                fill="none"
                xmlns="http://www.w3.org/2000/svg"
                className="block"
              >
                <path
                  fillRule="evenodd"
                  clipRule="evenodd"
                  d="M2 12C2 6.47715 6.47715 2 12 2C17.5228 2 22 6.47715 22 12C22 17.5228 17.5228 22 12 22C6.47715 22 2 17.5228 2 12ZM16.0755 7.93219C16.5272 8.25003 16.6356 8.87383 16.3178 9.32549L11.5678 16.0755C11.3931 16.3237 11.1152 16.4792 10.8123 16.4981C10.5093 16.517 10.2142 16.3973 10.0101 16.1727L7.51006 13.4227C7.13855 13.014 7.16867 12.3816 7.57733 12.0101C7.98598 11.6386 8.61843 11.6687 8.98994 12.0773L10.6504 13.9039L14.6822 8.17451C15 7.72284 15.6238 7.61436 16.0755 7.93219Z"
                  fill="currentColor"
                />
              </svg>
            )}
          </div>
        </div>
      </MenuItem>
    );
  }
}

export function renderEndpoints(mappedEndpoints: Endpoint[]) {
  return mappedEndpoints.map((endpoint, index) => (
    <EndpointItem
      endpoint={endpoint}
      endpointIndex={index}
      key={`endpoint-${endpoint.value}-${index}`}
    />
  ));
}<|MERGE_RESOLUTION|>--- conflicted
+++ resolved
@@ -153,7 +153,6 @@
             {endpointSpecs.map((spec: TModelSpec) => (
               <ModelSpecItem key={spec.name} spec={spec} isSelected={selectedSpec === spec.name} />
             ))}
-<<<<<<< HEAD
             {/* Render endpoint models (hidden when hideBaseModels is enabled and there are specs for this endpoint) */}
             {!(hideBaseModels && endpointSpecs.length > 0) &&
               (filteredModels
@@ -162,28 +161,16 @@
                     endpoint.models || [],
                     selectedModel,
                     filteredModels,
+                    endpointIndex,
                   )
                 : endpoint.models &&
-                  renderEndpointModels(endpoint, endpoint.models, selectedModel))}
-=======
-            {/* Render endpoint models */}
-            {filteredModels
-              ? renderEndpointModels(
-                  endpoint,
-                  endpoint.models || [],
-                  selectedModel,
-                  filteredModels,
-                  endpointIndex,
-                )
-              : endpoint.models &&
-                renderEndpointModels(
-                  endpoint,
-                  endpoint.models,
-                  selectedModel,
-                  undefined,
-                  endpointIndex,
-                )}
->>>>>>> d8b788ae
+                  renderEndpointModels(
+                    endpoint,
+                    endpoint.models,
+                    selectedModel,
+                    undefined,
+                    endpointIndex,
+                  ))}
           </>
         )}
       </Menu>
