--- conflicted
+++ resolved
@@ -1,9 +1,6 @@
 import { Suspense, useMemo } from 'react';
 import { useRecoilValue } from 'recoil';
 import { ContentTypes } from 'librechat-data-provider';
-<<<<<<< HEAD
-import type { Agents, TMessage, TMessageContentParts } from 'librechat-data-provider';
-=======
 import type {
   Agents,
   TMessage,
@@ -11,17 +8,12 @@
   SearchResultData,
   TMessageContentParts,
 } from 'librechat-data-provider';
->>>>>>> dff4fcac
 import { UnfinishedMessage } from './MessageContent';
 import { DelayedRender } from '~/components/ui';
 import Sources from '~/components/Web/Sources';
 import { cn, mapAttachments } from '~/utils';
 import { SearchContext } from '~/Providers';
 import MarkdownLite from './MarkdownLite';
-<<<<<<< HEAD
-import { cn, mapAttachments } from '~/utils';
-=======
->>>>>>> dff4fcac
 import store from '~/store';
 import Part from './Part';
 
@@ -36,16 +28,8 @@
 }) => {
   const enableUserMsgMarkdown = useRecoilValue(store.enableUserMsgMarkdown);
   const { messageId } = message;
-<<<<<<< HEAD
-  const messageAttachmentsMap = useRecoilValue(store.messageAttachmentsMap);
-  const attachmentMap = useMemo(
-    () => mapAttachments(message?.attachments ?? messageAttachmentsMap[messageId] ?? []),
-    [message?.attachments, messageAttachmentsMap, messageId],
-  );
-=======
 
   const attachmentMap = useMemo(() => mapAttachments(attachments ?? []), [attachments]);
->>>>>>> dff4fcac
 
   if (Array.isArray(message.content) && message.content.length > 0) {
     return (
