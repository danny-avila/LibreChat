--- conflicted
+++ resolved
@@ -1,7 +1,6 @@
 import { useState } from 'react';
 import { EModelEndpoint } from 'librechat-data-provider';
 import type { TConversation, TMessage } from 'librechat-data-provider';
-<<<<<<< HEAD
 // import { Clipboard, CheckMark, EditIcon, RegenerateIcon, ContinueIcon } from '~/components/svg';
 // import { useGenerationsByLatest, useLocalize } from '~/hooks';
 import {
@@ -15,11 +14,9 @@
   StopIcon,
 } from '~/components/svg';
 import { useGenerationsByLatest, useGenerations, useLocalize } from '~/hooks';
-=======
-import { Clipboard, CheckMark, EditIcon, RegenerateIcon, ContinueIcon } from '~/components/svg';
-import { useGenerationsByLatest, useLocalize } from '~/hooks';
+// import { Clipboard, CheckMark, EditIcon, RegenerateIcon, ContinueIcon } from '~/components/svg';
+// import { useGenerationsByLatest, useLocalize } from '~/hooks';
 import { Fork } from '~/components/Conversations';
->>>>>>> 2aec4a62
 import { cn } from '~/utils';
 
 type THoverButtons = {
@@ -67,16 +64,7 @@
   const { endpoint: _endpoint, endpointType } = conversation ?? {};
   const endpoint = endpointType ?? _endpoint;
   const [isCopied, setIsCopied] = useState(false);
-<<<<<<< HEAD
   const [playbackStatus, setPlaybackStatus] = useState({ isPaused: false, isStopped: true });
-  const { hideEditButton, regenerateEnabled, continueSupported } = useGenerations({
-    isEditing,
-    isSubmitting,
-    message,
-    endpoint: endpoint ?? '',
-    latestMessage,
-  });
-=======
   const { hideEditButton, regenerateEnabled, continueSupported, forkingSupported } =
     useGenerationsByLatest({
       isEditing,
@@ -85,7 +73,6 @@
       endpoint: endpoint ?? '',
       latestMessage,
     });
->>>>>>> 2aec4a62
   if (!conversation) {
     return null;
   }
