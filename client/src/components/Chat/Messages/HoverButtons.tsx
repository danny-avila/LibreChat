import { useState } from 'react';
<<<<<<< HEAD
import { useRecoilState } from 'recoil';
=======
import { EModelEndpoint } from 'librechat-data-provider';
>>>>>>> f427ad79
import type { TConversation, TMessage } from 'librechat-data-provider';
import {
  Clipboard,
  CheckMark,
  EditIcon,
  RegenerateIcon,
  ContinueIcon,
  VolumeIcon,
  VolumeMuteIcon,
} from '~/components/svg';
import {
  useGenerationsByLatest,
  useLocalize,
  useTextToSpeech,
  useTextToSpeechExternal,
} from '~/hooks';
import { cn } from '~/utils';
import store from '~/store';
import { useGetStartupConfig } from 'librechat-data-provider/react-query';

type THoverButtons = {
  isEditing: boolean;
  enterEdit: (cancel?: boolean) => void;
  copyToClipboard: (setIsCopied: React.Dispatch<React.SetStateAction<boolean>>) => void;
  conversation: TConversation | null;
  isSubmitting: boolean;
  message: TMessage;
  regenerate: () => void;
  handleContinue: (e: React.MouseEvent<HTMLButtonElement>) => void;
  latestMessage: TMessage | null;
  isLast: boolean;
};

export default function HoverButtons({
  isEditing,
  enterEdit,
  copyToClipboard,
  conversation,
  isSubmitting,
  message,
  regenerate,
  handleContinue,
  latestMessage,
  isLast,
}: THoverButtons) {
  const localize = useLocalize();
  const { endpoint: _endpoint, endpointType } = conversation ?? {};
  const endpoint = endpointType ?? _endpoint;
  const [isCopied, setIsCopied] = useState(false);
  const [isSpeaking, setIsSpeaking] = useState(false);
  const { data: startupConfig } = useGetStartupConfig();
  const useExternalTextToSpeech = startupConfig?.speechToTextExternal;

  const { generateSpeechLocal: generateSpeechLocal, cancelSpeechLocal: cancelSpeechLocal } =
    useTextToSpeech();

  const { synthesizeSpeech: synthesizeSpeechExternal, cancelSpeech: cancelSpeechExternal } =
    useTextToSpeechExternal();

  const generateSpeech = useExternalTextToSpeech ? synthesizeSpeechExternal : generateSpeechLocal;
  const cancelSpeech = useExternalTextToSpeech ? cancelSpeechExternal : cancelSpeechLocal;

  const [TextToSpeech] = useRecoilState<boolean>(store.TextToSpeech);

  const { hideEditButton, regenerateEnabled, continueSupported } = useGenerationsByLatest({
    isEditing,
    isSubmitting,
    message,
    endpoint: endpoint ?? '',
    latestMessage,
  });
  if (!conversation) {
    return null;
  }

  const { isCreatedByUser } = message;

  const onEdit = () => {
    if (isEditing) {
      return enterEdit(true);
    }
    enterEdit();
  };

  const toggleSpeech = () => {
    if (isSpeaking) {
      cancelSpeech();
      setIsSpeaking(false);
    } else {
      generateSpeech(message?.text ?? '', () => setIsSpeaking(false));
    }
    setIsSpeaking(!isSpeaking);
  };

  return (
    <div className="visible mt-0 flex justify-center gap-1 self-end text-gray-400 lg:justify-start">
<<<<<<< HEAD
      {TextToSpeech && (
        <button
          className="hover-button rounded-md p-1 pl-0 text-gray-400 hover:text-gray-950 dark:text-gray-400/70 dark:hover:text-gray-200 disabled:dark:hover:text-gray-400 md:group-hover:visible md:group-[.final-completion]:visible"
          onClick={toggleSpeech}
          type="button"
          title={isSpeaking ? localize('com_ui_stop_speaking') : localize('com_ui_speak')}
        >
          {isSpeaking ? <VolumeMuteIcon /> : <VolumeIcon />}
        </button>
      )}
      <button
        className={cn(
          'hover-button rounded-md p-1 text-gray-400 hover:text-gray-900 dark:text-gray-400/70 dark:hover:text-gray-200 disabled:dark:hover:text-gray-400 md:group-hover:visible md:group-[.final-completion]:visible',
          isCreatedByUser ? '' : 'active',
          hideEditButton ? 'opacity-0' : '',
          isEditing ? 'active bg-gray-200 text-gray-700 dark:bg-gray-700 dark:text-gray-200' : '',
        )}
        onClick={onEdit}
        type="button"
        title={localize('com_ui_edit')}
        disabled={hideEditButton}
      >
        <EditIcon />
      </button>
=======
      {endpoint !== EModelEndpoint.assistants && (
        <button
          className={cn(
            'hover-button rounded-md p-1 text-gray-400 hover:text-gray-900 dark:text-gray-400/70 dark:hover:text-gray-200 disabled:dark:hover:text-gray-400 md:group-hover:visible md:group-[.final-completion]:visible',
            isCreatedByUser ? '' : 'active',
            hideEditButton ? 'opacity-0' : '',
            isEditing ? 'active bg-gray-200 text-gray-700 dark:bg-gray-700 dark:text-gray-200' : '',
            !isLast ? 'md:opacity-0 md:group-hover:opacity-100' : '',
          )}
          onClick={onEdit}
          type="button"
          title={localize('com_ui_edit')}
          disabled={hideEditButton}
        >
          <EditIcon />
        </button>
      )}
>>>>>>> f427ad79
      <button
        className={cn(
          'ml-0 flex items-center gap-1.5 rounded-md p-1 text-xs hover:text-gray-900 dark:text-gray-400/70 dark:hover:text-gray-200 disabled:dark:hover:text-gray-400 md:group-hover:visible md:group-[.final-completion]:visible',
          isSubmitting && isCreatedByUser ? 'md:opacity-0 md:group-hover:opacity-100' : '',
          !isLast ? 'md:opacity-0 md:group-hover:opacity-100' : '',
        )}
        onClick={() => copyToClipboard(setIsCopied)}
        type="button"
        title={
          isCopied ? localize('com_ui_copied_to_clipboard') : localize('com_ui_copy_to_clipboard')
        }
      >
        {isCopied ? <CheckMark /> : <Clipboard />}
      </button>
      {regenerateEnabled ? (
        <button
          className={cn(
            'hover-button active rounded-md p-1 text-gray-400 hover:text-gray-900 dark:text-gray-400/70 dark:hover:text-gray-200 disabled:dark:hover:text-gray-400 md:invisible md:group-hover:visible md:group-[.final-completion]:visible',
            !isLast ? 'md:opacity-0 md:group-hover:opacity-100' : '',
          )}
          onClick={regenerate}
          type="button"
          title={localize('com_ui_regenerate')}
        >
          <RegenerateIcon className="hover:text-gray-700 dark:hover:bg-gray-700 dark:hover:text-gray-200 disabled:dark:hover:text-gray-400" />
        </button>
      ) : null}
      {continueSupported ? (
        <button
          className={cn(
            'hover-button active rounded-md p-1 hover:bg-gray-200 hover:text-gray-700 dark:text-gray-400/70 dark:hover:bg-gray-700 dark:hover:text-gray-200 disabled:dark:hover:text-gray-400 md:invisible md:group-hover:visible ',
            !isLast ? 'md:opacity-0 md:group-hover:opacity-100' : '',
          )}
          onClick={handleContinue}
          type="button"
          title={localize('com_ui_continue')}
        >
          <ContinueIcon className="h-4 w-4 hover:text-gray-700 dark:hover:bg-gray-700 dark:hover:text-gray-200 disabled:dark:hover:text-gray-400" />
        </button>
      ) : null}
    </div>
  );
}<|MERGE_RESOLUTION|>--- conflicted
+++ resolved
@@ -1,9 +1,6 @@
 import { useState } from 'react';
-<<<<<<< HEAD
 import { useRecoilState } from 'recoil';
-=======
 import { EModelEndpoint } from 'librechat-data-provider';
->>>>>>> f427ad79
 import type { TConversation, TMessage } from 'librechat-data-provider';
 import {
   Clipboard,
@@ -100,7 +97,6 @@
 
   return (
     <div className="visible mt-0 flex justify-center gap-1 self-end text-gray-400 lg:justify-start">
-<<<<<<< HEAD
       {TextToSpeech && (
         <button
           className="hover-button rounded-md p-1 pl-0 text-gray-400 hover:text-gray-950 dark:text-gray-400/70 dark:hover:text-gray-200 disabled:dark:hover:text-gray-400 md:group-hover:visible md:group-[.final-completion]:visible"
@@ -111,21 +107,6 @@
           {isSpeaking ? <VolumeMuteIcon /> : <VolumeIcon />}
         </button>
       )}
-      <button
-        className={cn(
-          'hover-button rounded-md p-1 text-gray-400 hover:text-gray-900 dark:text-gray-400/70 dark:hover:text-gray-200 disabled:dark:hover:text-gray-400 md:group-hover:visible md:group-[.final-completion]:visible',
-          isCreatedByUser ? '' : 'active',
-          hideEditButton ? 'opacity-0' : '',
-          isEditing ? 'active bg-gray-200 text-gray-700 dark:bg-gray-700 dark:text-gray-200' : '',
-        )}
-        onClick={onEdit}
-        type="button"
-        title={localize('com_ui_edit')}
-        disabled={hideEditButton}
-      >
-        <EditIcon />
-      </button>
-=======
       {endpoint !== EModelEndpoint.assistants && (
         <button
           className={cn(
@@ -143,7 +124,6 @@
           <EditIcon />
         </button>
       )}
->>>>>>> f427ad79
       <button
         className={cn(
           'ml-0 flex items-center gap-1.5 rounded-md p-1 text-xs hover:text-gray-900 dark:text-gray-400/70 dark:hover:text-gray-200 disabled:dark:hover:text-gray-400 md:group-hover:visible md:group-[.final-completion]:visible',
