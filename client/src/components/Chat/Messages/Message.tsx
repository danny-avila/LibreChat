import { useRecoilValue } from 'recoil';
import { useAuthContext, useMessageHelpers, useLocalize } from '~/hooks';
import type { TMessageProps } from '~/common';
import { Plugin } from '~/components/Messages/Content';
import MessageContent from './Content/MessageContent';
import SiblingSwitch from './SiblingSwitch';
// eslint-disable-next-line import/no-cycle
import MultiMessage from './MultiMessage';
import HoverButtons from './HoverButtons';
import SubRow from './SubRow';
import { cn } from '~/utils';
<<<<<<< HEAD
import { ArrowUpIcon, ArrowDownIcon } from '~/components/svg';
=======
import store from '~/store';
>>>>>>> a91042b6

export default function Message(props: TMessageProps) {
  const UsernameDisplay = useRecoilValue<boolean>(store.UsernameDisplay);
  const { user } = useAuthContext();
  const localize = useLocalize();

  const {
    ask,
    icon,
    edit,
    isLast,
    enterEdit,
    handleScroll,
    conversation,
    isSubmitting,
    latestMessage,
    handleContinue,
    copyToClipboard,
    regenerateMessage,
    messageRef,
    showExpand,
    isExpand,
    handleExpand,
  } = useMessageHelpers(props);

  const { message, siblingIdx, siblingCount, setSiblingIdx, currentEditId, setCurrentEditId } =
    props;

  if (!message) {
    return null;
  }

  const { text, children, messageId = null, isCreatedByUser, error, unfinished } = message ?? {};

  let messageLabel = '';
  if (isCreatedByUser) {
    messageLabel = UsernameDisplay ? user?.name : localize('com_user_message');
  } else {
    messageLabel = message.sender;
  }

  return (
    <>
      <div
        className="text-token-text-primary w-full border-0 bg-transparent dark:border-0 dark:bg-transparent"
        onWheel={handleScroll}
        onTouchMove={handleScroll}
      >
        <div className="m-auto justify-center p-4 py-2 text-base md:gap-6">
          <div className="group mx-auto flex flex-1 gap-3 text-base md:max-w-3xl md:px-5 lg:max-w-[40rem] lg:px-1 xl:max-w-[48rem] xl:px-5">
            <div className="relative flex flex-shrink-0 flex-col items-end">
              <div>
                <div className="pt-0.5">
                  <div className="gizmo-shadow-stroke flex h-6 w-6 items-center justify-center overflow-hidden rounded-full">
                    {typeof icon === 'string' && /[^\\x00-\\x7F]+/.test(icon as string) ? (
                      <span className=" direction-rtl w-40 overflow-x-scroll">{icon}</span>
                    ) : (
                      icon
                    )}
                  </div>
                </div>
              </div>
            </div>
<<<<<<< HEAD
            <div className={cn('relative w-full flex-col', isCreatedByUser ? '' : 'agent-turn')}>
              <div className="flex select-none items-center justify-between font-semibold ">
                {isCreatedByUser ? 'You' : message.sender}
                {isCreatedByUser && !edit && showExpand && (
                  <button
                    className="rounded-full p-1 hover:bg-gray-100 hover:brightness-110 dark:hover:bg-gray-700"
                    onClick={handleExpand}
                  >
                    {isExpand ? <ArrowUpIcon /> : <ArrowDownIcon />}
                  </button>
                )}
              </div>
=======
            <div
              className={cn('relative flex w-full flex-col', isCreatedByUser ? '' : 'agent-turn')}
            >
              <div className="select-none font-semibold">{messageLabel}</div>
>>>>>>> a91042b6
              <div className="flex-col gap-1 md:gap-3">
                <div
                  ref={messageRef}
                  className={cn(
                    'flex max-w-full flex-grow flex-col gap-0',
                    isCreatedByUser && !edit && showExpand
                      ? 'h-[120px] cursor-pointer brightness-100 hover:bg-gray-50 dark:hover:bg-gray-700'
                      : '',
                    !isCreatedByUser || isExpand || edit
                      ? 'h-auto'
                      : 'readmore-blur overflow-hidden',
                  )}
                  onClick={handleExpand}
                >
                  {/* Legacy Plugins */}
                  {message?.plugin && <Plugin plugin={message?.plugin} />}
                  <MessageContent
                    ask={ask}
                    edit={edit}
                    isLast={isLast}
                    text={text ?? ''}
                    message={message}
                    enterEdit={enterEdit}
                    error={!!error}
                    isSubmitting={isSubmitting}
                    unfinished={unfinished ?? false}
                    isCreatedByUser={isCreatedByUser ?? true}
                    siblingIdx={siblingIdx ?? 0}
                    setSiblingIdx={
                      setSiblingIdx ??
                      (() => {
                        return;
                      })
                    }
                  />
                </div>
              </div>
              {isLast && isSubmitting ? null : (
                <SubRow classes="text-xs">
                  <SiblingSwitch
                    siblingIdx={siblingIdx}
                    siblingCount={siblingCount}
                    setSiblingIdx={setSiblingIdx}
                  />
                  <HoverButtons
                    isEditing={edit}
                    message={message}
                    enterEdit={enterEdit}
                    isSubmitting={isSubmitting}
                    conversation={conversation ?? null}
                    regenerate={() => regenerateMessage()}
                    copyToClipboard={copyToClipboard}
                    handleContinue={handleContinue}
                    latestMessage={latestMessage}
                  />
                </SubRow>
              )}
            </div>
          </div>
        </div>
      </div>
      <MultiMessage
        key={messageId}
        messageId={messageId}
        conversation={conversation}
        messagesTree={children ?? []}
        currentEditId={currentEditId}
        setCurrentEditId={setCurrentEditId}
      />
    </>
  );
}<|MERGE_RESOLUTION|>--- conflicted
+++ resolved
@@ -9,11 +9,8 @@
 import HoverButtons from './HoverButtons';
 import SubRow from './SubRow';
 import { cn } from '~/utils';
-<<<<<<< HEAD
 import { ArrowUpIcon, ArrowDownIcon } from '~/components/svg';
-=======
 import store from '~/store';
->>>>>>> a91042b6
 
 export default function Message(props: TMessageProps) {
   const UsernameDisplay = useRecoilValue<boolean>(store.UsernameDisplay);
@@ -77,7 +74,6 @@
                 </div>
               </div>
             </div>
-<<<<<<< HEAD
             <div className={cn('relative w-full flex-col', isCreatedByUser ? '' : 'agent-turn')}>
               <div className="flex select-none items-center justify-between font-semibold ">
                 {isCreatedByUser ? 'You' : message.sender}
@@ -90,12 +86,6 @@
                   </button>
                 )}
               </div>
-=======
-            <div
-              className={cn('relative flex w-full flex-col', isCreatedByUser ? '' : 'agent-turn')}
-            >
-              <div className="select-none font-semibold">{messageLabel}</div>
->>>>>>> a91042b6
               <div className="flex-col gap-1 md:gap-3">
                 <div
                   ref={messageRef}
