import * as React from 'react';
import { ListFilter } from 'lucide-react';
import {
  flexRender,
  getCoreRowModel,
  getFilteredRowModel,
  getPaginationRowModel,
  getSortedRowModel,
  useReactTable,
} from '@tanstack/react-table';
import type {
  ColumnDef,
  SortingState,
  VisibilityState,
  ColumnFiltersState,
} from '@tanstack/react-table';
import { FileContext } from 'librechat-data-provider';
import type { AugmentedColumnDef } from '~/common';
import type { TFile } from 'librechat-data-provider';
import {
  Button,
  Input,
  Table,
  TableBody,
  TableCell,
  TableHead,
  TableHeader,
  TableRow,
  DropdownMenu,
  DropdownMenuCheckboxItem,
  DropdownMenuContent,
  DropdownMenuTrigger,
} from '~/components/ui';
import { useDeleteFilesFromTable } from '~/hooks/Files';
import { NewTrashIcon, Spinner } from '~/components/svg';
import useLocalize from '~/hooks/useLocalize';

interface DataTableProps<TData, TValue> {
  columns: ColumnDef<TData, TValue>[];
  data: TData[];
}

const contextMap = {
  [FileContext.filename]: 'com_ui_name',
  [FileContext.updatedAt]: 'com_ui_date',
  [FileContext.source]: 'com_ui_storage',
  [FileContext.context]: 'com_ui_context',
  [FileContext.bytes]: 'com_ui_size',
};

type Style = { width?: number | string; maxWidth?: number | string; minWidth?: number | string };

export default function DataTable<TData, TValue>({ columns, data }: DataTableProps<TData, TValue>) {
  const localize = useLocalize();
  const [isDeleting, setIsDeleting] = React.useState(false);
  const [rowSelection, setRowSelection] = React.useState({});
  const [sorting, setSorting] = React.useState<SortingState>([]);
  const [columnFilters, setColumnFilters] = React.useState<ColumnFiltersState>([]);
  const [columnVisibility, setColumnVisibility] = React.useState<VisibilityState>({});
  const { deleteFiles } = useDeleteFilesFromTable(() => setIsDeleting(false));

  const table = useReactTable({
    data,
    columns,
    onSortingChange: setSorting,
    getCoreRowModel: getCoreRowModel(),
    getSortedRowModel: getSortedRowModel(),
    onColumnFiltersChange: setColumnFilters,
    getFilteredRowModel: getFilteredRowModel(),
    onColumnVisibilityChange: setColumnVisibility,
    getPaginationRowModel: getPaginationRowModel(),
    onRowSelectionChange: setRowSelection,
    state: {
      sorting,
      columnFilters,
      columnVisibility,
      rowSelection,
    },
  });

  return (
    <>
      <div className="flex items-center gap-4 py-4">
        <Button
          variant="ghost"
          onClick={() => {
            setIsDeleting(true);
            const filesToDelete = table
              .getFilteredSelectedRowModel()
              .rows.map((row) => row.original);
            deleteFiles({ files: filesToDelete as TFile[] });
            setRowSelection({});
          }}
          className="ml-1 gap-2 dark:hover:bg-gray-750/25 sm:ml-0"
          disabled={!table.getFilteredSelectedRowModel().rows.length || isDeleting}
        >
          {isDeleting ? (
            <Spinner className="h-4 w-4" />
          ) : (
            <NewTrashIcon className="h-4 w-4 text-red-400" />
          )}
          {localize('com_ui_delete')}
        </Button>
        <Input
          placeholder={localize('com_files_filter')}
          value={(table.getColumn('filename')?.getFilterValue() as string) ?? ''}
          onChange={(event) => table.getColumn('filename')?.setFilterValue(event.target.value)}
          className="max-w-sm dark:border-gray-500"
        />
        <DropdownMenu>
          <DropdownMenuTrigger asChild>
            <Button variant="outline" className="ml-auto">
              <ListFilter className="h-4 w-4" />
            </Button>
          </DropdownMenuTrigger>
          {/* Filter Menu */}
          <DropdownMenuContent
            align="end"
            className="z-[1001] dark:border-gray-700 dark:bg-gray-750"
          >
            {table
              .getAllColumns()
              .filter((column) => column.getCanHide())
              .map((column) => {
                return (
                  <DropdownMenuCheckboxItem
                    key={column.id}
                    className="cursor-pointer capitalize dark:text-white dark:hover:bg-gray-800"
                    checked={column.getIsVisible()}
                    onCheckedChange={(value) => column.toggleVisibility(!!value)}
                  >
                    {localize(contextMap[column.id])}
                  </DropdownMenuCheckboxItem>
                );
              })}
          </DropdownMenuContent>
        </DropdownMenu>
      </div>
      <div className="relative max-h-[25rem] min-h-0 overflow-y-auto rounded-md border border-black/10 pb-4 dark:border-white/10 sm:min-h-[28rem]">
        <Table className="w-full min-w-[600px] border-separate border-spacing-0">
          <TableHeader>
            {table.getHeaderGroups().map((headerGroup) => (
              <TableRow key={headerGroup.id}>
                {headerGroup.headers.map((header, index) => {
                  const style: Style = { maxWidth: '32px', minWidth: '125px' };
                  if (header.id === 'filename') {
                    style.maxWidth = '50%';
                    style.width = '50%';
                    style.minWidth = '300px';
                  }

                  if (index === 0 && header.id === 'select') {
                    style.width = '25px';
                    style.maxWidth = '25px';
                    style.minWidth = '35px';
                  }
                  return (
                    <TableHead
                      key={header.id}
                      className="align-start sticky top-0 rounded-t border-b border-black/10 bg-white px-2 py-1 text-left font-medium text-gray-700 dark:border-white/10 dark:bg-gray-750 dark:text-gray-100 sm:px-4 sm:py-2"
                      style={style}
                    >
                      {header.isPlaceholder
                        ? null
                        : flexRender(header.column.columnDef.header, header.getContext())}
                    </TableHead>
                  );
                })}
              </TableRow>
            ))}
          </TableHeader>
          <TableBody>
            {table.getRowModel().rows?.length ? (
              table.getRowModel().rows.map((row) => (
                <TableRow
                  key={row.id}
                  data-state={row.getIsSelected() && 'selected'}
                  className="border-b border-black/10 text-left text-gray-600 dark:border-white/10 dark:text-gray-300 [tr:last-child_&]:border-b-0"
                >
                  {row.getVisibleCells().map((cell, index) => {
                    const maxWidth =
                      (cell.column.columnDef as AugmentedColumnDef<TData, TValue>)?.meta?.size ??
                      'auto';

                    const style: Style = {};
                    if (cell.column.id === 'filename') {
                      style.maxWidth = maxWidth;
                    } else if (index === 0) {
                      style.maxWidth = '20px';
                    }

                    return (
                      <TableCell
                        key={cell.id}
                        className="align-start overflow-x-auto px-2 py-1 text-xs sm:px-4 sm:py-2 sm:text-sm [tr[data-disabled=true]_&]:opacity-50"
                        style={style}
                      >
                        {flexRender(cell.column.columnDef.cell, cell.getContext())}
                      </TableCell>
                    );
                  })}
                </TableRow>
              ))
            ) : (
              <TableRow>
                <TableCell colSpan={columns.length} className="h-24 text-center">
                  {localize('com_files_no_results')}
                </TableCell>
              </TableRow>
            )}
          </TableBody>
        </Table>
      </div>
      <div className="ml-4 mr-4 mt-4 flex h-auto items-center justify-end space-x-2 py-4 sm:ml-0 sm:mr-0 sm:h-0">
        <div className="text-muted-foreground ml-2 flex-1 text-sm">
          {localize(
            'com_files_number_selected',
            `${table.getFilteredSelectedRowModel().rows.length}`,
            `${table.getFilteredRowModel().rows.length}`,
          )}
        </div>
        <Button
<<<<<<< HEAD
          className="dark:border-gray-500 dark:hover:bg-gray-700"
=======
          className="dark:border-gray-500 dark:hover:bg-gray-600 select-none"
>>>>>>> 612a5873
          variant="outline"
          size="sm"
          onClick={() => table.previousPage()}
          disabled={!table.getCanPreviousPage()}
        >
          {localize('com_ui_prev')}
        </Button>
        <Button
<<<<<<< HEAD
          className="dark:border-gray-500 dark:hover:bg-gray-700"
=======
          className="dark:border-gray-500 dark:hover:bg-gray-600 select-none"
>>>>>>> 612a5873
          variant="outline"
          size="sm"
          onClick={() => table.nextPage()}
          disabled={!table.getCanNextPage()}
        >
          {localize('com_ui_next')}
        </Button>
      </div>
    </>
  );
}<|MERGE_RESOLUTION|>--- conflicted
+++ resolved
@@ -220,11 +220,7 @@
           )}
         </div>
         <Button
-<<<<<<< HEAD
-          className="dark:border-gray-500 dark:hover:bg-gray-700"
-=======
-          className="dark:border-gray-500 dark:hover:bg-gray-600 select-none"
->>>>>>> 612a5873
+          className="dark:border-gray-500 dark:hover:bg-gray-700 select-none"
           variant="outline"
           size="sm"
           onClick={() => table.previousPage()}
@@ -233,11 +229,7 @@
           {localize('com_ui_prev')}
         </Button>
         <Button
-<<<<<<< HEAD
-          className="dark:border-gray-500 dark:hover:bg-gray-700"
-=======
-          className="dark:border-gray-500 dark:hover:bg-gray-600 select-none"
->>>>>>> 612a5873
+          className="dark:border-gray-500 dark:hover:bg-gray-700 select-none"
           variant="outline"
           size="sm"
           onClick={() => table.nextPage()}
