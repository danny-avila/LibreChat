import { useSetRecoilState } from 'recoil';
import * as Ariakit from '@ariakit/react';
import React, { useRef, useState, useMemo } from 'react';
<<<<<<< HEAD
import { FileSearch, ImageUpIcon, TerminalSquareIcon, FileType2Icon } from 'lucide-react';
import { EToolResources, EModelEndpoint, defaultAgentCapabilities } from 'librechat-data-provider';
=======
import { FileSearch, ImageUpIcon, TerminalSquareIcon, FileType2Icon, ShieldIcon } from 'lucide-react';
>>>>>>> 870c13c5
import type { EndpointFileConfig } from 'librechat-data-provider';
import { useLocalize, useGetAgentsConfig, useFileHandling, useAgentCapabilities } from '~/hooks';
import { FileUpload, TooltipAnchor, DropdownPopup, AttachmentIcon } from '~/components';
import { ephemeralAgentByConvoId } from '~/store';
import { cn } from '~/utils';
import SecureFileUpload, { SecureFileUploadRef } from './SecureFileUpload';

interface AttachFileMenuProps {
  conversationId: string;
  disabled?: boolean | null;
  endpointFileConfig?: EndpointFileConfig;
  textAreaRef?: React.RefObject<HTMLTextAreaElement>;
}

const AttachFileMenu = ({ disabled, conversationId, endpointFileConfig, textAreaRef }: AttachFileMenuProps) => {
  const localize = useLocalize();
  const isUploadDisabled = disabled ?? false;
  const inputRef = useRef<HTMLInputElement>(null);
  const secureInputRef = useRef<SecureFileUploadRef>(null);
  const [isPopoverActive, setIsPopoverActive] = useState(false);
  const setEphemeralAgent = useSetRecoilState(ephemeralAgentByConvoId(conversationId));
  const [toolResource, setToolResource] = useState<EToolResources | undefined>();
  const { handleFileChange } = useFileHandling({
    overrideEndpoint: EModelEndpoint.agents,
    overrideEndpointFileConfig: endpointFileConfig,
  });

  const { agentsConfig } = useGetAgentsConfig();
  /** TODO: Ephemeral Agent Capabilities
   * Allow defining agent capabilities on a per-endpoint basis
   * Use definition for agents endpoint for ephemeral agents
   * */
  const capabilities = useAgentCapabilities(agentsConfig?.capabilities ?? defaultAgentCapabilities);

  const handleUploadClick = (isImage?: boolean) => {
    if (!inputRef.current) {
      return;
    }
    inputRef.current.value = '';
    inputRef.current.accept = isImage === true ? 'image/*' : '';
    inputRef.current.click();
    inputRef.current.accept = '';
  };

  const dropdownItems = useMemo(() => {
    const items = [
      {
        label: localize('com_ui_upload_image_input'),
        onClick: () => {
          setToolResource(undefined);
          handleUploadClick(true);
        },
        icon: <ImageUpIcon className="icon-md" />,
      },
    ];

<<<<<<< HEAD
    if (capabilities.ocrEnabled) {
=======
    // Add secure upload option if textAreaRef is available
    if (textAreaRef) {
      items.push({
        label: localize('com_files_secure_upload'),
        onClick: () => {
          // Trigger the secure file upload
          if (secureInputRef.current) {
            secureInputRef.current.click();
          }
        },
        icon: <ShieldIcon className="icon-md" />,
      });
    }

    if (capabilities.includes(EToolResources.ocr)) {
>>>>>>> 870c13c5
      items.push({
        label: localize('com_ui_upload_ocr_text'),
        onClick: () => {
          setToolResource(EToolResources.ocr);
          handleUploadClick();
        },
        icon: <FileType2Icon className="icon-md" />,
      });
    }

    if (capabilities.fileSearchEnabled) {
      items.push({
        label: localize('com_ui_upload_file_search'),
        onClick: () => {
          setToolResource(EToolResources.file_search);
          /** File search is not automatically enabled to simulate legacy behavior */
          handleUploadClick();
        },
        icon: <FileSearch className="icon-md" />,
      });
    }

    if (capabilities.codeEnabled) {
      items.push({
        label: localize('com_ui_upload_code_files'),
        onClick: () => {
          setToolResource(EToolResources.execute_code);
          setEphemeralAgent((prev) => ({
            ...prev,
            [EToolResources.execute_code]: true,
          }));
          handleUploadClick();
        },
        icon: <TerminalSquareIcon className="icon-md" />,
      });
    }

    return items;
  }, [capabilities, localize, setToolResource, setEphemeralAgent, textAreaRef]);

  const menuTrigger = (
    <TooltipAnchor
      render={
        <Ariakit.MenuButton
          disabled={isUploadDisabled}
          id="attach-file-menu-button"
          aria-label="Attach File Options"
          className={cn(
            'flex size-9 items-center justify-center rounded-full p-1 transition-colors hover:bg-surface-hover focus:outline-none focus:ring-2 focus:ring-primary focus:ring-opacity-50',
          )}
        >
          <div className="flex w-full items-center justify-center gap-2">
            <AttachmentIcon />
          </div>
        </Ariakit.MenuButton>
      }
      id="attach-file-menu-button"
      description={localize('com_sidepanel_attach_files')}
      disabled={isUploadDisabled}
    />
  );

  return (
    <>
      <FileUpload
        ref={inputRef}
        handleFileChange={(e) => {
          handleFileChange(e, toolResource);
        }}
      >
        <DropdownPopup
          menuId="attach-file-menu"
          isOpen={isPopoverActive}
          setIsOpen={setIsPopoverActive}
          modal={true}
          unmountOnHide={true}
          trigger={menuTrigger}
          items={dropdownItems}
          iconClassName="mr-0"
        />
      </FileUpload>

      {/* Hidden SecureFileUpload component */}
      {textAreaRef && (
        <SecureFileUpload
          textAreaRef={textAreaRef}
          className="hidden"
          ref={secureInputRef}
        />
      )}
    </>
  );
};

export default React.memo(AttachFileMenu);<|MERGE_RESOLUTION|>--- conflicted
+++ resolved
@@ -1,12 +1,8 @@
 import { useSetRecoilState } from 'recoil';
 import * as Ariakit from '@ariakit/react';
 import React, { useRef, useState, useMemo } from 'react';
-<<<<<<< HEAD
-import { FileSearch, ImageUpIcon, TerminalSquareIcon, FileType2Icon } from 'lucide-react';
+import { FileSearch, ImageUpIcon, TerminalSquareIcon, FileType2Icon, ShieldIcon  } from 'lucide-react';
 import { EToolResources, EModelEndpoint, defaultAgentCapabilities } from 'librechat-data-provider';
-=======
-import { FileSearch, ImageUpIcon, TerminalSquareIcon, FileType2Icon, ShieldIcon } from 'lucide-react';
->>>>>>> 870c13c5
 import type { EndpointFileConfig } from 'librechat-data-provider';
 import { useLocalize, useGetAgentsConfig, useFileHandling, useAgentCapabilities } from '~/hooks';
 import { FileUpload, TooltipAnchor, DropdownPopup, AttachmentIcon } from '~/components';
@@ -63,9 +59,6 @@
       },
     ];
 
-<<<<<<< HEAD
-    if (capabilities.ocrEnabled) {
-=======
     // Add secure upload option if textAreaRef is available
     if (textAreaRef) {
       items.push({
@@ -80,8 +73,21 @@
       });
     }
 
-    if (capabilities.includes(EToolResources.ocr)) {
->>>>>>> 870c13c5
+    // Add secure upload option if textAreaRef is available
+    if (textAreaRef) {
+      items.push({
+        label: localize('com_files_secure_upload'),
+        onClick: () => {
+          // Trigger the secure file upload
+          if (secureInputRef.current) {
+            secureInputRef.current.click();
+          }
+        },
+        icon: <ShieldIcon className="icon-md" />,
+      });
+    }
+
+    if (capabilities.includes(EToolResources.file_search)) {
       items.push({
         label: localize('com_ui_upload_ocr_text'),
         onClick: () => {
