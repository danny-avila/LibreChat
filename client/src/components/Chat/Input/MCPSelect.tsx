<<<<<<< HEAD
import React, { memo, useRef, useMemo, useEffect, useCallback, useState } from 'react';
import { useRecoilState } from 'recoil';
import { Settings2 } from 'lucide-react';
import { useUpdateUserPluginsMutation } from 'librechat-data-provider/react-query';
import { Constants, EModelEndpoint, LocalStorageKeys } from 'librechat-data-provider';
import type { TPlugin, TPluginAuthConfig, TUpdateUserPlugins } from 'librechat-data-provider';
import MCPConfigDialog, { type ConfigFieldDetail } from '~/components/ui/MCPConfigDialog';
import { useAvailableToolsQuery } from '~/data-provider';
import useLocalStorage from '~/hooks/useLocalStorageAlt';
import MultiSelect from '~/components/ui/MultiSelect';
import { ephemeralAgentByConvoId } from '~/store';
import { useToastContext } from '~/Providers';
import MCPIcon from '~/components/ui/MCPIcon';
import { useLocalize } from '~/hooks';

interface McpServerInfo {
  name: string;
  pluginKey: string;
  authConfig?: TPluginAuthConfig[];
  authenticated?: boolean;
}

// Helper function to extract mcp_serverName from a full pluginKey like action_mcp_serverName
const getBaseMCPPluginKey = (fullPluginKey: string): string => {
  const parts = fullPluginKey.split(Constants.mcp_delimiter);
  return Constants.mcp_prefix + parts[parts.length - 1];
};

const storageCondition = (value: unknown, rawCurrentValue?: string | null) => {
  if (rawCurrentValue) {
    try {
      const currentValue = rawCurrentValue?.trim() ?? '';
      if (currentValue.length > 2) {
        return true;
      }
    } catch (e) {
      console.error(e);
    }
  }
  return Array.isArray(value) && value.length > 0;
=======
import React, { memo, useCallback, useState } from 'react';
import { SettingsIcon } from 'lucide-react';
import { Constants } from 'librechat-data-provider';
import { useUpdateUserPluginsMutation } from 'librechat-data-provider/react-query';
import type { TUpdateUserPlugins, TPlugin } from 'librechat-data-provider';
import MCPConfigDialog, { type ConfigFieldDetail } from '~/components/ui/MCPConfigDialog';
import { useToastContext, useBadgeRowContext } from '~/Providers';
import MultiSelect from '~/components/ui/MultiSelect';
import { MCPIcon } from '~/components/svg';
import { useLocalize } from '~/hooks';

const getBaseMCPPluginKey = (fullPluginKey: string): string => {
  const parts = fullPluginKey.split(Constants.mcp_delimiter);
  return Constants.mcp_prefix + parts[parts.length - 1];
>>>>>>> 5d267aa8
};

function MCPSelect() {
  const localize = useLocalize();
  const { showToast } = useToastContext();
<<<<<<< HEAD
  const key = conversationId ?? Constants.NEW_CONVO;
  const hasSetFetched = useRef<string | null>(null);
  const [isConfigModalOpen, setIsConfigModalOpen] = useState(false);
  const [selectedToolForConfig, setSelectedToolForConfig] = useState<McpServerInfo | null>(null);

  const { data: mcpToolDetails, isFetched } = useAvailableToolsQuery(EModelEndpoint.agents, {
    select: (data: TPlugin[]) => {
      const mcpToolsMap = new Map<string, McpServerInfo>();
      data.forEach((tool) => {
        const isMCP = tool.pluginKey.includes(Constants.mcp_delimiter);
        if (isMCP && tool.chatMenu !== false) {
          const parts = tool.pluginKey.split(Constants.mcp_delimiter);
          const serverName = parts[parts.length - 1];
          if (!mcpToolsMap.has(serverName)) {
            mcpToolsMap.set(serverName, {
              name: serverName,
              pluginKey: tool.pluginKey,
              authConfig: tool.authConfig,
              authenticated: tool.authenticated,
            });
          }
        }
      });
      return Array.from(mcpToolsMap.values());
    },
  });

  const updateUserPluginsMutation = useUpdateUserPluginsMutation({
    onSuccess: () => {
      setIsConfigModalOpen(false);
      showToast({ message: localize('com_nav_mcp_vars_updated'), status: 'success' });
    },
    onError: (error: unknown) => {
      console.error('Error updating MCP auth:', error);
      showToast({
        message: localize('com_nav_mcp_vars_update_error'),
        status: 'error',
      });
    },
  });
=======
  const { mcpSelect, startupConfig } = useBadgeRowContext();
  const { mcpValues, setMCPValues, mcpServerNames, mcpToolDetails, isPinned } = mcpSelect;
>>>>>>> 5d267aa8

  const [isConfigModalOpen, setIsConfigModalOpen] = useState(false);
  const [selectedToolForConfig, setSelectedToolForConfig] = useState<TPlugin | null>(null);

  const updateUserPluginsMutation = useUpdateUserPluginsMutation({
    onSuccess: () => {
      setIsConfigModalOpen(false);
      showToast({ message: localize('com_nav_mcp_vars_updated'), status: 'success' });
    },
<<<<<<< HEAD
    [setEphemeralAgent],
  );
  const [mcpValues, setMCPValues] = useLocalStorage<string[]>(
    `${LocalStorageKeys.LAST_MCP_}${key}`,
    mcpState,
    setSelectedValues,
    storageCondition,
  );

  useEffect(() => {
    if (hasSetFetched.current === key) {
      return;
    }
    if (!isFetched) {
      return;
    }
    hasSetFetched.current = key;
    if ((mcpToolDetails?.length ?? 0) > 0) {
      setMCPValues(mcpValues.filter((mcp) => mcpToolDetails?.some((tool) => tool.name === mcp)));
      return;
    }
    setMCPValues([]);
  }, [isFetched, setMCPValues, mcpToolDetails, key, mcpValues]);
=======
    onError: (error: unknown) => {
      console.error('Error updating MCP auth:', error);
      showToast({
        message: localize('com_nav_mcp_vars_update_error'),
        status: 'error',
      });
    },
  });
>>>>>>> 5d267aa8

  const renderSelectedValues = useCallback(
    (values: string[], placeholder?: string) => {
      if (values.length === 0) {
        return placeholder || localize('com_ui_select') + '...';
      }
      if (values.length === 1) {
        return values[0];
      }
      return localize('com_ui_x_selected', { 0: values.length });
    },
    [localize],
  );

<<<<<<< HEAD
  const mcpServerNames = useMemo(() => {
    return (mcpToolDetails ?? []).map((tool) => tool.name);
  }, [mcpToolDetails]);

=======
>>>>>>> 5d267aa8
  const handleConfigSave = useCallback(
    (targetName: string, authData: Record<string, string>) => {
      if (selectedToolForConfig && selectedToolForConfig.name === targetName) {
        const basePluginKey = getBaseMCPPluginKey(selectedToolForConfig.pluginKey);

        const payload: TUpdateUserPlugins = {
          pluginKey: basePluginKey,
          action: 'install',
          auth: authData,
        };
        updateUserPluginsMutation.mutate(payload);
      }
    },
    [selectedToolForConfig, updateUserPluginsMutation],
  );

  const handleConfigRevoke = useCallback(
    (targetName: string) => {
      if (selectedToolForConfig && selectedToolForConfig.name === targetName) {
        const basePluginKey = getBaseMCPPluginKey(selectedToolForConfig.pluginKey);

        const payload: TUpdateUserPlugins = {
          pluginKey: basePluginKey,
          action: 'uninstall',
          auth: {},
        };
        updateUserPluginsMutation.mutate(payload);
      }
    },
    [selectedToolForConfig, updateUserPluginsMutation],
  );

  const renderItemContent = useCallback(
    (serverName: string, defaultContent: React.ReactNode) => {
      const tool = mcpToolDetails?.find((t) => t.name === serverName);
      const hasAuthConfig = tool?.authConfig && tool.authConfig.length > 0;

      // Common wrapper for the main content (check mark + text)
      // Ensures Check & Text are adjacent and the group takes available space.
      const mainContentWrapper = (
        <div className="flex flex-grow items-center">{defaultContent}</div>
      );

      if (tool && hasAuthConfig) {
        return (
          <div className="flex w-full items-center justify-between">
            {mainContentWrapper}
            <button
              type="button"
              onClick={(e) => {
                e.stopPropagation();
                e.preventDefault();
                setSelectedToolForConfig(tool);
                setIsConfigModalOpen(true);
              }}
<<<<<<< HEAD
              className="ml-2 flex h-6 w-6 items-center justify-center rounded p-1 hover:bg-black/10 dark:hover:bg-white/10"
              aria-label={`Configure ${serverName}`}
            >
              <Settings2 className={`h-4 w-4 ${tool.authenticated ? 'text-green-500' : ''}`} />
=======
              className="ml-2 flex h-6 w-6 items-center justify-center rounded p-1 hover:bg-surface-secondary"
              aria-label={`Configure ${serverName}`}
            >
              <SettingsIcon className={`h-4 w-4 ${tool.authenticated ? 'text-green-500' : ''}`} />
>>>>>>> 5d267aa8
            </button>
          </div>
        );
      }
      // For items without a settings icon, return the consistently wrapped main content.
      return mainContentWrapper;
    },
    [mcpToolDetails, setSelectedToolForConfig, setIsConfigModalOpen],
  );
<<<<<<< HEAD
=======

  // Don't render if no servers are selected and not pinned
  if ((!mcpValues || mcpValues.length === 0) && !isPinned) {
    return null;
  }
>>>>>>> 5d267aa8

  if (!mcpToolDetails || mcpToolDetails.length === 0) {
    return null;
  }

  const placeholderText =
    startupConfig?.interface?.mcpServers?.placeholder || localize('com_ui_mcp_servers');
  return (
    <>
      <MultiSelect
        items={mcpServerNames}
        selectedValues={mcpValues ?? []}
        setSelectedValues={setMCPValues}
        defaultSelectedValues={mcpValues ?? []}
        renderSelectedValues={renderSelectedValues}
        renderItemContent={renderItemContent}
<<<<<<< HEAD
        placeholder={localize('com_ui_mcp_servers')}
=======
        placeholder={placeholderText}
>>>>>>> 5d267aa8
        popoverClassName="min-w-fit"
        className="badge-icon min-w-fit"
        selectIcon={<MCPIcon className="icon-md text-text-primary" />}
        selectItemsClassName="border border-blue-600/50 bg-blue-500/10 hover:bg-blue-700/10"
        selectClassName="group relative inline-flex items-center justify-center md:justify-start gap-1.5 rounded-full border border-border-medium text-sm font-medium transition-all md:w-full size-9 p-2 md:p-3 bg-transparent shadow-sm hover:bg-surface-hover hover:shadow-md active:shadow-inner"
      />
      {selectedToolForConfig && (
        <MCPConfigDialog
          isOpen={isConfigModalOpen}
          onOpenChange={setIsConfigModalOpen}
          serverName={selectedToolForConfig.name}
          fieldsSchema={(() => {
            const schema: Record<string, ConfigFieldDetail> = {};
            if (selectedToolForConfig?.authConfig) {
              selectedToolForConfig.authConfig.forEach((field) => {
                schema[field.authField] = {
                  title: field.label,
                  description: field.description,
                };
              });
            }
            return schema;
          })()}
          initialValues={(() => {
            const initial: Record<string, string> = {};
            // Note: Actual initial values might need to be fetched if they are stored user-specifically
            if (selectedToolForConfig?.authConfig) {
              selectedToolForConfig.authConfig.forEach((field) => {
                initial[field.authField] = ''; // Or fetched value
              });
            }
            return initial;
          })()}
          onSave={(authData) => {
            if (selectedToolForConfig) {
              handleConfigSave(selectedToolForConfig.name, authData);
            }
          }}
          onRevoke={() => {
            if (selectedToolForConfig) {
              handleConfigRevoke(selectedToolForConfig.name);
            }
          }}
          isSubmitting={updateUserPluginsMutation.isLoading}
        />
      )}
    </>
  );
}

export default memo(MCPSelect);<|MERGE_RESOLUTION|>--- conflicted
+++ resolved
@@ -1,45 +1,3 @@
-<<<<<<< HEAD
-import React, { memo, useRef, useMemo, useEffect, useCallback, useState } from 'react';
-import { useRecoilState } from 'recoil';
-import { Settings2 } from 'lucide-react';
-import { useUpdateUserPluginsMutation } from 'librechat-data-provider/react-query';
-import { Constants, EModelEndpoint, LocalStorageKeys } from 'librechat-data-provider';
-import type { TPlugin, TPluginAuthConfig, TUpdateUserPlugins } from 'librechat-data-provider';
-import MCPConfigDialog, { type ConfigFieldDetail } from '~/components/ui/MCPConfigDialog';
-import { useAvailableToolsQuery } from '~/data-provider';
-import useLocalStorage from '~/hooks/useLocalStorageAlt';
-import MultiSelect from '~/components/ui/MultiSelect';
-import { ephemeralAgentByConvoId } from '~/store';
-import { useToastContext } from '~/Providers';
-import MCPIcon from '~/components/ui/MCPIcon';
-import { useLocalize } from '~/hooks';
-
-interface McpServerInfo {
-  name: string;
-  pluginKey: string;
-  authConfig?: TPluginAuthConfig[];
-  authenticated?: boolean;
-}
-
-// Helper function to extract mcp_serverName from a full pluginKey like action_mcp_serverName
-const getBaseMCPPluginKey = (fullPluginKey: string): string => {
-  const parts = fullPluginKey.split(Constants.mcp_delimiter);
-  return Constants.mcp_prefix + parts[parts.length - 1];
-};
-
-const storageCondition = (value: unknown, rawCurrentValue?: string | null) => {
-  if (rawCurrentValue) {
-    try {
-      const currentValue = rawCurrentValue?.trim() ?? '';
-      if (currentValue.length > 2) {
-        return true;
-      }
-    } catch (e) {
-      console.error(e);
-    }
-  }
-  return Array.isArray(value) && value.length > 0;
-=======
 import React, { memo, useCallback, useState } from 'react';
 import { SettingsIcon } from 'lucide-react';
 import { Constants } from 'librechat-data-provider';
@@ -54,39 +12,16 @@
 const getBaseMCPPluginKey = (fullPluginKey: string): string => {
   const parts = fullPluginKey.split(Constants.mcp_delimiter);
   return Constants.mcp_prefix + parts[parts.length - 1];
->>>>>>> 5d267aa8
 };
 
 function MCPSelect() {
   const localize = useLocalize();
   const { showToast } = useToastContext();
-<<<<<<< HEAD
-  const key = conversationId ?? Constants.NEW_CONVO;
-  const hasSetFetched = useRef<string | null>(null);
+  const { mcpSelect, startupConfig } = useBadgeRowContext();
+  const { mcpValues, setMCPValues, mcpServerNames, mcpToolDetails, isPinned } = mcpSelect;
+
   const [isConfigModalOpen, setIsConfigModalOpen] = useState(false);
-  const [selectedToolForConfig, setSelectedToolForConfig] = useState<McpServerInfo | null>(null);
-
-  const { data: mcpToolDetails, isFetched } = useAvailableToolsQuery(EModelEndpoint.agents, {
-    select: (data: TPlugin[]) => {
-      const mcpToolsMap = new Map<string, McpServerInfo>();
-      data.forEach((tool) => {
-        const isMCP = tool.pluginKey.includes(Constants.mcp_delimiter);
-        if (isMCP && tool.chatMenu !== false) {
-          const parts = tool.pluginKey.split(Constants.mcp_delimiter);
-          const serverName = parts[parts.length - 1];
-          if (!mcpToolsMap.has(serverName)) {
-            mcpToolsMap.set(serverName, {
-              name: serverName,
-              pluginKey: tool.pluginKey,
-              authConfig: tool.authConfig,
-              authenticated: tool.authenticated,
-            });
-          }
-        }
-      });
-      return Array.from(mcpToolsMap.values());
-    },
-  });
+  const [selectedToolForConfig, setSelectedToolForConfig] = useState<TPlugin | null>(null);
 
   const updateUserPluginsMutation = useUpdateUserPluginsMutation({
     onSuccess: () => {
@@ -101,53 +36,6 @@
       });
     },
   });
-=======
-  const { mcpSelect, startupConfig } = useBadgeRowContext();
-  const { mcpValues, setMCPValues, mcpServerNames, mcpToolDetails, isPinned } = mcpSelect;
->>>>>>> 5d267aa8
-
-  const [isConfigModalOpen, setIsConfigModalOpen] = useState(false);
-  const [selectedToolForConfig, setSelectedToolForConfig] = useState<TPlugin | null>(null);
-
-  const updateUserPluginsMutation = useUpdateUserPluginsMutation({
-    onSuccess: () => {
-      setIsConfigModalOpen(false);
-      showToast({ message: localize('com_nav_mcp_vars_updated'), status: 'success' });
-    },
-<<<<<<< HEAD
-    [setEphemeralAgent],
-  );
-  const [mcpValues, setMCPValues] = useLocalStorage<string[]>(
-    `${LocalStorageKeys.LAST_MCP_}${key}`,
-    mcpState,
-    setSelectedValues,
-    storageCondition,
-  );
-
-  useEffect(() => {
-    if (hasSetFetched.current === key) {
-      return;
-    }
-    if (!isFetched) {
-      return;
-    }
-    hasSetFetched.current = key;
-    if ((mcpToolDetails?.length ?? 0) > 0) {
-      setMCPValues(mcpValues.filter((mcp) => mcpToolDetails?.some((tool) => tool.name === mcp)));
-      return;
-    }
-    setMCPValues([]);
-  }, [isFetched, setMCPValues, mcpToolDetails, key, mcpValues]);
-=======
-    onError: (error: unknown) => {
-      console.error('Error updating MCP auth:', error);
-      showToast({
-        message: localize('com_nav_mcp_vars_update_error'),
-        status: 'error',
-      });
-    },
-  });
->>>>>>> 5d267aa8
 
   const renderSelectedValues = useCallback(
     (values: string[], placeholder?: string) => {
@@ -162,13 +50,6 @@
     [localize],
   );
 
-<<<<<<< HEAD
-  const mcpServerNames = useMemo(() => {
-    return (mcpToolDetails ?? []).map((tool) => tool.name);
-  }, [mcpToolDetails]);
-
-=======
->>>>>>> 5d267aa8
   const handleConfigSave = useCallback(
     (targetName: string, authData: Record<string, string>) => {
       if (selectedToolForConfig && selectedToolForConfig.name === targetName) {
@@ -224,17 +105,10 @@
                 setSelectedToolForConfig(tool);
                 setIsConfigModalOpen(true);
               }}
-<<<<<<< HEAD
-              className="ml-2 flex h-6 w-6 items-center justify-center rounded p-1 hover:bg-black/10 dark:hover:bg-white/10"
-              aria-label={`Configure ${serverName}`}
-            >
-              <Settings2 className={`h-4 w-4 ${tool.authenticated ? 'text-green-500' : ''}`} />
-=======
               className="ml-2 flex h-6 w-6 items-center justify-center rounded p-1 hover:bg-surface-secondary"
               aria-label={`Configure ${serverName}`}
             >
               <SettingsIcon className={`h-4 w-4 ${tool.authenticated ? 'text-green-500' : ''}`} />
->>>>>>> 5d267aa8
             </button>
           </div>
         );
@@ -244,14 +118,11 @@
     },
     [mcpToolDetails, setSelectedToolForConfig, setIsConfigModalOpen],
   );
-<<<<<<< HEAD
-=======
 
   // Don't render if no servers are selected and not pinned
   if ((!mcpValues || mcpValues.length === 0) && !isPinned) {
     return null;
   }
->>>>>>> 5d267aa8
 
   if (!mcpToolDetails || mcpToolDetails.length === 0) {
     return null;
@@ -268,11 +139,7 @@
         defaultSelectedValues={mcpValues ?? []}
         renderSelectedValues={renderSelectedValues}
         renderItemContent={renderItemContent}
-<<<<<<< HEAD
-        placeholder={localize('com_ui_mcp_servers')}
-=======
         placeholder={placeholderText}
->>>>>>> 5d267aa8
         popoverClassName="min-w-fit"
         className="badge-icon min-w-fit"
         selectIcon={<MCPIcon className="icon-md text-text-primary" />}
