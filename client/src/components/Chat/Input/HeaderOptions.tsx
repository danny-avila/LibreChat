--- conflicted
+++ resolved
@@ -82,11 +82,7 @@
                   className={cn(
                     cardStyle,
                     'z-50 flex h-[40px] min-w-4 flex-none items-center justify-center px-3 focus:ring-0 focus:ring-offset-0',
-<<<<<<< HEAD
-                    'hover:bg-gray-50 radix-state-open:bg-gray-50 dark:hover:bg-black/10 dark:radix-state-open:bg-black/20',
-=======
                     'hover:bg-gray-50 radix-state-open:bg-gray-50 dark:hover:bg-gray-700 dark:radix-state-open:bg-gray-700',
->>>>>>> f427ad79
                   )}
                   onClick={triggerAdvancedMode}
                 >
