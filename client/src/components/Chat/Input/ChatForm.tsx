import { useRecoilState } from 'recoil';
import { useForm } from 'react-hook-form';
// import TextareaAutosize from 'react-textarea-autosize';
import { memo, useCallback, useRef, useMemo, useEffect } from 'react';
import {
  supportsFiles,
  EModelEndpoint,
  mergeFileConfig,
  fileConfig as defaultFileConfig,
} from 'librechat-data-provider';
import { useChatContext, useAssistantsMapContext } from '~/Providers';
import { useRequiresKey, useTextarea } from '~/hooks';
import { TextareaAutosize } from '~/components/ui';
import { useGetFileConfig } from '~/data-provider';
import { cn, removeFocusOutlines } from '~/utils';
import AttachFile from './Files/AttachFile';
import { mainTextareaId } from '~/common';
import StopButton from './StopButton';
import SendButton from './SendButton';
import FileRow from './Files/FileRow';
import Mention from './Mention';
import store from '~/store';

const ChatForm = ({ index = 0 }) => {
  const submitButtonRef = useRef<HTMLButtonElement>(null);
  const textAreaRef = useRef<HTMLTextAreaElement | null>(null);
  const [showStopButton, setShowStopButton] = useRecoilState(store.showStopButtonByIndex(index));
<<<<<<< HEAD
  const [text, setText] = useRecoilState(store.textByIndex(index)); // 从Recoil获取到text状态
=======
  const [showMentionPopover, setShowMentionPopover] = useRecoilState(
    store.showMentionPopoverFamily(index),
  );
>>>>>>> b6d6343f
  const { requiresKey } = useRequiresKey();

  const methods = useForm<{ text: string }>({
    defaultValues: { text: text || '' }, // 使用Recoil获取到的text状态进行初始化
  });

  const { handlePaste, handleKeyDown, handleKeyUp, handleCompositionStart, handleCompositionEnd } =
    useTextarea({
      textAreaRef,
      submitButtonRef,
      disabled: !!requiresKey,
    });

  const {
    ask,
    files,
    setFiles,
    conversation,
    isSubmitting,
    filesLoading,
    setFilesLoading,
    handleStopGenerating,
  } = useChatContext();

  const assistantMap = useAssistantsMapContext();

  const submitMessage = useCallback(
    (data?: { text: string }) => {
      if (!data) {
        return console.warn('No data provided to submitMessage');
      }
      ask({ text: data.text });
      methods.reset();
      // if (textAreaRef.current) {
      //   textAreaRef.current.value = '';
      // }
      setText('');
    },
    [ask, methods, setText],
  );

  useEffect(() => {
    methods.setValue('text', text);
  }, [methods, text]);

  const { endpoint: _endpoint, endpointType } = conversation ?? { endpoint: null };
  const endpoint = endpointType ?? _endpoint;

  const { data: fileConfig = defaultFileConfig } = useGetFileConfig({
    select: (data) => mergeFileConfig(data),
  });

  const endpointFileConfig = fileConfig.endpoints[endpoint ?? ''];
  const invalidAssistant = useMemo(
    () =>
      conversation?.endpoint === EModelEndpoint.assistants &&
      (!conversation?.assistant_id || !assistantMap?.[conversation?.assistant_id ?? '']),
    [conversation?.assistant_id, conversation?.endpoint, assistantMap],
  );
  const disableInputs = useMemo(
    () => !!(requiresKey || invalidAssistant),
    [requiresKey, invalidAssistant],
  );

  const { ref, ...registerProps } = methods.register('text', {
    required: true,
    onChange: (e) => {
      methods.setValue('text', e.target.value);
      setText(e.target.value); // 更新Recoil中text状态的值
    },
  });

  return (
    <form
      onSubmit={methods.handleSubmit((data) => submitMessage(data))}
      className="stretch mx-2 flex flex-row gap-3 last:mb-2 md:mx-4 md:last:mb-6 lg:mx-auto lg:max-w-2xl xl:max-w-3xl"
    >
      <div className="relative flex h-full flex-1 items-stretch md:flex-col">
        <div className="flex w-full items-center">
          {showMentionPopover && (
            <Mention setShowMentionPopover={setShowMentionPopover} textAreaRef={textAreaRef} />
          )}
          <div className="[&:has(textarea:focus)]:border-token-border-xheavy border-token-border-medium bg-token-main-surface-primary relative flex w-full flex-grow flex-col overflow-hidden rounded-2xl border dark:border-gray-600 dark:text-white [&:has(textarea:focus)]:shadow-[0_2px_6px_rgba(0,0,0,.05)] dark:[&:has(textarea:focus)]:border-gray-500">
            <FileRow
              files={files}
              setFiles={setFiles}
              setFilesLoading={setFilesLoading}
              Wrapper={({ children }) => (
                <div className="mx-2 mt-2 flex flex-wrap gap-2 px-2.5 md:pl-0 md:pr-4">
                  {children}
                </div>
              )}
            />
            {endpoint && (
              <TextareaAutosize
                value={text}
                // {...methods.register('text', {
                //   required: true,
                //   onChange: (e) => {
                //     methods.setValue('text', e.target.value);
                //     setText(e.target.value); // 更新Recoil中text状态的值
                //   },
                // })}
                {...registerProps}
                autoFocus
                ref={(e) => {
                  ref(e);
                  textAreaRef.current = e;
                }}
                disabled={disableInputs}
                onPaste={handlePaste}
                onKeyDown={handleKeyDown}
                onKeyUp={handleKeyUp}
                onCompositionStart={handleCompositionStart}
                onCompositionEnd={handleCompositionEnd}
                id={mainTextareaId}
                tabIndex={0}
                data-testid="text-input"
                style={{ height: 44, overflowY: 'auto' }}
                rows={1}
                className={cn(
                  supportsFiles[endpointType ?? endpoint ?? ''] && !endpointFileConfig?.disabled
                    ? ' pl-10 md:pl-[55px]'
                    : 'pl-3 md:pl-4',
                  'm-0 w-full resize-none border-0 bg-transparent py-[10px] pr-10 placeholder-black/50 focus:ring-0 focus-visible:ring-0 dark:bg-transparent dark:placeholder-white/50 md:py-3.5 md:pr-12 ',
                  removeFocusOutlines,
                  'max-h-[65vh] md:max-h-[75vh]',
                )}
              />
            )}
            <AttachFile
              endpoint={_endpoint ?? ''}
              endpointType={endpointType}
              disabled={disableInputs}
            />
            {isSubmitting && showStopButton ? (
              <StopButton stop={handleStopGenerating} setShowStopButton={setShowStopButton} />
            ) : (
              endpoint && (
                <SendButton
                  ref={submitButtonRef}
                  control={methods.control}
                  disabled={!!(filesLoading || isSubmitting || disableInputs)}
                />
              )
            )}
          </div>
        </div>
      </div>
    </form>
  );
};

export default memo(ChatForm);<|MERGE_RESOLUTION|>--- conflicted
+++ resolved
@@ -25,13 +25,10 @@
   const submitButtonRef = useRef<HTMLButtonElement>(null);
   const textAreaRef = useRef<HTMLTextAreaElement | null>(null);
   const [showStopButton, setShowStopButton] = useRecoilState(store.showStopButtonByIndex(index));
-<<<<<<< HEAD
   const [text, setText] = useRecoilState(store.textByIndex(index)); // 从Recoil获取到text状态
-=======
   const [showMentionPopover, setShowMentionPopover] = useRecoilState(
     store.showMentionPopoverFamily(index),
   );
->>>>>>> b6d6343f
   const { requiresKey } = useRequiresKey();
 
   const methods = useForm<{ text: string }>({
