--- conflicted
+++ resolved
@@ -97,14 +97,10 @@
     >
       <div className="relative flex h-full flex-1 items-stretch md:flex-col">
         <div className="flex w-full items-center">
-<<<<<<< HEAD
-          <div className="relative flex w-full flex-grow flex-col overflow-hidden rounded-2xl border dark:border-gray-600 dark:text-white [&:has(textarea:focus)]:border-gray-300 [&:has(textarea:focus)]:shadow-[0_2px_6px_rgba(0,0,0,.05)] dark:[&:has(textarea:focus)]:border-gray-500">
-=======
           {showMentionPopover && (
             <Mention setShowMentionPopover={setShowMentionPopover} textAreaRef={textAreaRef} />
           )}
-          <div className="[&:has(textarea:focus)]:border-token-border-xheavy border-token-border-medium bg-token-main-surface-primary relative flex w-full flex-grow flex-col overflow-hidden rounded-2xl border dark:border-gray-600 dark:text-white [&:has(textarea:focus)]:shadow-[0_2px_6px_rgba(0,0,0,.05)] dark:[&:has(textarea:focus)]:border-gray-500">
->>>>>>> b6d6343f
+          <div className="bg-token-main-surface-primary relative flex w-full flex-grow flex-col overflow-hidden rounded-2xl border dark:border-gray-600 dark:text-white [&:has(textarea:focus)]:border-gray-300 [&:has(textarea:focus)]:shadow-[0_2px_6px_rgba(0,0,0,.05)] dark:[&:has(textarea:focus)]:border-gray-500">
             <FileRow
               files={files}
               setFiles={setFiles}
