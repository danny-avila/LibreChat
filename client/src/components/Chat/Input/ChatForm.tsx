import { useRecoilState } from 'recoil';
import { useForm } from 'react-hook-form';
// import TextareaAutosize from 'react-textarea-autosize';
import { memo, useCallback, useRef, useMemo, useEffect } from 'react';
import {
  supportsFiles,
  EModelEndpoint,
  mergeFileConfig,
  fileConfig as defaultFileConfig,
} from 'librechat-data-provider';
import { useChatContext, useAssistantsMapContext } from '~/Providers';
import { useRequiresKey, useTextarea } from '~/hooks';
import { TextareaAutosize } from '~/components/ui';
import { useGetFileConfig } from '~/data-provider';
import { cn, removeFocusOutlines } from '~/utils';
import AttachFile from './Files/AttachFile';
import { mainTextareaId } from '~/common';
import StopButton from './StopButton';
import SendButton from './SendButton';
import FileRow from './Files/FileRow';
import store from '~/store';

const ChatForm = ({ index = 0 }) => {
  const submitButtonRef = useRef<HTMLButtonElement>(null);
  const textAreaRef = useRef<HTMLTextAreaElement | null>(null);
  const [showStopButton, setShowStopButton] = useRecoilState(store.showStopButtonByIndex(index));
  const [text, setText] = useRecoilState(store.textByIndex(index)); // 从Recoil获取到text状态
  const { requiresKey } = useRequiresKey();

  const methods = useForm<{ text: string }>({
    defaultValues: { text: text || '' }, // 使用Recoil获取到的text状态进行初始化
  });

  const { handlePaste, handleKeyDown, handleCompositionStart, handleCompositionEnd } = useTextarea({
    textAreaRef,
    submitButtonRef,
    disabled: !!requiresKey,
  });

  const {
    ask,
    files,
    setFiles,
    conversation,
    isSubmitting,
    filesLoading,
    setFilesLoading,
    handleStopGenerating,
  } = useChatContext();

  const assistantMap = useAssistantsMapContext();

  const submitMessage = useCallback(
    (data?: { text: string }) => {
      if (!data) {
        return console.warn('No data provided to submitMessage');
      }
      ask({ text: data.text });
      methods.reset();
<<<<<<< HEAD
      if (textAreaRef.current) {
        textAreaRef.current.value = '';
      }
      setText('');
=======
>>>>>>> 3bfd185c
    },
    [ask, methods, setText],
  );

  useEffect(() => {
    methods.setValue('text', text);
  }, [methods, text]);

  const { endpoint: _endpoint, endpointType } = conversation ?? { endpoint: null };
  const endpoint = endpointType ?? _endpoint;

  const { data: fileConfig = defaultFileConfig } = useGetFileConfig({
    select: (data) => mergeFileConfig(data),
  });

  const endpointFileConfig = fileConfig.endpoints[endpoint ?? ''];
  const invalidAssistant = useMemo(
    () =>
      conversation?.endpoint === EModelEndpoint.assistants &&
      (!conversation?.assistant_id || !assistantMap?.[conversation?.assistant_id ?? '']),
    [conversation?.assistant_id, conversation?.endpoint, assistantMap],
  );
  const disableInputs = useMemo(
    () => !!(requiresKey || invalidAssistant),
    [requiresKey, invalidAssistant],
  );

  const { ref, ...registerProps } = methods.register('text', {
    required: true,
    onChange: (e) => {
      methods.setValue('text', e.target.value);
    },
  });

  return (
    <form
      onSubmit={methods.handleSubmit((data) => submitMessage(data))}
      className="stretch mx-2 flex flex-row gap-3 last:mb-2 md:mx-4 md:last:mb-6 lg:mx-auto lg:max-w-2xl xl:max-w-3xl"
    >
      <div className="relative flex h-full flex-1 items-stretch md:flex-col">
        <div className="flex w-full items-center">
          <div className="[&:has(textarea:focus)]:border-token-border-xheavy border-token-border-medium bg-token-main-surface-primary relative flex w-full flex-grow flex-col overflow-hidden rounded-2xl border dark:border-gray-600 dark:text-white [&:has(textarea:focus)]:shadow-[0_2px_6px_rgba(0,0,0,.05)] dark:[&:has(textarea:focus)]:border-gray-500">
            <FileRow
              files={files}
              setFiles={setFiles}
              setFilesLoading={setFilesLoading}
              Wrapper={({ children }) => (
                <div className="mx-2 mt-2 flex flex-wrap gap-2 px-2.5 md:pl-0 md:pr-4">
                  {children}
                </div>
              )}
            />
            {endpoint && (
              <TextareaAutosize
<<<<<<< HEAD
                value={text}
                {...methods.register('text', {
                  required: true,
                  onChange: (e) => {
                    methods.setValue('text', e.target.value);
                    setText(e.target.value); // 更新Recoil中text状态的值
                  },
                })}
=======
                {...registerProps}
>>>>>>> 3bfd185c
                autoFocus
                ref={(e) => {
                  ref(e);
                  textAreaRef.current = e;
                }}
                disabled={disableInputs}
                onPaste={handlePaste}
                onKeyDown={handleKeyDown}
                onCompositionStart={handleCompositionStart}
                onCompositionEnd={handleCompositionEnd}
                id={mainTextareaId}
                tabIndex={0}
                data-testid="text-input"
                style={{ height: 44, overflowY: 'auto' }}
                rows={1}
                className={cn(
                  supportsFiles[endpointType ?? endpoint ?? ''] && !endpointFileConfig?.disabled
                    ? ' pl-10 md:pl-[55px]'
                    : 'pl-3 md:pl-4',
                  'm-0 w-full resize-none border-0 bg-transparent py-[10px] pr-10 placeholder-black/50 focus:ring-0 focus-visible:ring-0 dark:bg-transparent dark:placeholder-white/50 md:py-3.5 md:pr-12 ',
                  removeFocusOutlines,
                  'max-h-[65vh] md:max-h-[75vh]',
                )}
              />
            )}
            <AttachFile
              endpoint={_endpoint ?? ''}
              endpointType={endpointType}
              disabled={disableInputs}
            />
            {isSubmitting && showStopButton ? (
              <StopButton stop={handleStopGenerating} setShowStopButton={setShowStopButton} />
            ) : (
              endpoint && (
                <SendButton
                  ref={submitButtonRef}
                  control={methods.control}
                  disabled={!!(filesLoading || isSubmitting || disableInputs)}
                />
              )
            )}
          </div>
        </div>
      </div>
    </form>
  );
};

export default memo(ChatForm);<|MERGE_RESOLUTION|>--- conflicted
+++ resolved
@@ -57,13 +57,10 @@
       }
       ask({ text: data.text });
       methods.reset();
-<<<<<<< HEAD
-      if (textAreaRef.current) {
-        textAreaRef.current.value = '';
-      }
+      // if (textAreaRef.current) {
+      //   textAreaRef.current.value = '';
+      // }
       setText('');
-=======
->>>>>>> 3bfd185c
     },
     [ask, methods, setText],
   );
@@ -95,6 +92,7 @@
     required: true,
     onChange: (e) => {
       methods.setValue('text', e.target.value);
+      setText(e.target.value); // 更新Recoil中text状态的值
     },
   });
 
@@ -118,18 +116,15 @@
             />
             {endpoint && (
               <TextareaAutosize
-<<<<<<< HEAD
                 value={text}
-                {...methods.register('text', {
-                  required: true,
-                  onChange: (e) => {
-                    methods.setValue('text', e.target.value);
-                    setText(e.target.value); // 更新Recoil中text状态的值
-                  },
-                })}
-=======
+                // {...methods.register('text', {
+                //   required: true,
+                //   onChange: (e) => {
+                //     methods.setValue('text', e.target.value);
+                //     setText(e.target.value); // 更新Recoil中text状态的值
+                //   },
+                // })}
                 {...registerProps}
->>>>>>> 3bfd185c
                 autoFocus
                 ref={(e) => {
                   ref(e);
