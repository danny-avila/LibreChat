import { memo, useRef, useMemo, useEffect, useState, useCallback } from 'react';
import { useWatch } from 'react-hook-form';
import { useRecoilState, useRecoilValue } from 'recoil';
import { Constants, isAssistantsEndpoint, isAgentsEndpoint } from 'librechat-data-provider';
import {
  useChatContext,
  useChatFormContext,
  useAddedChatContext,
  useAssistantsMapContext,
} from '~/Providers';
import {
  useTextarea,
  useAutoSave,
  useRequiresKey,
  useHandleKeyUp,
  useQueryParams,
  useSubmitMessage,
  useMediaQuery,
  useFocusChatEffect,
} from '~/hooks';
import { mainTextareaId, BadgeItem } from '~/common';
import AttachFileChat from './Files/AttachFileChat';
import FileFormChat from './Files/FileFormChat';
import { TextareaAutosize } from '~/components';
import { cn, removeFocusRings } from '~/utils';
import TextareaHeader from './TextareaHeader';
import PromptsCommand from './PromptsCommand';
import AudioRecorder from './AudioRecorder';
import CollapseChat from './CollapseChat';
import StreamAudio from './StreamAudio';
import StopButton from './StopButton';
import SendButton from './SendButton';
import EditBadges from './EditBadges';
import BadgeRow from './BadgeRow';
import Mention from './Mention';
import store from '~/store';

const ChatForm = memo(({ index = 0 }: { index?: number }) => {
  const submitButtonRef = useRef<HTMLButtonElement>(null);
  const textAreaRef = useRef<HTMLTextAreaElement>(null);
  useFocusChatEffect(textAreaRef);

  const [isCollapsed, setIsCollapsed] = useState(false);
  const [, setIsScrollable] = useState(false);
  const [visualRowCount, setVisualRowCount] = useState(1);
  const [isTextAreaFocused, setIsTextAreaFocused] = useState(false);
  const [backupBadges, setBackupBadges] = useState<Pick<BadgeItem, 'id'>[]>([]);

  const SpeechToText = useRecoilValue(store.speechToText);
  const TextToSpeech = useRecoilValue(store.textToSpeech);
  const chatDirection = useRecoilValue(store.chatDirection);
  const automaticPlayback = useRecoilValue(store.automaticPlayback);
  const maximizeChatSpace = useRecoilValue(store.maximizeChatSpace);
  const centerFormOnLanding = useRecoilValue(store.centerFormOnLanding);
  const isTemporary = useRecoilValue(store.isTemporary);

  const [badges, setBadges] = useRecoilState(store.chatBadges);
  const [isEditingBadges, setIsEditingBadges] = useRecoilState(store.isEditingBadges);
  const [showStopButton, setShowStopButton] = useRecoilState(store.showStopButtonByIndex(index));
  const [showPlusPopover, setShowPlusPopover] = useRecoilState(store.showPlusPopoverFamily(index));
  const [showMentionPopover, setShowMentionPopover] = useRecoilState(
    store.showMentionPopoverFamily(index),
  );

  const { requiresKey } = useRequiresKey();
  const methods = useChatFormContext();
  const {
    files,
    setFiles,
    conversation,
    isSubmitting,
    filesLoading,
    newConversation,
    handleStopGenerating,
  } = useChatContext();
  const {
    addedIndex,
    generateConversation,
    conversation: addedConvo,
    setConversation: setAddedConvo,
    isSubmitting: isSubmittingAdded,
  } = useAddedChatContext();
  const assistantMap = useAssistantsMapContext();
  const showStopAdded = useRecoilValue(store.showStopButtonByIndex(addedIndex));

  const endpoint = useMemo(
    () => conversation?.endpointType ?? conversation?.endpoint,
    [conversation?.endpointType, conversation?.endpoint],
  );
  const conversationId = useMemo(
    () => conversation?.conversationId ?? Constants.NEW_CONVO,
    [conversation?.conversationId],
  );

  const isRTL = useMemo(
    () => (chatDirection != null ? chatDirection?.toLowerCase() === 'rtl' : false),
    [chatDirection],
  );
  const invalidAssistant = useMemo(
    () =>
      isAssistantsEndpoint(endpoint) &&
      (!(conversation?.assistant_id ?? '') ||
        !assistantMap?.[endpoint ?? '']?.[conversation?.assistant_id ?? '']),
    [conversation?.assistant_id, endpoint, assistantMap],
  );
  const disableInputs = useMemo(
    () => requiresKey || invalidAssistant,
    [requiresKey, invalidAssistant],
  );

  const handleContainerClick = useCallback(() => {
    /** Check if the device is a touchscreen */
    if (window.matchMedia?.('(pointer: coarse)').matches) {
      return;
    }
    textAreaRef.current?.focus();
  }, []);

  const handleFocusOrClick = useCallback(() => {
    if (isCollapsed) {
      setIsCollapsed(false);
    }
  }, [isCollapsed]);

  useAutoSave({
    files,
    setFiles,
    textAreaRef,
    conversationId,
    isSubmitting: isSubmitting || isSubmittingAdded,
  });

<<<<<<< HEAD
  const { submitMessage: originalSubmitMessage, submitPrompt } = useSubmitMessage();

  const isSmallScreen = useMediaQuery('(max-width: 768px)');

  // Wrap the submitMessage function to blur the textarea only on mobile devices
  const submitMessage = useCallback((data: { text: string; } | undefined) => {
    if (textAreaRef.current && isSmallScreen) {
      textAreaRef.current.blur();
    }
    return originalSubmitMessage(data);
  }, [isSmallScreen, originalSubmitMessage]);
=======
  const { submitMessage, submitPrompt } = useSubmitMessage();
>>>>>>> e3e79629

  const handleKeyUp = useHandleKeyUp({
    index,
    textAreaRef,
    setShowPlusPopover,
    setShowMentionPopover,
  });
  const {
    isNotAppendable,
    handlePaste,
    handleKeyDown,
    handleCompositionStart,
    handleCompositionEnd,
  } = useTextarea({
    textAreaRef,
    submitButtonRef,
    setIsScrollable,
    disabled: disableInputs,
  });

  useQueryParams({ textAreaRef });

  const { ref, ...registerProps } = methods.register('text', {
    required: true,
    onChange: useCallback(
      (e: React.ChangeEvent<HTMLTextAreaElement>) =>
        methods.setValue('text', e.target.value, { shouldValidate: true }),
      [methods],
    ),
  });

  const textValue = useWatch({ control: methods.control, name: 'text' });

  useEffect(() => {
    if (textAreaRef.current) {
      const style = window.getComputedStyle(textAreaRef.current);
      const lineHeight = parseFloat(style.lineHeight);
      setVisualRowCount(Math.floor(textAreaRef.current.scrollHeight / lineHeight));
    }
  }, [textValue]);

  useEffect(() => {
    if (isEditingBadges && backupBadges.length === 0) {
      setBackupBadges([...badges]);
    }
  }, [isEditingBadges, badges, backupBadges.length]);

  const handleSaveBadges = useCallback(() => {
    setIsEditingBadges(false);
    setBackupBadges([]);
  }, [setIsEditingBadges, setBackupBadges]);

  const handleCancelBadges = useCallback(() => {
    if (backupBadges.length > 0) {
      setBadges([...backupBadges]);
    }
    setIsEditingBadges(false);
    setBackupBadges([]);
  }, [backupBadges, setBadges, setIsEditingBadges]);

  const isMoreThanThreeRows = visualRowCount > 3;

  const baseClasses = useMemo(
    () =>
      cn(
        'md:py-3.5 m-0 w-full resize-none py-[13px] placeholder-black/50 bg-transparent dark:placeholder-white/50 [&:has(textarea:focus)]:shadow-[0_2px_6px_rgba(0,0,0,.05)]',
        isCollapsed ? 'max-h-[52px]' : 'max-h-[45vh] md:max-h-[55vh]',
        isMoreThanThreeRows ? 'pl-5' : 'px-5',
      ),
    [isCollapsed, isMoreThanThreeRows],
  );

  return (
    <form
      onSubmit={methods.handleSubmit(submitMessage)}
      className={cn(
        'mx-auto flex flex-row gap-3 sm:px-2',
        maximizeChatSpace ? 'w-full max-w-full' : 'md:max-w-3xl xl:max-w-4xl',
        centerFormOnLanding &&
        (conversationId == null || conversationId === Constants.NEW_CONVO) &&
        !isSubmitting &&
        conversation?.messages?.length === 0
          ? 'transition-all duration-200 sm:mb-28'
          : 'sm:mb-10',
      )}
    >
      <div className="relative flex h-full flex-1 items-stretch md:flex-col">
        <div className={cn('flex w-full items-center', isRTL && 'flex-row-reverse')}>
          {showPlusPopover && !isAssistantsEndpoint(endpoint) && (
            <Mention
              setShowMentionPopover={setShowPlusPopover}
              newConversation={generateConversation}
              textAreaRef={textAreaRef}
              commandChar="+"
              placeholder="com_ui_add_model_preset"
              includeAssistants={false}
            />
          )}
          {showMentionPopover && (
            <Mention
              setShowMentionPopover={setShowMentionPopover}
              newConversation={newConversation}
              textAreaRef={textAreaRef}
            />
          )}
          <PromptsCommand index={index} textAreaRef={textAreaRef} submitPrompt={submitPrompt} />
          <div
            onClick={handleContainerClick}
            className={cn(
              'relative flex w-full flex-grow flex-col overflow-hidden rounded-t-3xl border pb-4 text-text-primary transition-all duration-200 sm:rounded-3xl sm:pb-0',
              isTextAreaFocused ? 'shadow-lg' : 'shadow-md',
              isTemporary
                ? 'border-violet-800/60 bg-violet-950/10'
                : 'border-border-light bg-surface-chat',
            )}
          >
            <TextareaHeader addedConvo={addedConvo} setAddedConvo={setAddedConvo} />
            <EditBadges
              isEditingChatBadges={isEditingBadges}
              handleCancelBadges={handleCancelBadges}
              handleSaveBadges={handleSaveBadges}
              setBadges={setBadges}
            />
            <FileFormChat disableInputs={disableInputs} />
            {endpoint && (
              <div className={cn('flex', isRTL ? 'flex-row-reverse' : 'flex-row')}>
                <TextareaAutosize
                  {...registerProps}
                  ref={(e) => {
                    ref(e);
                    (textAreaRef as React.MutableRefObject<HTMLTextAreaElement | null>).current = e;
                  }}
                  disabled={disableInputs || isNotAppendable}
                  onPaste={handlePaste}
                  onKeyDown={handleKeyDown}
                  onKeyUp={handleKeyUp}
                  onCompositionStart={handleCompositionStart}
                  onCompositionEnd={handleCompositionEnd}
                  id={mainTextareaId}
                  tabIndex={0}
                  data-testid="text-input"
                  rows={1}
                  onFocus={() => {
                    handleFocusOrClick();
                    setIsTextAreaFocused(true);
                  }}
                  onBlur={setIsTextAreaFocused.bind(null, false)}
                  onClick={handleFocusOrClick}
                  style={{ height: 44, overflowY: 'auto' }}
                  className={cn(
                    baseClasses,
                    removeFocusRings,
                    'transition-[max-height] duration-200 disabled:cursor-not-allowed',
                  )}
                />
                <div className="flex flex-col items-start justify-start pt-1.5">
                  <CollapseChat
                    isCollapsed={isCollapsed}
                    isScrollable={isMoreThanThreeRows}
                    setIsCollapsed={setIsCollapsed}
                  />
                </div>
              </div>
            )}
            <div
              className={cn(
                'items-between flex gap-2 pb-2',
                isRTL ? 'flex-row-reverse' : 'flex-row',
              )}
            >
              <div className={`${isRTL ? 'mr-2' : 'ml-2'}`}>
                <AttachFileChat disableInputs={disableInputs} />
              </div>
              <BadgeRow
                showEphemeralBadges={!isAgentsEndpoint(endpoint) && !isAssistantsEndpoint(endpoint)}
                conversationId={conversationId}
                onChange={setBadges}
                isInChat={
                  Array.isArray(conversation?.messages) && conversation.messages.length >= 1
                }
              />
              <div className="mx-auto flex" />
              {SpeechToText && (
                <AudioRecorder
                  methods={methods}
                  ask={submitMessage}
                  textAreaRef={textAreaRef}
                  disabled={disableInputs || isNotAppendable}
                  isSubmitting={isSubmitting}
                />
              )}
              <div className={`${isRTL ? 'ml-2' : 'mr-2'}`}>
                {(isSubmitting || isSubmittingAdded) && (showStopButton || showStopAdded) ? (
                  <StopButton stop={handleStopGenerating} setShowStopButton={setShowStopButton} />
                ) : (
                  endpoint && (
                    <SendButton
                      ref={submitButtonRef}
                      control={methods.control}
                      disabled={filesLoading || isSubmitting || disableInputs || isNotAppendable}
                    />
                  )
                )}
              </div>
            </div>
            {TextToSpeech && automaticPlayback && <StreamAudio index={index} />}
          </div>
        </div>
      </div>
    </form>
  );
});

export default ChatForm;<|MERGE_RESOLUTION|>--- conflicted
+++ resolved
@@ -130,7 +130,6 @@
     isSubmitting: isSubmitting || isSubmittingAdded,
   });
 
-<<<<<<< HEAD
   const { submitMessage: originalSubmitMessage, submitPrompt } = useSubmitMessage();
 
   const isSmallScreen = useMediaQuery('(max-width: 768px)');
@@ -142,9 +141,6 @@
     }
     return originalSubmitMessage(data);
   }, [isSmallScreen, originalSubmitMessage]);
-=======
-  const { submitMessage, submitPrompt } = useSubmitMessage();
->>>>>>> e3e79629
 
   const handleKeyUp = useHandleKeyUp({
     index,
