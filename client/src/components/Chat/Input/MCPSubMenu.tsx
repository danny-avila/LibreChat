--- conflicted
+++ resolved
@@ -112,12 +112,8 @@
                   )}
                 >
                   <div className="flex flex-grow items-center gap-2">
-<<<<<<< HEAD
-                    <span>{serverName}</span>
-=======
                     <Ariakit.MenuItemCheck checked={isSelected} />
                     <span>{s.config.title || s.serverName}</span>
->>>>>>> e2915476
                   </div>
                   {statusIcon && <div className="ml-2 flex items-center">{statusIcon}</div>}
                 </Ariakit.MenuItem>
