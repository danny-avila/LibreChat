--- conflicted
+++ resolved
@@ -1,17 +1,9 @@
 import { XCircle, PlusCircleIcon, Wrench } from 'lucide-react';
-<<<<<<< HEAD
-import { AgentToolType } from 'librechat-data-provider';
-import { useLocalize } from '~/hooks';
-
-type ToolItemProps = {
-  tool: AgentToolType;
-=======
 import type { TPlugin, AgentToolType } from 'librechat-data-provider';
 import { useLocalize } from '~/hooks';
 
 type ToolItemProps = {
   tool: TPlugin | AgentToolType;
->>>>>>> 5d267aa8
   onAddTool: () => void;
   onRemoveTool: () => void;
   isInstalled?: boolean;
@@ -27,11 +19,6 @@
     }
   };
 
-<<<<<<< HEAD
-  const name = tool.metadata?.name || tool.tool_id;
-  const description = tool.metadata?.description || '';
-  const icon = tool.metadata?.icon;
-=======
   const name =
     (tool as AgentToolType).metadata?.name ||
     (tool as AgentToolType).tool_id ||
@@ -39,7 +26,6 @@
   const description =
     (tool as AgentToolType).metadata?.description || (tool as TPlugin).description || '';
   const icon = (tool as AgentToolType).metadata?.icon || (tool as TPlugin).icon;
->>>>>>> 5d267aa8
 
   return (
     <div className="flex flex-col gap-4 rounded border border-border-medium bg-transparent p-6">
