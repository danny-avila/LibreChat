--- conflicted
+++ resolved
@@ -35,13 +35,8 @@
             {localize(getLoginError(error))}
           </div>
         )}
-<<<<<<< HEAD
-        {startupConfig?.emailLoginEnabled && <LoginForm onSubmit={login} />}
-        {startupConfig?.registrationEnabled && (
-=======
         <LoginForm onSubmit={login} />
-        {startupConfig?.registrationEnabled && window.location.hostname !== "drhu.aitok.ai" && (
->>>>>>> 9c1016f0
+        {startupConfig?.registrationEnabled && window.location.hostname !== 'drhu.aitok.ai' && (
           <p className="my-4 text-center text-sm font-light text-gray-700">
             {' '}
             {localize('com_auth_no_account')}{' '}
@@ -58,7 +53,9 @@
             <div className="mt-8" />
           </>
         )}
-        {startupConfig?.googleLoginEnabled && window.location.hostname !== "drhu.aitok.ai" && startupConfig?.socialLoginEnabled && (
+        {startupConfig?.googleLoginEnabled &&
+          window.location.hostname !== 'drhu.aitok.ai' &&
+          startupConfig?.socialLoginEnabled && (
           <>
             <div className="mt-2 flex gap-x-2">
               <a
