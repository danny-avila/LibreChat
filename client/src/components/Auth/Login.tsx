import { useEffect } from 'react';
import LoginForm from './LoginForm';
import { useAuthContext } from '~/hooks/AuthContext';
import { useNavigate } from 'react-router-dom';
<<<<<<< HEAD

import { useRecoilValue } from 'recoil';
import store from '~/store';
import { localize } from '~/localization/Translation';
import { useGetStartupConfig } from '~/data-provider';
=======
import { useGetStartupConfig } from '@librechat/data-provider';
>>>>>>> 2607f157

function Login() {
  const { login, error, isAuthenticated } = useAuthContext();
  const { data: startupConfig } = useGetStartupConfig();

  const lang = useRecoilValue(store.lang);

  const navigate = useNavigate();

  useEffect(() => {
    if (isAuthenticated) {
      navigate('/chat/new');
    }
  }, [isAuthenticated, navigate]);
  return (
    <div className="flex min-h-screen flex-col items-center justify-center bg-white pt-6 sm:pt-0">
      <div className="mt-6 w-96 overflow-hidden bg-white px-6 py-4 sm:max-w-md sm:rounded-lg">
        <h1 className="mb-4 text-center text-3xl font-semibold">{localize(lang, 'com_auth_welcome_back')}</h1>
        {error && (
          <div
            className="relative mt-4 rounded border border-red-400 bg-red-100 px-4 py-3 text-red-700"
            role="alert"
          >
            {localize(lang, 'com_auth_error_login')}
          </div>
        )}
        <LoginForm onSubmit={login} />
        {startupConfig?.registrationEnabled && (
          <p className="my-4 text-center text-sm font-light text-gray-700">
            {' '}
            {localize(lang, 'com_auth_no_account')}{' '}
            <a href="/register" className="p-1 text-green-500 hover:underline">
              {localize(lang, 'com_auth_sign_up')}
            </a>
          </p>
        )}
        {startupConfig?.googleLoginEnabled && (
          <>
            <div className="relative mt-6 flex w-full items-center justify-center border border-t uppercase">
              <div className="absolute bg-white px-3 text-xs">Or</div>
            </div>
            <div className="mt-4 flex gap-x-2">
              <a
                aria-label="Login with Google"
                className="justify-left flex w-full items-center space-x-3 rounded-md border border-gray-300 px-5 py-3 hover:bg-gray-50 focus:ring-2 focus:ring-violet-600 focus:ring-offset-1"
                href={`${startupConfig.serverDomain}/oauth/google`}
              >
                <svg
                  xmlns="http://www.w3.org/2000/svg"
                  viewBox="0 0 512 512"
                  id="google"
                  className="h-5 w-5"
                >
                  <path
                    fill="#fbbb00"
                    d="M113.47 309.408 95.648 375.94l-65.139 1.378C11.042 341.211 0 299.9 0 256c0-42.451 10.324-82.483 28.624-117.732h.014L86.63 148.9l25.404 57.644c-5.317 15.501-8.215 32.141-8.215 49.456.002 18.792 3.406 36.797 9.651 53.408z"
                  ></path>
                  <path
                    fill="#518ef8"
                    d="M507.527 208.176C510.467 223.662 512 239.655 512 256c0 18.328-1.927 36.206-5.598 53.451-12.462 58.683-45.025 109.925-90.134 146.187l-.014-.014-73.044-3.727-10.338-64.535c29.932-17.554 53.324-45.025 65.646-77.911h-136.89V208.176h245.899z"
                  ></path>
                  <path
                    fill="#28b446"
                    d="m416.253 455.624.014.014C372.396 490.901 316.666 512 256 512c-97.491 0-182.252-54.491-225.491-134.681l82.961-67.91c21.619 57.698 77.278 98.771 142.53 98.771 28.047 0 54.323-7.582 76.87-20.818l83.383 68.262z"
                  ></path>
                  <path
                    fill="#f14336"
                    d="m419.404 58.936-82.933 67.896C313.136 112.246 285.552 103.82 256 103.82c-66.729 0-123.429 42.957-143.965 102.724l-83.397-68.276h-.014C71.23 56.123 157.06 0 256 0c62.115 0 119.068 22.126 163.404 58.936z"
                  ></path>
                </svg>
                <p>{localize(lang, 'com_auth_google_login')}</p>
              </a>
            </div>
          </>
        )}
        {startupConfig?.openidLoginEnabled && (
          <>
            <div className="mt-4 flex gap-x-2">
              <a
                aria-label="Login with OpenID"
                className="justify-left flex w-full items-center space-x-3 rounded-md border border-gray-300 px-5 py-3 hover:bg-gray-50 focus:ring-2 focus:ring-violet-600 focus:ring-offset-1"
                href={`${startupConfig.serverDomain}/oauth/openid`}
              >
                {startupConfig.openidImageUrl ? (
                  <img src={startupConfig.openidImageUrl} alt="OpenID Logo" className="h-5 w-5" />
                ) : (
                  <svg
                    xmlns="http://www.w3.org/2000/svg"
                    viewBox="0 0 448 512"
                    id="openid"
                    className="h-5 w-5"
                  >
                    <path d="M271.5 432l-68 32C88.5 453.7 0 392.5 0 318.2c0-71.5 82.5-131 191.7-144.3v43c-71.5 12.5-124 53-124 101.3 0 51 58.5 93.3 135.7 103v-340l68-33.2v384zM448 291l-131.3-28.5 36.8-20.7c-19.5-11.5-43.5-20-70-24.8v-43c46.2 5.5 87.7 19.5 120.3 39.3l35-19.8L448 291z"></path>
                  </svg>
                )}
                <p>{startupConfig.openidLabel}</p>
              </a>
            </div>
          </>
        )}
        {startupConfig?.githubLoginEnabled && (
         <>
           <div className="relative mt-6 flex w-full items-center justify-center border border-t uppercase">
               <div className="absolute bg-white px-3 text-xs">Or</div>
             </div>
               <div className="mt-4 flex gap-x-2">
            <a
        aria-label="Login with GitHub"
        className="justify-left flex w-full items-center space-x-3 rounded-md border border-gray-300 px-5 py-3 hover:bg-gray-50 focus:ring-2 focus:ring-violet-600 focus:ring-offset-1"
        href={`${startupConfig.serverDomain}/oauth/github`}
        >
        <svg
          xmlns="http://www.w3.org/2000/svg"
          viewBox="0 0 24 24"
          id="github"
          className="h-5 w-5"
        >
          <path
            fill="currentColor"
            d="M12 0a12 12 0 0 0-3.84 23.399c.608.112.832-.256.832-.576v-2.015c-3.395.736-4.115-1.632-4.115-1.632a3.241 3.241 0 0 0-1.359-1.792c-1.104-.736.064-.736.064-.736a2.566 2.566 0 0 1 1.824 1.216a2.638 2.638 0 0 0 3.616 1.024a2.607 2.607 0 0 1 .768-1.6c-2.688-.32-5.504-1.344-5.504-5.984a4.677 4.677 0 0 1 1.216-3.168a4.383 4.383 0 0 1 .128-3.136s1.024-.32 3.36 1.216a11.66 11.66 0 0 1 6.112 0c2.336-1.536 3.36-1.216 3.36-1.216a4.354 4.354 0 0 1 .128 3.136a4.628 4.628 0 0 1 1.216 3.168c0 4.672-2.848 5.664-5.536 5.952a2.881 2.881 0 0 1 .832 2.24v3.36c0 .32.224.672.832.576A12 12 0 0 0 12 0z"
          />
        </svg>
        <p>Login with GitHub</p>
      </a>
    </div>
  </>
)}

      </div>
    </div>
  );
}


export default Login;<|MERGE_RESOLUTION|>--- conflicted
+++ resolved
@@ -2,15 +2,11 @@
 import LoginForm from './LoginForm';
 import { useAuthContext } from '~/hooks/AuthContext';
 import { useNavigate } from 'react-router-dom';
-<<<<<<< HEAD
 
 import { useRecoilValue } from 'recoil';
 import store from '~/store';
 import { localize } from '~/localization/Translation';
-import { useGetStartupConfig } from '~/data-provider';
-=======
 import { useGetStartupConfig } from '@librechat/data-provider';
->>>>>>> 2607f157
 
 function Login() {
   const { login, error, isAuthenticated } = useAuthContext();
