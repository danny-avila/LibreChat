--- conflicted
+++ resolved
@@ -1,12 +1,8 @@
 import { useForm } from 'react-hook-form';
-<<<<<<< HEAD
-import { TLoginUser } from '~/data-provider';
 import { useRecoilValue } from 'recoil';
 import store from '~/store';
-import { localize } from '../../localization/Translation';
-=======
+import { localize } from '~/localization/Translation';
 import { TLoginUser } from '@librechat/data-provider';
->>>>>>> 2607f157
 
 type TLoginFormProps = {
   onSubmit: (data: TLoginUser) => void;
@@ -83,11 +79,7 @@
               },
               maxLength: {
                 value: 40,
-<<<<<<< HEAD
                 message: localize(lang, 'com_auth_password_max_length')
-=======
-                message: 'Password must be 128 characters or less'
->>>>>>> 2607f157
               }
             })}
             aria-invalid={!!errors.password}
