import { useForm } from 'react-hook-form';
import React, { useState, useEffect, useContext } from 'react';
import { Turnstile } from '@marsidev/react-turnstile';
import type { TLoginUser, TStartupConfig } from 'librechat-data-provider';
import type { TAuthContext } from '~/common';
import { useResendVerificationEmail, useGetStartupConfig } from '~/data-provider';
import { ThemeContext, useLocalize } from '~/hooks';

type TLoginFormProps = {
  onSubmit: (data: TLoginUser) => void;
  startupConfig: TStartupConfig;
  error: Pick<TAuthContext, 'error'>['error'];
  setError: Pick<TAuthContext, 'setError'>['setError'];
};

const LoginForm: React.FC<TLoginFormProps> = ({ onSubmit, startupConfig, error, setError }) => {
  const localize = useLocalize();
  const { theme } = useContext(ThemeContext);

  const {
    register,
    getValues,
    handleSubmit,
    formState: { errors },
  } = useForm<TLoginUser>();
  const [showResendLink, setShowResendLink] = useState<boolean>(false);
  const [turnstileToken, setTurnstileToken] = useState<string | null>(null);

  const { data: config } = useGetStartupConfig();
  const useUsernameLogin = config?.ldap?.username;
  const validTheme = theme === 'dark' ? 'dark' : 'light';
  const requireCaptcha = Boolean(startupConfig.turnstile?.siteKey);

  useEffect(() => {
    if (error && error.includes('422') && !showResendLink) {
      setShowResendLink(true);
    }
  }, [error, showResendLink]);

  const resendLinkMutation = useResendVerificationEmail({
    onMutate: () => {
      setError(undefined);
      setShowResendLink(false);
    },
  });

  if (!startupConfig) {
    return null;
  }

  const renderError = (fieldName: string) => {
    const errorMessage = errors[fieldName]?.message;
    return errorMessage ? (
      <span role="alert" className="mt-1 text-sm text-red-500 dark:text-red-900">
        {String(errorMessage)}
      </span>
    ) : null;
  };

  const handleResendEmail = () => {
    const email = getValues('email');
    if (!email) {
      return setShowResendLink(false);
    }
    resendLinkMutation.mutate({ email });
  };

  return (
    <>
      {showResendLink && (
        <div className="mt-2 rounded-md border border-blue-500 bg-blue-500/10 px-3 py-2 text-sm text-gray-600 dark:text-gray-200">
          {localize('com_auth_email_verification_resend_prompt')}
          <button
            type="button"
            className="ml-2 text-blue-600 hover:underline"
            onClick={handleResendEmail}
            disabled={resendLinkMutation.isLoading}
          >
            {localize('com_auth_email_resend_link')}
          </button>
        </div>
      )}
      <form
        className="mt-6"
        aria-label="Login form"
        method="POST"
        onSubmit={handleSubmit((data) => onSubmit(data))}
      >
        <div className="mb-4">
          <div className="relative">
            <input
              type="text"
              id="email"
              autoComplete={useUsernameLogin ? 'username' : 'email'}
              aria-label={localize('com_auth_email')}
              {...register('email', {
                required: localize('com_auth_email_required'),
                maxLength: { value: 120, message: localize('com_auth_email_max_length') },
                pattern: {
                  value: useUsernameLogin ? /\S+/ : /\S+@\S+\.\S+/,
                  message: localize('com_auth_email_pattern'),
                },
              })}
              aria-invalid={!!errors.email}
<<<<<<< HEAD
              className="
                webkit-dark-styles transition-color peer w-full rounded-2xl border border-border-light
                bg-surface-primary px-3.5 pb-2.5 pt-3 text-text-primary duration-200 focus:border-blue-500 focus:outline-none
              "
=======
              className="webkit-dark-styles transition-color peer w-full rounded-2xl border border-border-light bg-surface-primary px-3.5 pb-2.5 pt-3 text-text-primary duration-200 focus:border-green-500 focus:outline-none"
>>>>>>> 844bbbb1
              placeholder=" "
            />
            <label
              htmlFor="email"
<<<<<<< HEAD
              className="
                absolute start-3 top-1.5 z-10 origin-[0] -translate-y-4 scale-75 transform bg-surface-primary px-2 text-sm text-text-secondary-alt duration-200
                peer-placeholder-shown:top-1/2 peer-placeholder-shown:-translate-y-1/2 peer-placeholder-shown:scale-100
                peer-focus:top-1.5 peer-focus:-translate-y-4 peer-focus:scale-75 peer-focus:px-2 peer-focus:text-blue-600 dark:peer-focus:text-blue-500
                rtl:peer-focus:left-auto rtl:peer-focus:translate-x-1/4
                "
=======
              className="absolute start-3 top-1.5 z-10 origin-[0] -translate-y-4 scale-75 transform bg-surface-primary px-2 text-sm text-text-secondary-alt duration-200 peer-placeholder-shown:top-1/2 peer-placeholder-shown:-translate-y-1/2 peer-placeholder-shown:scale-100 peer-focus:top-1.5 peer-focus:-translate-y-4 peer-focus:scale-75 peer-focus:px-2 peer-focus:text-green-600 dark:peer-focus:text-green-500 rtl:peer-focus:left-auto rtl:peer-focus:translate-x-1/4"
>>>>>>> 844bbbb1
            >
              {useUsernameLogin
                ? localize('com_auth_username').replace(/ \(.*$/, '')
                : localize('com_auth_email_address')}
            </label>
          </div>
          {renderError('email')}
        </div>
        <div className="mb-2">
          <div className="relative">
            <input
              type="password"
              id="password"
              autoComplete="current-password"
              aria-label={localize('com_auth_password')}
              {...register('password', {
                required: localize('com_auth_password_required'),
                minLength: { value: 8, message: localize('com_auth_password_min_length') },
                maxLength: { value: 128, message: localize('com_auth_password_max_length') },
              })}
              aria-invalid={!!errors.password}
<<<<<<< HEAD
              className="
                webkit-dark-styles transition-color peer w-full rounded-2xl border border-border-light
                bg-surface-primary px-3.5 pb-2.5 pt-3 text-text-primary duration-200 focus:border-blue-500 focus:outline-none
                "
=======
              className="webkit-dark-styles transition-color peer w-full rounded-2xl border border-border-light bg-surface-primary px-3.5 pb-2.5 pt-3 text-text-primary duration-200 focus:border-green-500 focus:outline-none"
>>>>>>> 844bbbb1
              placeholder=" "
            />
            <label
              htmlFor="password"
<<<<<<< HEAD
              className="
                absolute start-3 top-1.5 z-10 origin-[0] -translate-y-4 scale-75 transform bg-surface-primary px-2 text-sm text-text-secondary-alt duration-200
                peer-placeholder-shown:top-1/2 peer-placeholder-shown:-translate-y-1/2 peer-placeholder-shown:scale-100
                peer-focus:top-1.5 peer-focus:-translate-y-4 peer-focus:scale-75 peer-focus:px-2 peer-focus:text-blue-600 dark:peer-focus:text-blue-500
                rtl:peer-focus:left-auto rtl:peer-focus:translate-x-1/4
                "
=======
              className="absolute start-3 top-1.5 z-10 origin-[0] -translate-y-4 scale-75 transform bg-surface-primary px-2 text-sm text-text-secondary-alt duration-200 peer-placeholder-shown:top-1/2 peer-placeholder-shown:-translate-y-1/2 peer-placeholder-shown:scale-100 peer-focus:top-1.5 peer-focus:-translate-y-4 peer-focus:scale-75 peer-focus:px-2 peer-focus:text-green-600 dark:peer-focus:text-green-500 rtl:peer-focus:left-auto rtl:peer-focus:translate-x-1/4"
>>>>>>> 844bbbb1
            >
              {localize('com_auth_password')}
            </label>
          </div>
          {renderError('password')}
        </div>
        {startupConfig.passwordResetEnabled && (
          <a
            href="/forgot-password"
            className="inline-flex p-1 text-sm font-medium text-blue-600 transition-colors hover:text-blue-700 dark:text-blue-400 dark:hover:text-blue-300"
          >
            {localize('com_auth_password_forgot')}
          </a>
        )}

        {requireCaptcha && (
          <div className="my-4 flex justify-center">
            <Turnstile
              siteKey={startupConfig.turnstile!.siteKey}
              options={{
                ...startupConfig.turnstile!.options,
                theme: validTheme,
              }}
              onSuccess={setTurnstileToken}
              onError={() => setTurnstileToken(null)}
              onExpire={() => setTurnstileToken(null)}
            />
          </div>
        )}

        <div className="mt-6">
          <button
            aria-label={localize('com_auth_continue')}
            data-testid="login-button"
            type="submit"
<<<<<<< HEAD
            className="
            w-full rounded-2xl bg-blue-600 px-4 py-3 text-sm font-medium text-white
            transition-colors hover:bg-blue-700 dark:bg-blue-600 dark:hover:bg-blue-700
          "
=======
            disabled={requireCaptcha && !turnstileToken}
            className="w-full rounded-2xl bg-green-600 px-4 py-3 text-sm font-medium text-white transition-colors hover:bg-green-700 disabled:opacity-50 disabled:hover:bg-green-600 dark:bg-green-600 dark:hover:bg-green-700"
>>>>>>> 844bbbb1
          >
            {localize('com_auth_continue')}
          </button>
        </div>
      </form>
    </>
  );
};

export default LoginForm;<|MERGE_RESOLUTION|>--- conflicted
+++ resolved
@@ -102,28 +102,12 @@
                 },
               })}
               aria-invalid={!!errors.email}
-<<<<<<< HEAD
-              className="
-                webkit-dark-styles transition-color peer w-full rounded-2xl border border-border-light
-                bg-surface-primary px-3.5 pb-2.5 pt-3 text-text-primary duration-200 focus:border-blue-500 focus:outline-none
-              "
-=======
-              className="webkit-dark-styles transition-color peer w-full rounded-2xl border border-border-light bg-surface-primary px-3.5 pb-2.5 pt-3 text-text-primary duration-200 focus:border-green-500 focus:outline-none"
->>>>>>> 844bbbb1
+              className="webkit-dark-styles transition-color peer w-full rounded-2xl border border-border-light bg-surface-primary px-3.5 pb-2.5 pt-3 text-text-primary duration-200 focus:border-blue-500 focus:outline-none"
               placeholder=" "
             />
             <label
               htmlFor="email"
-<<<<<<< HEAD
-              className="
-                absolute start-3 top-1.5 z-10 origin-[0] -translate-y-4 scale-75 transform bg-surface-primary px-2 text-sm text-text-secondary-alt duration-200
-                peer-placeholder-shown:top-1/2 peer-placeholder-shown:-translate-y-1/2 peer-placeholder-shown:scale-100
-                peer-focus:top-1.5 peer-focus:-translate-y-4 peer-focus:scale-75 peer-focus:px-2 peer-focus:text-blue-600 dark:peer-focus:text-blue-500
-                rtl:peer-focus:left-auto rtl:peer-focus:translate-x-1/4
-                "
-=======
-              className="absolute start-3 top-1.5 z-10 origin-[0] -translate-y-4 scale-75 transform bg-surface-primary px-2 text-sm text-text-secondary-alt duration-200 peer-placeholder-shown:top-1/2 peer-placeholder-shown:-translate-y-1/2 peer-placeholder-shown:scale-100 peer-focus:top-1.5 peer-focus:-translate-y-4 peer-focus:scale-75 peer-focus:px-2 peer-focus:text-green-600 dark:peer-focus:text-green-500 rtl:peer-focus:left-auto rtl:peer-focus:translate-x-1/4"
->>>>>>> 844bbbb1
+              className="absolute start-3 top-1.5 z-10 origin-[0] -translate-y-4 scale-75 transform bg-surface-primary px-2 text-sm text-text-secondary-alt duration-200 peer-placeholder-shown:top-1/2 peer-placeholder-shown:-translate-y-1/2 peer-placeholder-shown:scale-100 peer-focus:top-1.5 peer-focus:-translate-y-4 peer-focus:scale-75 peer-focus:px-2 peer-focus:text-blue-600 dark:peer-focus:text-blue-500 rtl:peer-focus:left-auto rtl:peer-focus:translate-x-1/4"
             >
               {useUsernameLogin
                 ? localize('com_auth_username').replace(/ \(.*$/, '')
@@ -145,28 +129,12 @@
                 maxLength: { value: 128, message: localize('com_auth_password_max_length') },
               })}
               aria-invalid={!!errors.password}
-<<<<<<< HEAD
-              className="
-                webkit-dark-styles transition-color peer w-full rounded-2xl border border-border-light
-                bg-surface-primary px-3.5 pb-2.5 pt-3 text-text-primary duration-200 focus:border-blue-500 focus:outline-none
-                "
-=======
-              className="webkit-dark-styles transition-color peer w-full rounded-2xl border border-border-light bg-surface-primary px-3.5 pb-2.5 pt-3 text-text-primary duration-200 focus:border-green-500 focus:outline-none"
->>>>>>> 844bbbb1
+              className="webkit-dark-styles transition-color peer w-full rounded-2xl border border-border-light bg-surface-primary px-3.5 pb-2.5 pt-3 text-text-primary duration-200 focus:border-blue-500 focus:outline-none"
               placeholder=" "
             />
             <label
               htmlFor="password"
-<<<<<<< HEAD
-              className="
-                absolute start-3 top-1.5 z-10 origin-[0] -translate-y-4 scale-75 transform bg-surface-primary px-2 text-sm text-text-secondary-alt duration-200
-                peer-placeholder-shown:top-1/2 peer-placeholder-shown:-translate-y-1/2 peer-placeholder-shown:scale-100
-                peer-focus:top-1.5 peer-focus:-translate-y-4 peer-focus:scale-75 peer-focus:px-2 peer-focus:text-blue-600 dark:peer-focus:text-blue-500
-                rtl:peer-focus:left-auto rtl:peer-focus:translate-x-1/4
-                "
-=======
-              className="absolute start-3 top-1.5 z-10 origin-[0] -translate-y-4 scale-75 transform bg-surface-primary px-2 text-sm text-text-secondary-alt duration-200 peer-placeholder-shown:top-1/2 peer-placeholder-shown:-translate-y-1/2 peer-placeholder-shown:scale-100 peer-focus:top-1.5 peer-focus:-translate-y-4 peer-focus:scale-75 peer-focus:px-2 peer-focus:text-green-600 dark:peer-focus:text-green-500 rtl:peer-focus:left-auto rtl:peer-focus:translate-x-1/4"
->>>>>>> 844bbbb1
+              className="absolute start-3 top-1.5 z-10 origin-[0] -translate-y-4 scale-75 transform bg-surface-primary px-2 text-sm text-text-secondary-alt duration-200 peer-placeholder-shown:top-1/2 peer-placeholder-shown:-translate-y-1/2 peer-placeholder-shown:scale-100 peer-focus:top-1.5 peer-focus:-translate-y-4 peer-focus:scale-75 peer-focus:px-2 peer-focus:text-blue-600 dark:peer-focus:text-blue-500 rtl:peer-focus:left-auto rtl:peer-focus:translate-x-1/4"
             >
               {localize('com_auth_password')}
             </label>
@@ -202,15 +170,8 @@
             aria-label={localize('com_auth_continue')}
             data-testid="login-button"
             type="submit"
-<<<<<<< HEAD
-            className="
-            w-full rounded-2xl bg-blue-600 px-4 py-3 text-sm font-medium text-white
-            transition-colors hover:bg-blue-700 dark:bg-blue-600 dark:hover:bg-blue-700
-          "
-=======
             disabled={requireCaptcha && !turnstileToken}
-            className="w-full rounded-2xl bg-green-600 px-4 py-3 text-sm font-medium text-white transition-colors hover:bg-green-700 disabled:opacity-50 disabled:hover:bg-green-600 dark:bg-green-600 dark:hover:bg-green-700"
->>>>>>> 844bbbb1
+            className="w-full rounded-2xl bg-blue-600 px-4 py-3 text-sm font-medium text-white transition-colors hover:bg-blue-700 dark:bg-blue-600 dark:hover:bg-blue-700"
           >
             {localize('com_auth_continue')}
           </button>
