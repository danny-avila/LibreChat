import { useState } from 'react';
import { useForm } from 'react-hook-form';
<<<<<<< HEAD
import { useRequestPasswordResetMutation, TRequestPasswordReset } from '~/data-provider';
import { useRecoilValue } from 'recoil';
import store from '~/store';
import { localize } from '~/localization/Translation';
=======
import {
  useRequestPasswordResetMutation,
  TRequestPasswordReset,
  TRequestPasswordResetResponse
} from '@librechat/data-provider';
>>>>>>> 2607f157

function RequestPasswordReset() {
  const lang = useRecoilValue(store.lang);
  const {
    register,
    handleSubmit,
    formState: { errors }
  } = useForm<TRequestPasswordReset>();
  const requestPasswordReset = useRequestPasswordResetMutation();
  const [success, setSuccess] = useState<boolean>(false);
  const [requestError, setRequestError] = useState<boolean>(false);
  const [resetLink, setResetLink] = useState<string>('');

  const onSubmit = (data: TRequestPasswordReset) => {
    requestPasswordReset.mutate(data, {
      onSuccess: (data: TRequestPasswordResetResponse) => {
        setSuccess(true);
        setResetLink(data.link);
      },
      onError: () => {
        setRequestError(true);
        setTimeout(() => {
          setRequestError(false);
        }, 5000);
      }
    });
  };

  return (
    <div className="flex min-h-screen flex-col items-center justify-center bg-white pt-6 sm:pt-0">
      <div className="mt-6 w-96 overflow-hidden bg-white px-6 py-4 sm:max-w-md sm:rounded-lg">
        <h1 className="mb-4 text-center text-3xl font-semibold">{localize(lang, 'com_auth_reset_password')}</h1>
        {success && (
          <div
            className="relative mt-4 rounded border border-green-400 bg-green-100 px-4 py-3 text-green-700"
            role="alert"
          >
            {localize(lang, 'com_auth_click')}{' '}
            <a className="text-green-600 hover:underline" href={resetLink}>
              {localize(lang, 'com_auth_here')}
            </a>{' '}
            {localize(lang, 'com_auth_to_reset_your_password')}
            {/* An email has been sent with instructions on how to reset your password. */}
          </div>
        )}
        {requestError && (
          <div
            className="relative mt-4 rounded border border-red-400 bg-red-100 px-4 py-3 text-red-700"
            role="alert"
          >
            {localize(lang, 'com_auth_error_reset_password')}
          </div>
        )}
        <form
          className="mt-6"
          aria-label="Password reset form"
          method="POST"
          onSubmit={handleSubmit(onSubmit)}
        >
          <div className="mb-2">
            <div className="relative">
              <input
                type="email"
                id="email"
                autoComplete="off"
                aria-label={localize(lang, 'com_auth_email')}
                {...register('email', {
                  required: localize(lang, 'com_auth_email_required'),
                  minLength: {
                    value: 3,
                    message: localize(lang, 'com_auth_email_min_length')
                  },
                  maxLength: {
                    value: 120,
                    message: localize(lang, 'com_auth_email_max_length')
                  },
                  pattern: {
                    value: /\S+@\S+\.\S+/,
                    message: localize(lang, 'com_auth_email_pattern')
                  }
                })}
                aria-invalid={!!errors.email}
                className="peer block w-full appearance-none rounded-t-md border-0 border-b-2 border-gray-300 bg-gray-50 px-2.5 pb-2.5 pt-5 text-sm text-gray-900 focus:border-green-500 focus:outline-none focus:ring-0"
                placeholder=" "
              ></input>
              <label
                htmlFor="email"
                className="absolute left-2.5 top-4 z-10 origin-[0] -translate-y-4 scale-75 transform text-gray-500 duration-300 peer-placeholder-shown:translate-y-0 peer-placeholder-shown:scale-100 peer-focus:-translate-y-4 peer-focus:scale-75 peer-focus:text-green-500"
              >
                {localize(lang, 'com_auth_email_address')}
              </label>
            </div>
            {errors.email && (
              <span role="alert" className="mt-1 text-sm text-red-600">
                {/* @ts-ignore not sure why */}
                {errors.email.message}
              </span>
            )}
          </div>
          <div className="mt-6">
            <button
              type="submit"
              disabled={!!errors.email}
              className="w-full rounded-sm border border-transparent bg-green-500 px-4 py-2 text-sm font-medium text-white shadow-sm hover:bg-green-600 focus:outline-none active:bg-green-500"
            >
              {localize(lang, 'com_auth_continue')}
            </button>
          </div>
        </form>
      </div>
    </div>
  );
}

export default RequestPasswordReset;<|MERGE_RESOLUTION|>--- conflicted
+++ resolved
@@ -1,17 +1,13 @@
 import { useState } from 'react';
 import { useForm } from 'react-hook-form';
-<<<<<<< HEAD
-import { useRequestPasswordResetMutation, TRequestPasswordReset } from '~/data-provider';
 import { useRecoilValue } from 'recoil';
 import store from '~/store';
 import { localize } from '~/localization/Translation';
-=======
 import {
   useRequestPasswordResetMutation,
   TRequestPasswordReset,
   TRequestPasswordResetResponse
 } from '@librechat/data-provider';
->>>>>>> 2607f157
 
 function RequestPasswordReset() {
   const lang = useRecoilValue(store.lang);
