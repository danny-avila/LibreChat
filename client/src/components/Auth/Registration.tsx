--- conflicted
+++ resolved
@@ -308,12 +308,7 @@
         )}
         {startupConfig?.openidLoginEnabled && startupConfig?.socialLoginEnabled && (
           <>
-<<<<<<< HEAD
-
             <div className="mt-2 flex gap-x-2">
-=======
-            <div className="mt-4 flex gap-x-2">
->>>>>>> c7e57cd3
               <a
                 aria-label="Login with OpenID"
                 className="justify-left flex w-full items-center space-x-3 rounded-md border border-gray-300 px-5 py-3 hover:bg-gray-50 focus:ring-2 focus:ring-violet-600 focus:ring-offset-1"
