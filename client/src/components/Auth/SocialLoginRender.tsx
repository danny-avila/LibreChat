--- conflicted
+++ resolved
@@ -62,8 +62,6 @@
         id="google"
       />
     ),
-<<<<<<< HEAD
-=======
     apple: startupConfig.appleLoginEnabled && (
       <SocialButton
         key="apple"
@@ -75,7 +73,6 @@
         id="apple"
       />
     ),
->>>>>>> 73fe0835
     openid: startupConfig.openidLoginEnabled && (
       <SocialButton
         key="openid"
