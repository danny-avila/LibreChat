import { RefObject } from 'react';
import { Constants, FileSources, EModelEndpoint } from 'librechat-data-provider';
import type { UseMutationResult } from '@tanstack/react-query';
import type * as InputNumberPrimitive from 'rc-input-number';
import type { SetterOrUpdater, RecoilState } from 'recoil';
import type { ColumnDef } from '@tanstack/react-table';
import type * as t from 'librechat-data-provider';
import type { LucideIcon } from 'lucide-react';
import type { TranslationKeys } from '~/hooks';

export function isEphemeralAgent(agentId: string | null | undefined): boolean {
  return agentId == null || agentId === '' || agentId === Constants.EPHEMERAL_AGENT_ID;
}

export interface ConfigFieldDetail {
  title: string;
  description: string;
}

export type CodeBarProps = {
  lang: string;
  error?: boolean;
  plugin?: boolean;
  blockIndex?: number;
  allowExecution?: boolean;
  codeRef: RefObject<HTMLElement>;
};

export enum PromptsEditorMode {
  SIMPLE = 'simple',
  ADVANCED = 'advanced',
}

export enum STTEndpoints {
  browser = 'browser',
  external = 'external',
}

export enum TTSEndpoints {
  browser = 'browser',
  external = 'external',
}

export type AudioChunk = {
  audio: string;
  isFinal: boolean;
  alignment: {
    char_start_times_ms: number[];
    chars_durations_ms: number[];
    chars: string[];
  };
  normalizedAlignment: {
    char_start_times_ms: number[];
    chars_durations_ms: number[];
    chars: string[];
  };
};

export type BadgeItem = {
  id: string;
  icon: React.ComponentType<any>;
  label: string;
  atom: RecoilState<boolean>;
  isAvailable: boolean;
};

export type AssistantListItem = {
  id: string;
  name: string;
  metadata: t.Assistant['metadata'];
  model: string;
};

export type AgentListItem = {
  id: string;
  name: string;
  avatar: t.Agent['avatar'];
};

export type TPluginMap = Record<string, t.TPlugin>;

export type GenericSetter<T> = (value: T | ((currentValue: T) => T)) => void;

export type LastSelectedModels = Record<t.EModelEndpoint, string>;

export type LocalizeFunction = (
  phraseKey: TranslationKeys,
  options?: Record<string, string | number>,
) => string;

export type ChatFormValues = { text: string };

export const mainTextareaId = 'prompt-textarea';
export const globalAudioId = 'global-audio';

export enum IconContext {
  landing = 'landing',
  menuItem = 'menu-item',
  nav = 'nav',
  message = 'message',
}

export type IconMapProps = {
  className?: string;
  iconURL?: string;
  context?: 'landing' | 'menu-item' | 'nav' | 'message';
  endpoint?: string | null;
  endpointType?: string;
  assistantName?: string;
  agentName?: string;
  avatar?: string;
  size?: number;
};

export type IconComponent = React.ComponentType<IconMapProps>;
export type AgentIconComponent = React.ComponentType<AgentIconMapProps>;
export type IconComponentTypes = IconComponent | AgentIconComponent;
export type IconsRecord = {
  [key in t.EModelEndpoint | 'unknown' | string]: IconComponentTypes | null | undefined;
};

export type AgentIconMapProps = IconMapProps & { agentName?: string };

export type NavLink = {
  title: TranslationKeys;
  label?: string;
  icon: LucideIcon | React.FC;
  Component?: React.ComponentType;
  onClick?: (e?: React.MouseEvent) => void;
  variant?: 'default' | 'ghost';
  id: string;
};

export interface NavProps {
  isCollapsed: boolean;
  links: NavLink[];
  resize?: (size: number) => void;
  defaultActive?: string;
}

export interface DataColumnMeta {
  meta:
    | {
        size: number | string;
      }
    | undefined;
}

export enum Panel {
  advanced = 'advanced',
  builder = 'builder',
  actions = 'actions',
  model = 'model',
  version = 'version',
  mcp = 'mcp',
}

export type FileSetter =
  | SetterOrUpdater<Map<string, ExtendedFile>>
  | React.Dispatch<React.SetStateAction<Map<string, ExtendedFile>>>;

export type ActionAuthForm = {
  /* General */
  type: t.AuthTypeEnum;
  saved_auth_fields: boolean;
  /* API key */
  api_key: string; // not nested
  authorization_type: t.AuthorizationTypeEnum;
  custom_auth_header: string;
  /* OAuth */
  oauth_client_id: string; // not nested
  oauth_client_secret: string; // not nested
  authorization_url: string;
  client_url: string;
  scope: string;
  token_exchange_method: t.TokenExchangeMethodEnum;
};

export type MCPForm = ActionAuthForm & {
  name?: string;
  description?: string;
  url?: string;
  tools?: string[];
  icon?: string;
  trust?: boolean;
};

export type ActionWithNullableMetadata = Omit<t.Action, 'metadata'> & {
  metadata: t.ActionMetadata | null;
};

export type AssistantPanelProps = {
  index?: number;
  action?: ActionWithNullableMetadata;
  actions?: t.Action[];
  assistant_id?: string;
  activePanel?: string;
  endpoint: t.AssistantsEndpoint;
  version: number | string;
  documentsMap: Map<string, t.AssistantDocument> | null;
  setAction: React.Dispatch<React.SetStateAction<t.Action | undefined>>;
  setCurrentAssistantId: React.Dispatch<React.SetStateAction<string | undefined>>;
  setActivePanel: React.Dispatch<React.SetStateAction<Panel>>;
};

export type AgentPanelProps = {
  index?: number;
  agent_id?: string;
  activePanel?: string;
  mcp?: t.MCP;
  mcps?: t.MCP[];
  action?: t.Action;
  actions?: t.Action[];
  createMutation: UseMutationResult<t.Agent, Error, t.AgentCreateParams>;
  setActivePanel: React.Dispatch<React.SetStateAction<Panel>>;
  setMcp: React.Dispatch<React.SetStateAction<t.MCP | undefined>>;
  setAction: React.Dispatch<React.SetStateAction<t.Action | undefined>>;
  endpointsConfig?: t.TEndpointsConfig;
  setCurrentAgentId: React.Dispatch<React.SetStateAction<string | undefined>>;
  agentsConfig?: t.TAgentsEndpoint | null;
};

export interface MCPServerInfo {
  serverName: string;
  tools: t.AgentToolType[];
  isConfigured: boolean;
  isConnected: boolean;
  metadata: t.TPlugin;
}

export type AgentPanelContextType = {
  action?: t.Action;
  actions?: t.Action[];
  setAction: React.Dispatch<React.SetStateAction<t.Action | undefined>>;
  mcp?: t.MCP;
  mcps?: t.MCP[];
  setMcp: React.Dispatch<React.SetStateAction<t.MCP | undefined>>;
  setMcps: React.Dispatch<React.SetStateAction<t.MCP[] | undefined>>;
  activePanel?: string;
<<<<<<< HEAD
  tools: t.AgentToolType[];
  mcp_prompts: t.MCPPromptResponse[];
  pluginTools?: t.TPlugin[];
=======
  regularTools?: t.TPlugin[];
>>>>>>> 9c77f534
  setActivePanel: React.Dispatch<React.SetStateAction<Panel>>;
  setCurrentAgentId: React.Dispatch<React.SetStateAction<string | undefined>>;
  agent_id?: string;
  startupConfig?: t.TStartupConfig | null;
  agentsConfig?: t.TAgentsEndpoint | null;
  endpointsConfig?: t.TEndpointsConfig | null;
  /** Pre-computed MCP server information indexed by server key */
  mcpServersMap: Map<string, MCPServerInfo>;
};

export type AgentModelPanelProps = {
  agent_id?: string;
  providers: Option[];
  models: Record<string, string[] | undefined>;
  setActivePanel: React.Dispatch<React.SetStateAction<Panel>>;
};

export type AugmentedColumnDef<TData, TValue> = ColumnDef<TData, TValue> & DataColumnMeta;

export type TSetOption = t.TSetOption;

export type TSetExample = (
  i: number,
  type: string,
  newValue: number | string | boolean | null,
) => void;

export type OnInputNumberChange = InputNumberPrimitive.InputNumberProps['onChange'];

export const defaultDebouncedDelay = 450;

export enum ESide {
  Top = 'top',
  Right = 'right',
  Bottom = 'bottom',
  Left = 'left',
}

export enum NotificationSeverity {
  INFO = 'info',
  SUCCESS = 'success',
  WARNING = 'warning',
  ERROR = 'error',
}

export type TShowToast = {
  message: string;
  severity?: NotificationSeverity;
  showIcon?: boolean;
  duration?: number;
  status?: 'error' | 'success' | 'warning' | 'info';
};

export type TBaseSettingsProps = {
  conversation: t.TConversation | t.TPreset | null;
  className?: string;
  isPreset?: boolean;
  readonly?: boolean;
};

export type TSettingsProps = TBaseSettingsProps & {
  setOption: TSetOption;
};

export type TModels = {
  models: string[];
  showAbove?: boolean;
  popover?: boolean;
};

export type TModelSelectProps = TSettingsProps & TModels;

export type TEditPresetProps = {
  open: boolean;
  onOpenChange: React.Dispatch<React.SetStateAction<boolean>>;
  preset: t.TPreset;
  title?: string;
};

export type TSetOptions = (options: Record<string, unknown>) => void;
export type TSetOptionsPayload = {
  setOption: TSetOption;
  setExample: TSetExample;
  addExample: () => void;
  removeExample: () => void;
  setAgentOption: TSetOption;
  // getConversation: () => t.TConversation | t.TPreset | null;
  checkPluginSelection: (value: string) => boolean;
  setTools: (newValue: string, remove?: boolean) => void;
  setOptions?: TSetOptions;
};

export type TPresetItemProps = {
  preset: t.TPreset;
  value: t.TPreset;
  onSelect: (preset: t.TPreset) => void;
  onChangePreset: (preset: t.TPreset) => void;
  onDeletePreset: (preset: t.TPreset) => void;
};

export type TOnClick = (e: React.MouseEvent<HTMLButtonElement>) => void;

export type TGenButtonProps = {
  onClick: TOnClick;
};

export type TAskProps = {
  text: string;
  overrideConvoId?: string;
  overrideUserMessageId?: string;
  parentMessageId?: string | null;
  conversationId?: string | null;
  messageId?: string | null;
  clientTimestamp?: string;
};

export type TOptions = {
  editedMessageId?: string | null;
  editedContent?: t.TEditedContent;
  editedText?: string | null;
  isRegenerate?: boolean;
  isContinued?: boolean;
  isEdited?: boolean;
  overrideMessages?: t.TMessage[];
  /** This value is only true when the user submits a message with "Save & Submit" for a user-created message */
  isResubmission?: boolean;
  /** Currently only utilized when `isResubmission === true`, uses that message's currently attached files */
  overrideFiles?: t.TMessage['files'];
};

export type TAskFunction = (props: TAskProps, options?: TOptions) => void;

export type TMessageProps = {
  conversation?: t.TConversation | null;
  messageId?: string | null;
  message?: t.TMessage;
  messagesTree?: t.TMessage[];
  currentEditId: string | number | null;
  isSearchView?: boolean;
  siblingIdx?: number;
  siblingCount?: number;
  setCurrentEditId?: React.Dispatch<React.SetStateAction<string | number | null>> | null;
  setSiblingIdx?: ((value: number) => void | React.Dispatch<React.SetStateAction<number>>) | null;
};

export type TMessageIcon = { endpoint?: string | null; isCreatedByUser?: boolean } & Pick<
  t.TConversation,
  'modelLabel'
> &
  Pick<t.TMessage, 'model' | 'iconURL'>;

export type TInitialProps = {
  text: string;
  edit: boolean;
  error: boolean;
  unfinished: boolean;
  isSubmitting: boolean;
  isLast: boolean;
};
export type TAdditionalProps = {
  ask: TAskFunction;
  message: t.TMessage;
  isCreatedByUser: boolean;
  siblingIdx: number;
  enterEdit: (cancel: boolean) => void;
  setSiblingIdx: (value: number) => void;
};

export type TMessageContentProps = TInitialProps & TAdditionalProps;

export type TText = Pick<TInitialProps, 'text'> & { className?: string };
export type TEditProps = Pick<TInitialProps, 'isSubmitting'> &
  Omit<TAdditionalProps, 'isCreatedByUser' | 'siblingIdx'> & {
    text?: string;
    index?: number;
    siblingIdx: number | null;
  };
export type TDisplayProps = TText &
  Pick<TAdditionalProps, 'isCreatedByUser' | 'message'> & {
    showCursor?: boolean;
  };

export type TConfigProps = {
  userKey: string;
  setUserKey: React.Dispatch<React.SetStateAction<string>>;
  endpoint: t.EModelEndpoint | string;
};

export type TDangerButtonProps = {
  id: string;
  confirmClear: boolean;
  className?: string;
  disabled?: boolean;
  showText?: boolean;
  mutation?: UseMutationResult<unknown>;
  onClick: () => void;
  infoTextCode: TranslationKeys;
  actionTextCode: TranslationKeys;
  dataTestIdInitial: string;
  dataTestIdConfirm: string;
  infoDescriptionCode?: TranslationKeys;
  confirmActionTextCode?: TranslationKeys;
};

export type TDialogProps = {
  open: boolean;
  onOpenChange: (open: boolean) => void;
};

export type TPluginStoreDialogProps = {
  isOpen: boolean;
  setIsOpen: (open: boolean) => void;
};

export type TResError = {
  response: { data: { message: string } };
  message: string;
};

export type TAuthContext = {
  user: t.TUser | undefined;
  token: string | undefined;
  isAuthenticated: boolean;
  error: string | undefined;
  login: (data: t.TLoginUser) => void;
  logout: (redirect?: string) => void;
  setError: React.Dispatch<React.SetStateAction<string | undefined>>;
  roles?: Record<string, t.TRole | null | undefined>;
};

export type TUserContext = {
  user?: t.TUser | undefined;
  token: string | undefined;
  isAuthenticated: boolean;
  redirect?: string;
};

export type TAuthConfig = {
  loginRedirect: string;
  test?: boolean;
};

export type IconProps = Pick<t.TMessage, 'isCreatedByUser' | 'model'> &
  Pick<t.TConversation, 'chatGptLabel' | 'modelLabel'> & {
    size?: number;
    button?: boolean;
    iconURL?: string;
    message?: boolean;
    className?: string;
    iconClassName?: string;
    endpoint?: t.EModelEndpoint | string | null;
    endpointType?: t.EModelEndpoint | null;
    assistantName?: string;
    agentName?: string;
    error?: boolean;
  };

export type Option = Record<string, unknown> & {
  label?: string;
  value: string | number | null;
};

export type StringOption = Option & { value: string | null };

export type VoiceOption = {
  value: string;
  label: string;
};

export type TMessageAudio = {
  isLast?: boolean;
  index: number;
  messageId: string;
  content: string;
  className?: string;
  renderButton?: (props: {
    onClick: (e?: React.MouseEvent<HTMLButtonElement>) => void;
    title: string;
    icon: React.ReactNode;
    isActive?: boolean;
    isVisible?: boolean;
    isDisabled?: boolean;
    className?: string;
  }) => React.ReactNode;
};

export type OptionWithIcon = Option & { icon?: React.ReactNode };
export type DropdownValueSetter = (value: string | Option | OptionWithIcon) => void;
export type MentionOption = OptionWithIcon & {
  type: string;
  value: string;
  description?: string;
};
export type PromptOption = MentionOption & {
  id: string;
};

export type TOptionSettings = {
  showExamples?: boolean;
  isCodeChat?: boolean;
};

export interface ExtendedFile {
  file?: File;
  file_id: string;
  temp_file_id?: string;
  type?: string;
  filepath?: string;
  filename?: string;
  width?: number;
  height?: number;
  size: number;
  preview?: string;
  progress: number;
  source?: FileSources;
  attached?: boolean;
  embedded?: boolean;
  tool_resource?: string;
  metadata?: t.TFile['metadata'];
}

export interface ModelItemProps {
  modelName: string;
  endpoint: EModelEndpoint;
  isSelected: boolean;
  onSelect: () => void;
  onNavigateBack: () => void;
  icon?: JSX.Element;
  className?: string;
}

export type ContextType = {
  navVisible: boolean;
  setNavVisible: React.Dispatch<React.SetStateAction<boolean>>;
};

export interface SwitcherProps {
  endpoint?: t.EModelEndpoint | null;
  endpointKeyProvided: boolean;
  isCollapsed: boolean;
}
export type TLoginLayoutContext = {
  startupConfig: t.TStartupConfig | null;
  startupConfigError: unknown;
  isFetching: boolean;
  error: string | null;
  setError: React.Dispatch<React.SetStateAction<string | null>>;
  headerText: string;
  setHeaderText: React.Dispatch<React.SetStateAction<string>>;
};

export type NewConversationParams = {
  template?: Partial<t.TConversation>;
  preset?: Partial<t.TPreset>;
  modelsData?: t.TModelsConfig;
  buildDefault?: boolean;
  keepLatestMessage?: boolean;
  keepAddedConvos?: boolean;
  disableParams?: boolean;
};

export type ConvoGenerator = (params: NewConversationParams) => void | t.TConversation;

export type TBaseResData = {
  plugin?: t.TResPlugin;
  final?: boolean;
  initial?: boolean;
  previousMessages?: t.TMessage[];
  conversation: t.TConversation;
  conversationId?: string;
  runMessages?: t.TMessage[];
};

export type TResData = TBaseResData & {
  requestMessage: t.TMessage;
  responseMessage: t.TMessage;
};

export type TFinalResData = Omit<TBaseResData, 'conversation'> & {
  conversation: Partial<t.TConversation> & Pick<t.TConversation, 'conversationId'>;
  requestMessage?: t.TMessage;
  responseMessage?: t.TMessage;
};

export type TVectorStore = {
  _id: string;
  object: 'vector_store';
  created_at: string | Date;
  name: string;
  bytes?: number;
  file_counts?: {
    in_progress: number;
    completed: number;
    failed: number;
    cancelled: number;
    total: number;
  };
};

export type TThread = { id: string; createdAt: string };

declare global {
  interface Window {
    google_tag_manager?: unknown;
  }
}<|MERGE_RESOLUTION|>--- conflicted
+++ resolved
@@ -237,13 +237,10 @@
   setMcp: React.Dispatch<React.SetStateAction<t.MCP | undefined>>;
   setMcps: React.Dispatch<React.SetStateAction<t.MCP[] | undefined>>;
   activePanel?: string;
-<<<<<<< HEAD
   tools: t.AgentToolType[];
   mcp_prompts: t.MCPPromptResponse[];
   pluginTools?: t.TPlugin[];
-=======
   regularTools?: t.TPlugin[];
->>>>>>> 9c77f534
   setActivePanel: React.Dispatch<React.SetStateAction<Panel>>;
   setCurrentAgentId: React.Dispatch<React.SetStateAction<string | undefined>>;
   agent_id?: string;
