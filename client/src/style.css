@tailwind base;
@tailwind components;
@tailwind utilities;

@media (max-width: 640px) {
  .no-gradient-sm {
    background: none !important;
  }
}

@font-face {
  font-display: swap;
  font-family: Signifier;
  font-style: normal;
  font-weight: 400;
  src: url("$fonts/signifier-light.woff2") format("woff2")
}

@font-face {
  font-display: swap;
  font-family: Signifier;
  font-style: italic;
  font-weight: 400;
  src: url("$fonts/signifier-light-italic.woff2") format("woff2")
}

@font-face {
  font-display: swap;
  font-family: Signifier;
  font-style: normal;
  font-weight: 700;
  src: url("$fonts/signifier-bold.woff2") format("woff2")
}

@font-face {
  font-display: swap;
  font-family: Signifier;
  font-style: italic;
  font-weight: 700;
  src: url("$fonts/signifier-bold-italic.woff2") format("woff2")
}

@font-face {
  font-display: swap;
  font-family: Söhne;
  font-style: normal;
  font-weight: 400;
  src: url("$fonts/soehne-buch.woff2") format("woff2")
}

@font-face {
  font-display: swap;
  font-family: Söhne;
  font-style: italic;
  font-weight: 400;
  src: url("$fonts/soehne-buch-kursiv.woff2") format("woff2")
}

@font-face {
  font-display: swap;
  font-family: Söhne;
  font-style: normal;
  font-weight: 500;
  src: url("$fonts/soehne-kraftig.woff2") format("woff2")
}

@font-face {
  font-display: swap;
  font-family: Söhne;
  font-style: italic;
  font-weight: 500;
  src: url("$fonts/soehne-kraftig-kursiv.woff2") format("woff2")
}

@font-face {
  font-display: swap;
  font-family: Söhne;
  font-style: normal;
  font-weight: 600;
  src: url("$fonts/soehne-halbfett.woff2") format("woff2")
}

@font-face {
  font-display: swap;
  font-family: Söhne;
  font-style: italic;
  font-weight: 600;
  src: url("$fonts/soehne-halbfett-kursiv.woff2") format("woff2")
}

@font-face {
  font-display: swap;
  font-family: Söhne Mono;
  font-style: normal;
  font-weight: 400;
  src: url("$fonts/soehne-mono-buch.woff2") format("woff2")
}

@font-face {
  font-display: swap;
  font-family: Söhne Mono;
  font-style: normal;
  font-weight: 700;
  src: url("$fonts/soehne-mono-halbfett.woff2") format("woff2")
}

@font-face {
  font-display: swap;
  font-family: Söhne Mono;
  font-style: italic;
  font-weight: 400;
  src: url("$fonts/soehne-mono-buch-kursiv.woff2") format("woff2")
}

/* * {
  box-sizing: border-box;
  outline: 1px solid limegreen !important;
} */

/* p small {
  opacity: 0;
  animation: fadeIn 3s ease forwards;
}

@keyframes fadeIn {
  from {
    opacity: 0;
    transform: translateY(-10px);
  }
  to {
    opacity: 1;
    transform: translateY(0);
  }
} */

/* .LazyLoad {
  opacity: 0;
  transition: all 1s ease-in-out;
} */

select {
  --tw-shadow: 0 0 transparent;
  -webkit-appearance: none;
  appearance: none;
  background-image: url("data:image/svg+xml;charset=utf-8,%3Csvg xmlns='http://www.w3.org/2000/svg' fill='none' viewBox='0 0 20 20'%3E%3Cpath stroke='%238e8ea0' stroke-linecap='round' stroke-linejoin='round' stroke-width='1.5' d='m6 8 4 4 4-4'/%3E%3C/svg%3E");
  background-position: right .5rem center;
  background-repeat: no-repeat;
  background-size: 1.5em 1.5em;
  padding-right: 2.5rem;
  background-color: #fff;
  border-color: #8e8ea0;
  border-radius: 0;
  border-width: 1px;
  font-size: 1rem;
  line-height: 1.5rem;
}

.overflow-y-auto {
  overflow-y: overlay;
}

.overflow-x-auto {
  overflow-x: overlay;
}

.reset-rc-number-input input {
  width: 100%;
  border: none !important;
  background: transparent;
}

.reset-rc-number-input-text-right input {
  text-align: right;
}

.option-buttons {
  pointer-events: none;
  opacity: 0;
  transition: all 0.25s ease-in-out;
}

.option-buttons.full-opacity {
  pointer-events: fill;
  opacity: 1;
}

.option-buttons.show {
  pointer-events: fill;
  opacity: 1;
}

.options-bar {
  pointer-events: none;
  opacity: 0;
  transition: all 0.25s ease-in-out;
}

.options-bar.full-opacity {
  pointer-events: fill;
  opacity: 1;
}

.options-bar.show {
  pointer-events: fill;
  opacity: 0.3;
}

.hidden {
  display: none;
}

.endpointOptionsPopover-container {
  pointer-events: none;
  opacity: 0;
  transition: all 0.2s ease-in-out;
  transform: scaleY(0);
  transform-origin: bottom center;
}

.endpointOptionsPopover-container.show {
  pointer-events: fill;
  opacity: 1;
  transform: scaleY(1)
}

.creative-tab {
  /* background: linear-gradient(90deg, #904887 10.79%, #8B257E 87.08%); */
  background: linear-gradient(90deg, #904887 10.79%, #8B257E 87.08%);
}

.fast-tab {
  background: linear-gradient(90deg, #2870EA 10.79%, #1B4AEF 87.08%);
}

.balanced-tab {
  background: linear-gradient(90deg, #D7871A 10.79%, #9F6005 87.08%);
}

.precise-tab {
  background: linear-gradient(90deg, #006880 10.79%, #005366 87.08%)
}

p > small {
  opacity: 0;
  animation: fadein 3s forwards;
}

@keyframes fadein {
  from { opacity: 0; transform: translateY(-20px); }
  to { opacity: 1; transform: translateY(0); }
}

blockquote, dd, dl, fieldset, figure, h1, h2, h3, h4, h5, h6, hr, p, pre {
	margin: 0;
}

.markdown ol li, .markdown ol li > p, .markdown ol ol, .markdown ol ul, .markdown ul li, .markdown ul li > p, .markdown ul ol, .markdown ul ul {
	margin: 0;
}

.scroll-down-enter {
  opacity: 0;
}
/* .scroll-down-appear {
  opacity: 0;
} */

.scroll-down-enter-active {
  opacity: 1;
  transition: opacity 400ms;
}

.scroll-down-exit {
  opacity: 1;
}

.scroll-down-exit-active {
  opacity: 0;
  transition: opacity 400ms;
}

.blink {
  animation: blink 1s linear infinite;
}
@keyframes blink {
  0% {
    opacity: 1;
  }
  50% {
    opacity: 0;
  }
  100% {
    opacity: 1;
  }
}

.cursorBlink {
  animation: blink 1s linear infinite;
}
@keyframes blink {
  0% {
    opacity: 1;
  }
  79% {
    opacity: 1;
  }
  80% {
    opacity: 0;
  }
  99% {
    opacity: 0;
  }
  100% {
    opacity: 1;
  }
}

.blink2 {
  animation: blink 1500ms linear infinite;
}
@keyframes blink2 {
  0% {
    opacity: 1;
  }
  50% {
    opacity: 0;
  }
  100% {
    opacity: 1;
  }
}

.prose {
  color:var(--tw-prose-body);
  max-width:65ch
 }
 .prose :where([class~=lead]):not(:where([class~=not-prose] *)) {
  color:var(--tw-prose-lead);
  font-size:1.25em;
  line-height:1.6;
  margin-bottom:1.2em;
  margin-top:1.2em
 }
 .prose :where(a):not(:where([class~=not-prose] *)) {
  color:var(--tw-prose-links);
  font-weight:500;
  text-decoration:underline
 }
 .prose :where(strong):not(:where([class~=not-prose] *)) {
  color:var(--tw-prose-bold);
  font-weight:600
 }
 .prose :where(a strong):not(:where([class~=not-prose] *)) {
  color:inherit
 }
 .prose :where(blockquote strong):not(:where([class~=not-prose] *)) {
  color:inherit
 }
 .prose :where(thead th strong):not(:where([class~=not-prose] *)) {
  color:inherit
 }
 .prose :where(ol):not(:where([class~=not-prose] *)) {
  list-style-type:decimal;
  margin-bottom: 1.25em;
  margin-top: 1.25em;
  padding-left: 1.625em
 }
 .prose :where(ol[type=A]):not(:where([class~=not-prose] *)) {
  list-style-type:upper-alpha
 }
 .prose :where(ol[type=a]):not(:where([class~=not-prose] *)) {
  list-style-type:lower-alpha
 }
 .prose :where(ol[type=A s]):not(:where([class~=not-prose] *)) {
  list-style-type:upper-alpha
 }
 .prose :where(ol[type=a s]):not(:where([class~=not-prose] *)) {
  list-style-type:lower-alpha
 }
 .prose :where(ol[type=I]):not(:where([class~=not-prose] *)) {
  list-style-type:upper-roman
 }
 .prose :where(ol[type=i]):not(:where([class~=not-prose] *)) {
  list-style-type:lower-roman
 }
 .prose :where(ol[type=I s]):not(:where([class~=not-prose] *)) {
  list-style-type:upper-roman
 }
 .prose :where(ol[type=i s]):not(:where([class~=not-prose] *)) {
  list-style-type:lower-roman
 }
 .prose :where(ol[type="1"]):not(:where([class~=not-prose] *)) {
  list-style-type:decimal
 }
 .prose :where(ul):not(:where([class~=not-prose] *)) {
  list-style-type:disc;
  margin-bottom:0.1em;
  margin-top:0.1em;
  padding-left:1.625em
 }
 .prose :where(ol>li):not(:where([class~=not-prose] *))::marker {
  color:var(--tw-prose-counters);
  font-weight:400
 }
 .prose :where(ul>li):not(:where([class~=not-prose] *))::marker {
  color:var(--tw-prose-bullets)
 }
 .prose :where(hr):not(:where([class~=not-prose] *)) {
  border-color:var(--tw-prose-hr);
  border-top-width:1px;
  margin-bottom:3em;
  margin-top:3em
 }
 .prose :where(blockquote):not(:where([class~=not-prose] *)) {
  border-left-color:var(--tw-prose-quote-borders);
  border-left-width:.25rem;
  color:var(--tw-prose-quotes);
  font-style:italic;
  font-style:normal;
  font-weight:500;
  margin-bottom:1.6em;
  margin-top:1.6em;
  padding-left:1em;
  quotes:"\201C""\201D""\2018""\2019"
 }
 .prose :where(blockquote p:first-of-type):not(:where([class~=not-prose] *)):before {
  content:open-quote
 }
 .prose :where(blockquote p:last-of-type):not(:where([class~=not-prose] *)):after {
  content:close-quote
 }
 .prose :where(h1):not(:where([class~=not-prose] *)) {
  color:var(--tw-prose-headings);
  font-size:2.25em;
  font-weight:800;
  line-height:1.1111111;
  margin-bottom:.8888889em;
  margin-top:0
 }
 .prose :where(h1 strong):not(:where([class~=not-prose] *)) {
  color:inherit;
  font-weight:900
 }
 .prose :where(h2):not(:where([class~=not-prose] *)) {
  color:var(--tw-prose-headings);
  font-size:1.5em;
  font-weight:700;
  line-height:1.3333333;
  margin-bottom:1em;
  margin-top:2em
 }
 .prose :where(h2 strong):not(:where([class~=not-prose] *)) {
  color:inherit;
  font-weight:800
 }
 .prose :where(h3):not(:where([class~=not-prose] *)) {
  color:var(--tw-prose-headings);
  font-size:1.25em;
  font-weight:600;
  line-height:1.6;
  margin-bottom:.6em;
  margin-top:1.6em
 }
 .prose :where(h3 strong):not(:where([class~=not-prose] *)) {
  color:inherit;
  font-weight:700
 }
 .prose :where(h4):not(:where([class~=not-prose] *)) {
  color:var(--tw-prose-headings);
  font-weight:600;
  line-height:1.5;
  margin-bottom:.5em;
  margin-top:1.5em
 }
 .prose :where(h4 strong):not(:where([class~=not-prose] *)) {
  color:inherit;
  font-weight:700
 }
 .prose :where(img):not(:where([class~=not-prose] *)) {
  margin-bottom:2em;
  margin-top:2em
 }
 .prose :where(figure>*):not(:where([class~=not-prose] *)) {
  margin-bottom:0;
  margin-top:0
 }
 .prose :where(figcaption):not(:where([class~=not-prose] *)) {
  color:var(--tw-prose-captions);
  font-size:.875em;
  line-height:1.4285714;
  margin-top:.8571429em
 }
 .prose :where(code):not(:where([class~=not-prose] *)) {
  color:var(--tw-prose-code);
  font-size:.875em;
  font-weight:600;
 }
 .prose :where(code):not(:where([class~=not-prose] *)):before {
  content:"`"
 }
 .prose :where(code):not(:where([class~=not-prose] *)):after {
  content:"`"
 }
 .prose :where(a code):not(:where([class~=not-prose] *)) {
  color:inherit
 }
 .prose :where(h1 code):not(:where([class~=not-prose] *)) {
  color:inherit
 }
 .prose :where(h2 code):not(:where([class~=not-prose] *)) {
  color:inherit;
  font-size:.875em
 }
 .prose :where(h3 code):not(:where([class~=not-prose] *)) {
  color:inherit;
  font-size:.9em
 }
 .prose :where(h4 code):not(:where([class~=not-prose] *)) {
  color:inherit
 }
 .prose :where(blockquote code):not(:where([class~=not-prose] *)) {
  color:inherit
 }
 .prose :where(thead th code):not(:where([class~=not-prose] *)) {
  color:inherit
 }
 .prose :where(pre):not(:where([class~=not-prose] *)) {
  background-color:transparent;
  border-radius:.375rem;
  color:currentColor;
  font-size:.875em;
  font-weight:400;
  line-height:1.7142857;
  margin:0;
  overflow-x:auto;
  padding:0
 }
 .prose :where(pre code):not(:where([class~=not-prose] *)) {
  background-color:transparent;
  border-radius:0;
  border-width:0;
  color:inherit;
  font-family:inherit;
  font-size:inherit;
  font-weight:inherit;
  line-height:inherit;
  padding:0
 }
 .prose :where(pre code):not(:where([class~=not-prose] *)):before {
  content:none
 }
 .prose :where(pre code):not(:where([class~=not-prose] *)):after {
  content:none
 }
 .prose :where(table):not(:where([class~=not-prose] *)) {
  font-size:.875em;
  line-height:1.7142857;
  margin-bottom:2em;
  margin-top:2em;
  table-layout:auto;
  text-align:left;
  width:100%
 }
 .prose :where(thead):not(:where([class~=not-prose] *)) {
  border-bottom-color:var(--tw-prose-th-borders);
  border-bottom-width:1px
 }
 .prose :where(thead th):not(:where([class~=not-prose] *)) {
  color:var(--tw-prose-headings);
  font-weight:600;
  padding-bottom:.5714286em;
  padding-left:.5714286em;
  padding-right:.5714286em;
  vertical-align:bottom
 }
 .prose :where(tbody tr):not(:where([class~=not-prose] *)) {
  border-bottom-color:var(--tw-prose-td-borders);
  border-bottom-width:1px
 }
 .prose :where(tbody tr:last-child):not(:where([class~=not-prose] *)) {
  border-bottom-width:0
 }
 .prose :where(tbody td):not(:where([class~=not-prose] *)) {
  vertical-align:baseline
 }
 .prose :where(tfoot):not(:where([class~=not-prose] *)) {
  border-top-color:var(--tw-prose-th-borders);
  border-top-width:1px
 }
 .prose :where(tfoot td):not(:where([class~=not-prose] *)) {
  vertical-align:top
 }
 .prose {
  --tw-prose-body:#374151;
  --tw-prose-headings:#111827;
  --tw-prose-lead:#4b5563;
  --tw-prose-links:#111827;
  --tw-prose-bold:#111827;
  --tw-prose-counters:#6b7280;
  --tw-prose-bullets:#d1d5db;
  --tw-prose-hr:#e5e7eb;
  --tw-prose-quotes:#111827;
  --tw-prose-quote-borders:#e5e7eb;
  --tw-prose-captions:#6b7280;
  --tw-prose-code:#111827;
  --tw-prose-pre-code:#e5e7eb;
  --tw-prose-pre-bg:#1f2937;
  --tw-prose-th-borders:#d1d5db;
  --tw-prose-td-borders:#e5e7eb;
  --tw-prose-invert-body:#d1d5db;
  --tw-prose-invert-headings:#fff;
  --tw-prose-invert-lead:#9ca3af;
  --tw-prose-invert-links:#fff;
  --tw-prose-invert-bold:#fff;
  --tw-prose-invert-counters:#9ca3af;
  --tw-prose-invert-bullets:#4b5563;
  --tw-prose-invert-hr:#374151;
  --tw-prose-invert-quotes:#f3f4f6;
  --tw-prose-invert-quote-borders:#374151;
  --tw-prose-invert-captions:#9ca3af;
  --tw-prose-invert-code:#fff;
  --tw-prose-invert-pre-code:#d1d5db;
  --tw-prose-invert-pre-bg:rgba(0,0,0,.5);
  --tw-prose-invert-th-borders:#4b5563;
  --tw-prose-invert-td-borders:#374151;
  font-size:1rem;
  line-height:1.75
 }
 .prose :where(p):not(:where([class~=not-prose] *)) {
  margin-bottom: 1.25em;
  margin-top: 1.25em
 }
 .prose :where(video):not(:where([class~=not-prose] *)) {
  margin-bottom:2em;
  margin-top:2em
 }
 .prose :where(figure):not(:where([class~=not-prose] *)) {
  margin-bottom:2em;
  margin-top:2em
 }
 .prose :where(li):not(:where([class~=not-prose] *)) {
  margin-bottom:.5em;
  margin-top:.5em
 }
 .prose :where(ol>li):not(:where([class~=not-prose] *)) {
  padding-left:.375em
 }
 .prose :where(ul>li):not(:where([class~=not-prose] *)) {
  padding-left:.375em
 }
 .prose :where(.prose>ul>li p):not(:where([class~=not-prose] *)) {
  margin-bottom:.75em;
  margin-top:.75em
 }
 .prose :where(.prose>ul>li>:first-child):not(:where([class~=not-prose] *)) {
  margin-top:1.25em
 }
 .prose :where(.prose>ul>li>:last-child):not(:where([class~=not-prose] *)) {
  margin-bottom:1.25em
 }
 .prose :where(.prose>ol>li>:first-child):not(:where([class~=not-prose] *)) {
  margin-top:1.25em
 }
 .prose :where(.prose>ol>li>:last-child):not(:where([class~=not-prose] *)) {
  margin-bottom:1.25em
 }
 .prose :where(ul ul,
 ul ol,
 ol ul,
 ol ol):not(:where([class~=not-prose] *)) {
  margin-bottom:.75em;
  margin-top:.75em
 }
 .prose :where(hr+*):not(:where([class~=not-prose] *)) {
  margin-top:0
 }
 .prose :where(h2+*):not(:where([class~=not-prose] *)) {
  margin-top:0
 }
 .prose :where(h3+*):not(:where([class~=not-prose] *)) {
  margin-top:0
 }
 .prose :where(h4+*):not(:where([class~=not-prose] *)) {
  margin-top:0
 }
 .prose :where(thead th:first-child):not(:where([class~=not-prose] *)) {
  padding-left:0
 }
 .prose :where(thead th:last-child):not(:where([class~=not-prose] *)) {
  padding-right:0
 }
 .prose :where(tbody td,
 tfoot td):not(:where([class~=not-prose] *)) {
  padding:.5714286em
 }
 .prose :where(tbody td:first-child,
 tfoot td:first-child):not(:where([class~=not-prose] *)) {
  padding-left:0
 }
 .prose :where(tbody td:last-child,
 tfoot td:last-child):not(:where([class~=not-prose] *)) {
  padding-right:0
 }
 .prose :where(.prose>:first-child):not(:where([class~=not-prose] *)) {
  margin-top:0
 }
 .prose :where(.prose>:last-child):not(:where([class~=not-prose] *)) {
  margin-bottom:0
 }
 .prose-sm :where(.prose>ul>li p):not(:where([class~=not-prose] *)) {
  margin-bottom:.5714286em;
  margin-top:.5714286em
 }
 .prose-sm :where(.prose>ul>li>:first-child):not(:where([class~=not-prose] *)) {
  margin-top:1.1428571em
 }
 .prose-sm :where(.prose>ul>li>:last-child):not(:where([class~=not-prose] *)) {
  margin-bottom:1.1428571em
 }
 .prose-sm :where(.prose>ol>li>:first-child):not(:where([class~=not-prose] *)) {
  margin-top:1.1428571em
 }
 .prose-sm :where(.prose>ol>li>:last-child):not(:where([class~=not-prose] *)) {
  margin-bottom:1.1428571em
 }
 .prose-sm :where(.prose>:first-child):not(:where([class~=not-prose] *)) {
  margin-top:0
 }
 .prose-sm :where(.prose>:last-child):not(:where([class~=not-prose] *)) {
  margin-bottom:0
 }
 .prose-base :where(.prose>ul>li p):not(:where([class~=not-prose] *)) {
  margin-bottom:.75em;
  margin-top:.75em
 }
 .prose-base :where(.prose>ul>li>:first-child):not(:where([class~=not-prose] *)) {
  margin-top:1.25em
 }
 .prose-base :where(.prose>ul>li>:last-child):not(:where([class~=not-prose] *)) {
  margin-bottom:1.25em
 }
 .prose-base :where(.prose>ol>li>:first-child):not(:where([class~=not-prose] *)) {
  margin-top:1.25em
 }
 .prose-base :where(.prose>ol>li>:last-child):not(:where([class~=not-prose] *)) {
  margin-bottom:1.25em
 }
 .prose-base :where(.prose>:first-child):not(:where([class~=not-prose] *)) {
  margin-top:0
 }
 .prose-base :where(.prose>:last-child):not(:where([class~=not-prose] *)) {
  margin-bottom:0
 }
 .prose-lg :where(.prose>ul>li p):not(:where([class~=not-prose] *)) {
  margin-bottom:.8888889em;
  margin-top:.8888889em
 }
 .prose-lg :where(.prose>ul>li>:first-child):not(:where([class~=not-prose] *)) {
  margin-top:1.3333333em
 }
 .prose-lg :where(.prose>ul>li>:last-child):not(:where([class~=not-prose] *)) {
  margin-bottom:1.3333333em
 }
 .prose-lg :where(.prose>ol>li>:first-child):not(:where([class~=not-prose] *)) {
  margin-top:1.3333333em
 }
 .prose-lg :where(.prose>ol>li>:last-child):not(:where([class~=not-prose] *)) {
  margin-bottom:1.3333333em
 }
 .prose-lg :where(.prose>:first-child):not(:where([class~=not-prose] *)) {
  margin-top:0
 }
 .prose-lg :where(.prose>:last-child):not(:where([class~=not-prose] *)) {
  margin-bottom:0
 }
 .prose-xl :where(.prose>ul>li p):not(:where([class~=not-prose] *)) {
  margin-bottom:.8em;
  margin-top:.8em
 }
 .prose-xl :where(.prose>ul>li>:first-child):not(:where([class~=not-prose] *)) {
  margin-top:1.2em
 }
 .prose-xl :where(.prose>ul>li>:last-child):not(:where([class~=not-prose] *)) {
  margin-bottom:1.2em
 }
 .prose-xl :where(.prose>ol>li>:first-child):not(:where([class~=not-prose] *)) {
  margin-top:1.2em
 }
 .prose-xl :where(.prose>ol>li>:last-child):not(:where([class~=not-prose] *)) {
  margin-bottom:1.2em
 }
 .prose-xl :where(.prose>:first-child):not(:where([class~=not-prose] *)) {
  margin-top:0
 }
 .prose-xl :where(.prose>:last-child):not(:where([class~=not-prose] *)) {
  margin-bottom:0
 }
 .prose-2xl :where(.prose>ul>li p):not(:where([class~=not-prose] *)) {
  margin-bottom:.8333333em;
  margin-top:.8333333em
 }
 .prose-2xl :where(.prose>ul>li>:first-child):not(:where([class~=not-prose] *)) {
  margin-top:1.3333333em
 }
 .prose-2xl :where(.prose>ul>li>:last-child):not(:where([class~=not-prose] *)) {
  margin-bottom:1.3333333em
 }
 .prose-2xl :where(.prose>ol>li>:first-child):not(:where([class~=not-prose] *)) {
  margin-top:1.3333333em
 }
 .prose-2xl :where(.prose>ol>li>:last-child):not(:where([class~=not-prose] *)) {
  margin-bottom:1.3333333em
 }
 .prose-2xl :where(.prose>:first-child):not(:where([class~=not-prose] *)) {
  margin-top:0
 }
 .prose-2xl :where(.prose>:last-child):not(:where([class~=not-prose] *)) {
  margin-bottom:0
 }

code,
pre {
  font-family: Söhne Mono, Monaco, Andale Mono, Ubuntu Mono, monospace !important;
}
code[class='language-plaintext'] {
  white-space: pre-line;
}
code.hljs,
code[class*='language-'],
pre[class*='language-'] {
  word-wrap: normal;
  background: none;
  color: #fff;
  -webkit-hyphens: none;
  hyphens: none;
  font-size: .85rem;
  line-height: 1.5;
  tab-size: 4;
  text-align: left;
  white-space: pre;
  word-break: normal;
  word-spacing: normal;
}
pre[class*='language-'] {
  border-radius: 0.3em;
  overflow: auto;
}
:not(pre) > code.hljs,
:not(pre) > code[class*='language-'] {
  border-radius: 0.3em;
  padding: 0.1em;
  white-space: normal;
}
.hljs-comment {
  color: hsla(0, 0%, 100%, 0.5);
}
.hljs-meta {
  color: hsla(0, 0%, 100%, 0.6);
}
.hljs-built_in,
.hljs-class .hljs-title {
  color: #e9950c;
}
.hljs-doctag,
.hljs-formula,
.hljs-keyword,
.hljs-literal {
  color: #2e95d3;
}
.hljs-addition,
.hljs-attribute,
.hljs-meta-string,
.hljs-regexp,
.hljs-string {
  color: #00a67d;
}
.hljs-attr,
.hljs-number,
.hljs-selector-attr,
.hljs-selector-class,
.hljs-selector-pseudo,
.hljs-template-variable,
.hljs-type,
.hljs-variable {
  color: #df3079;
}
.hljs-bullet,
.hljs-link,
.hljs-selector-id,
.hljs-symbol,
.hljs-title {
  color: #f22c3d;
}

[role='button'],
button {
  cursor: pointer;
}

.btn {
  align-items:center;
  border-color:transparent;
  border-radius:.5rem;
  border-width:1px;
  display:inline-flex;
  font-size:.875rem;
  font-weight:500;
  line-height:1.25rem;
  padding:.5rem .75rem;
  pointer-events:auto
}
.custom-btn {
  align-items: center;
  border-color: transparent;
  border-radius: 0.25rem;
  border-width: 1px;
  display: inline-flex;
  font-size: 0.875rem;
  line-height: 1.25rem;
  padding: 0.5rem 0.75rem;
}
.btn:focus {
  outline: 2px solid transparent;
  outline-offset: 2px;
}
.btn:disabled {
  cursor: not-allowed;
  opacity: 0.5;
}
.btn-primary {
  --tw-bg-opacity: 1;
  --tw-text-opacity: 1;
  background-color: rgba(16, 163, 127, var(--tw-bg-opacity));
  color: rgba(255, 255, 255, var(--tw-text-opacity));
}
.btn-primary:hover {
  --tw-bg-opacity: 1;
  background-color: rgba(26, 127, 100, var(--tw-bg-opacity));
}
.btn-primary:focus {
  --tw-ring-offset-shadow: var(--tw-ring-inset) 0 0 0 var(--tw-ring-offset-width)
    var(--tw-ring-offset-color);
  --tw-ring-shadow: var(--tw-ring-inset) 0 0 0 calc(2px + var(--tw-ring-offset-width))
    var(--tw-ring-color);
  --tw-ring-offset-width: 2px;
  box-shadow: var(--tw-ring-offset-shadow), var(--tw-ring-shadow), 0 0 transparent;
  box-shadow: var(--tw-ring-offset-shadow), var(--tw-ring-shadow),
    var(--tw-shadow, 0 0 transparent);
}
.btn-primary.focus-visible {
  --tw-ring-opacity: 1;
  --tw-ring-color: rgba(25, 195, 125, var(--tw-ring-opacity));
}
.btn-primary:focus-visible {
  --tw-ring-opacity: 1;
  --tw-ring-color: rgba(25, 195, 125, var(--tw-ring-opacity));
}
.btn-primary:disabled:hover {
  --tw-bg-opacity: 1;
  background-color: rgba(16, 163, 127, var(--tw-bg-opacity));
}
.btn-secondary {
  --tw-bg-opacity: 1;
  --tw-text-opacity: 1;
  background-color: rgba(224, 231, 255, var(--tw-bg-opacity));
  color: rgba(67, 56, 202, var(--tw-text-opacity));
  font-size: 0.875rem;
  line-height: 1.25rem;
}
.btn-secondary:hover {
  --tw-bg-opacity: 1;
  background-color: rgba(199, 210, 254, var(--tw-bg-opacity));
}
.btn-secondary:focus {
  --tw-ring-offset-shadow: var(--tw-ring-inset) 0 0 0 var(--tw-ring-offset-width)
    var(--tw-ring-offset-color);
  --tw-ring-shadow: var(--tw-ring-inset) 0 0 0 calc(2px + var(--tw-ring-offset-width))
    var(--tw-ring-color);
  --tw-ring-offset-width: 2px;
  box-shadow: var(--tw-ring-offset-shadow), var(--tw-ring-shadow), 0 0 transparent;
  box-shadow: var(--tw-ring-offset-shadow), var(--tw-ring-shadow),
    var(--tw-shadow, 0 0 transparent);
}
.btn-secondary.focus-visible {
  --tw-ring-opacity: 1;
  --tw-ring-color: rgba(99, 102, 241, var(--tw-ring-opacity));
}
.btn-secondary:focus-visible {
  --tw-ring-opacity: 1;
  --tw-ring-color: rgba(99, 102, 241, var(--tw-ring-opacity));
}
.btn-neutral {
  --tw-bg-opacity: 1;
  --tw-text-opacity: 1;
  background-color: rgba(255, 255, 255, var(--tw-bg-opacity));
  border-color: rgba(0, 0, 0, 0.1);
  border-width: 1px;
  color: rgba(64, 65, 79, var(--tw-text-opacity));
  font-size: 0.875rem;
  line-height: 1.25rem;
}
.btn-neutral:hover {
  --tw-bg-opacity: 1;
  background-color: rgba(236, 236, 241, var(--tw-bg-opacity));
}
.btn-neutral:focus {
  --tw-ring-offset-shadow: var(--tw-ring-inset) 0 0 0 var(--tw-ring-offset-width)
    var(--tw-ring-offset-color);
  --tw-ring-shadow: var(--tw-ring-inset) 0 0 0 calc(2px + var(--tw-ring-offset-width))
    var(--tw-ring-color);
  --tw-ring-offset-width: 2px;
  box-shadow: var(--tw-ring-offset-shadow), var(--tw-ring-shadow), 0 0 transparent;
  box-shadow: var(--tw-ring-offset-shadow), var(--tw-ring-shadow),
    var(--tw-shadow, 0 0 transparent);
}
.btn-neutral.focus-visible {
  --tw-ring-opacity: 1;
  --tw-ring-color: rgba(99, 102, 241, var(--tw-ring-opacity));
}
.btn-neutral:focus-visible {
  --tw-ring-opacity: 1;
  --tw-ring-color: rgba(99, 102, 241, var(--tw-ring-opacity));
}
.dark .btn-neutral {
  --tw-border-opacity: 1;
  --tw-bg-opacity: 1;
  --tw-text-opacity: 1;
  background-color: rgba(52, 53, 65, var(--tw-bg-opacity));
  border-color: rgba(86, 88, 105, var(--tw-border-opacity));
  color: rgba(217, 217, 227, var(--tw-text-opacity));
}
.dark .btn-neutral:hover {
  --tw-bg-opacity: 1;
  background-color: rgba(64, 65, 79, var(--tw-bg-opacity));
}
.btn-dark {
  --tw-border-opacity: 1;
  --tw-bg-opacity: 1;
  --tw-text-opacity: 1;
  background-color: rgba(52, 53, 65, var(--tw-bg-opacity));
  border-color: rgba(86, 88, 105, var(--tw-border-opacity));
  border-width: 1px;
  color: rgba(255, 255, 255, var(--tw-text-opacity));
}
.btn-dark:hover {
  --tw-bg-opacity: 1;
  background-color: rgba(64, 65, 79, var(--tw-bg-opacity));
}
.btn-small {
  padding: 0.25rem 0.5rem;
}

::-webkit-scrollbar {
  height: 0.1em;
  width: 0.5rem;
}

.scrollbar-trigger:hover ::-webkit-scrollbar-thumb {
  visibility: hide;
}

::-webkit-scrollbar-thumb {
  background-color: hsla(0,0%,100%,.1);
  border-radius: 9999px;
}

.scrollbar-transparent::-webkit-scrollbar-thumb {
  background-color: rgba(0, 0, 0, 0.1);
}

.bg-token-surface-secondary {
  background-color: #f7f7f8;
  background-color: var(--surface-secondary);
}

.from-token-surface-secondary {
  --tw-gradient-from: var(--surface-secondary) var(--tw-gradient-from-position);
  --tw-gradient-to: hsla(0,0%,100%,0) var(--tw-gradient-to-position);
  --tw-gradient-stops: var(--tw-gradient-from),var(--tw-gradient-to);
}

::-webkit-scrollbar-track {
  background-color: transparent;
  border-radius: 9999px;
}
::-webkit-scrollbar-thumb:hover {
  background-color: hsla(0,0%,100%,.3);
  
}

body,
html {
  height: 100%;
}

.dark body,
.dark html {
  --tw-bg-opacity: 1;
  background-color: rgba(52, 53, 65, var(--tw-bg-opacity));
}

#__next,
#root {
  height: 100%;
}

.markdown ol {
  counter-reset: item;
}

.markdown ul li {
  display: block;
  margin: 0;
  position: relative;
}

.markdown ul li:before {
  content: '•';
  font-size: 0.875rem;
  line-height: 1.25rem;
  margin-left: -1rem;
  position: absolute;
}

.markdown {
  max-width: none;
}

.markdown h1,
.markdown h2 {
  font-weight: 600;
}

.markdown h2 {
  margin-bottom: 1rem;
  margin-top: 2rem;
}

.markdown h3 {
  font-weight: 600;
}

.markdown h3,
.markdown h4 {
  margin-bottom: 0.5rem;
  margin-top: 1rem;
}

.markdown h4 {
  font-weight: 400;
}

.markdown h5 {
  font-weight: 600;
}

.markdown blockquote {
  --tw-border-opacity: 1;
  border-color: rgba(142, 142, 160, var(--tw-border-opacity));
  border-left-width: 2px;
  line-height: 1rem;
  padding-left: 1rem;
}

/* .markdown ol, */
.markdown ul {
  display: flex;
  flex-direction: column;
  padding-left: 1rem;
}

.markdown ol {
  list-style-type: decimal;
}

.markdown ol li,
.markdown ol li > p,
.markdown ol ol,
.markdown ol ul,
.markdown ul li,
.markdown ul li > p,
.markdown ul ol,
.markdown ul ul {
  margin: 0;
}

.markdown table {
  --tw-border-spacing-x: 0px;
  --tw-border-spacing-y: 0px;
  border-collapse: separate;
  border-spacing: var(--tw-border-spacing-x) var(--tw-border-spacing-y);
  width: 100%;
}

.markdown th {
  background-color: rgba(236, 236, 241, 0.2);
  border-bottom-width: 1px;
  border-left-width: 1px;
  border-top-width: 1px;
  padding: 0.25rem 0.75rem;
}

.markdown th:first-child {
  border-top-left-radius: 0.375rem;
}

.markdown th:last-child {
  border-right-width: 1px;
  border-top-right-radius: 0.375rem;
}

.markdown td {
  border-bottom-width: 1px;
  border-left-width: 1px;
  padding: 0.25rem 0.75rem;
}

.markdown td:last-child {
  border-right-width: 1px;
}

.markdown tbody tr:last-child td:first-child {
  border-bottom-left-radius: 0.375rem;
}

.markdown tbody tr:last-child td:last-child {
  border-bottom-right-radius: 0.375rem;
}

.markdown a {
  text-decoration-line: underline;
  text-underline-offset: 2px;
}

.animate-flash {
  -webkit-animation: flash 2s steps(60, start);
  animation: flash 2s steps(60, start);
}

@-webkit-keyframes flash {
  0% {
    background-color: hsla(0, 0%, 100%, 0.4);
  }
}

@keyframes flash {
  0% {
    background-color: hsla(0, 0%, 100%, 0.4);
  }
}

.truncate {
  overflow: hidden;
  white-space: nowrap;
}

.text-ellipsis,
.truncate {
  text-overflow: ellipsis;
}

.group:hover .group-hover\:visible {
  visibility: visible;
}
.group:hover .group-hover\:from-\[\#2A2B32\] {
  --tw-gradient-from: #2a2b32;
  --tw-gradient-to: rgba(42, 43, 50, 0);
  --tw-gradient-stops: var(--tw-gradient-from), var(--tw-gradient-to);
}
.group:hover .group-hover\:text-gray-500 {
  --tw-text-opacity: 1;
  color: rgba(142, 142, 160, var(--tw-text-opacity));
}
.group:hover .group-hover\:text-gray-700 {
  --tw-text-opacity: 1;
  color: rgba(64, 65, 79, var(--tw-text-opacity));
}
.dark .dark\:prose-invert {
  --tw-prose-body: var(--tw-prose-invert-body);
  --tw-prose-headings: var(--tw-prose-invert-headings);
  --tw-prose-lead: var(--tw-prose-invert-lead);
  --tw-prose-links: var(--tw-prose-invert-links);
  --tw-prose-bold: var(--tw-prose-invert-bold);
  --tw-prose-counters: var(--tw-prose-invert-counters);
  --tw-prose-bullets: var(--tw-prose-invert-bullets);
  --tw-prose-hr: var(--tw-prose-invert-hr);
  --tw-prose-quotes: var(--tw-prose-invert-quotes);
  --tw-prose-quote-borders: var(--tw-prose-invert-quote-borders);
  --tw-prose-captions: var(--tw-prose-invert-captions);
  --tw-prose-code: var(--tw-prose-invert-code);
  --tw-prose-pre-code: var(--tw-prose-invert-pre-code);
  --tw-prose-pre-bg: var(--tw-prose-invert-pre-bg);
  --tw-prose-th-borders: var(--tw-prose-invert-th-borders);
  --tw-prose-td-borders: var(--tw-prose-invert-td-borders);
}

@-webkit-keyframes spin {
  to {
    -webkit-transform: rotate(1turn);
    transform: rotate(1turn);
  }
}
@keyframes spin {
  to {
    -webkit-transform: rotate(1turn);
    transform: rotate(1turn);
  }
}
.animate-spin {
  -webkit-animation: spin 1s linear infinite;
  animation: spin 1s linear infinite;
}

.result-streaming {
  -webkit-animation: blink 1s steps(5, start) infinite;
  animation: blink 1s steps(5, start) infinite;
  content:"⬤ ";
  margin-left: 0.25rem;
  vertical-align: baseline;
}

/* .result-streaming>:not(ol):not(ul):not(pre):last-child:after,
.result-streaming>ol:last-child li:last-child:after,
.result-streaming>pre:last-child code:after,
.result-streaming>ul:last-child li:last-child:after {
 -webkit-animation:blink 1s steps(5,start) infinite;
 animation:blink 1s steps(5,start) infinite;
 content:"▋";
 margin-left:.25rem;
 vertical-align:baseline
} */

.form-input,
.form-multiselect,
.form-select,
.form-textarea {
 --tw-shadow:0 0 transparent;
 -webkit-appearance:none;
 appearance:none;
 background-color:#fff;
 border-color:#8e8ea0;
 border-radius:0;
 border-width:1px;
 font-size:1rem;
 line-height:1.5rem;
 padding:.5rem .75rem
}
.form-input:focus,
.form-multiselect:focus,
.form-select:focus,
.form-textarea:focus {
 --tw-ring-inset:var(--tw-empty,/*!*/ /*!*/);
 --tw-ring-offset-width:0px;
 --tw-ring-offset-color:#fff;
 --tw-ring-color:#2563eb;
 --tw-ring-offset-shadow:var(--tw-ring-inset) 0 0 0 var(--tw-ring-offset-width) var(--tw-ring-offset-color);
 --tw-ring-shadow:var(--tw-ring-inset) 0 0 0 calc(1px + var(--tw-ring-offset-width)) var(--tw-ring-color);
 border-color:#2563eb;
 box-shadow:var(--tw-ring-offset-shadow),var(--tw-ring-shadow),var(--tw-shadow);
 outline:2px solid transparent;
 outline-offset:2px
}
.form-input::-webkit-input-placeholder,
.form-textarea::-webkit-input-placeholder {
 color:#8e8ea0;
 opacity:1
}
.form-input::placeholder,
.form-textarea::placeholder {
 color:#8e8ea0;
 opacity:1
}
.form-input::-webkit-datetime-edit-fields-wrapper {
 padding:0
}
.form-input::-webkit-date-and-time-value {
 min-height:1.5em
}
.form-input::-webkit-datetime-edit,
.form-input::-webkit-datetime-edit-day-field,
.form-input::-webkit-datetime-edit-hour-field,
.form-input::-webkit-datetime-edit-meridiem-field,
.form-input::-webkit-datetime-edit-millisecond-field,
.form-input::-webkit-datetime-edit-minute-field,
.form-input::-webkit-datetime-edit-month-field,
.form-input::-webkit-datetime-edit-second-field,
.form-input::-webkit-datetime-edit-year-field {
 padding-bottom:0;
 padding-top:0
}

.grow {
 flex-grow:1
}

.transform {
 -webkit-transform:translate(var(--tw-translate-x),var(--tw-translate-y)) rotate(var(--tw-rotate)) skewX(var(--tw-skew-x)) skewY(var(--tw-skew-y)) scaleX(var(--tw-scale-x)) scaleY(var(--tw-scale-y));
 transform:translate(var(--tw-translate-x),var(--tw-translate-y)) rotate(var(--tw-rotate)) skewX(var(--tw-skew-x)) skewY(var(--tw-skew-y)) scaleX(var(--tw-scale-x)) scaleY(var(--tw-scale-y))
}
body,
html {
 height:100%
}
.dark body,
.dark html {
 --tw-bg-opacity:1;
 background-color:rgba(52,53,65,var(--tw-bg-opacity))
}
#__next,
#root {
 height:100%
}
.markdown ol {
  counter-reset:list-number;
  display:flex;
  flex-direction:column;
  list-style-type:none;
  padding-left:0
}
.markdown ol>li {
  counter-increment:list-number;
  display:block;
  margin-bottom:0;
  margin-top:0;
  min-height:28px
}
.markdown ol>li:before {
  --tw-translate-x:-100%;
  --tw-numeric-spacing:tabular-nums;
  --tw-text-opacity:1;
  color:rgba(142,142,160,var(--tw-text-opacity));
  content:counters(list-number,".") ".";
  font-variant-numeric:var(--tw-ordinal) var(--tw-slashed-zero) var(--tw-numeric-figure) var(--tw-numeric-spacing) var(--tw-numeric-fraction);
  padding-right:.5rem;
  position:absolute;
  -webkit-transform:translate(var(--tw-translate-x),var(--tw-translate-y)) rotate(var(--tw-rotate)) skewX(var(--tw-skew-x)) skewY(var(--tw-skew-y)) scaleX(var(--tw-scale-x)) scaleY(var(--tw-scale-y));
  transform:translate(var(--tw-translate-x),var(--tw-translate-y)) rotate(var(--tw-rotate)) skewX(var(--tw-skew-x)) skewY(var(--tw-skew-y)) scaleX(var(--tw-scale-x)) scaleY(var(--tw-scale-y))
}
.markdown ul li {
 display:block;
 margin:0;
 position:relative
}
.markdown ul li:before {
 content:"•";
 font-size:.875rem;
 line-height:1.25rem;
 margin-left:-1rem;
 position:absolute
}
.markdown {
 max-width:none
}
.markdown h1,
.markdown h2 {
 font-weight:600
}
.markdown h2 {
 margin-bottom:1rem;
 margin-top:2rem
}
.markdown h3 {
 font-weight:600
}
.markdown h3,
.markdown h4 {
 margin-bottom:.5rem;
 margin-top:1rem
}
.markdown h4 {
 font-weight:400
}
.markdown h5 {
 font-weight:600
}
.markdown blockquote {
 --tw-border-opacity:1;
 border-color:rgba(142,142,160,var(--tw-border-opacity));
 border-left-width:2px;
 line-height:1rem;
 padding-left:1rem
}
.markdown ol,
.markdown ul {
 display:flex;
 flex-direction:column;
 padding-left:1rem
}
.markdown ol li,
.markdown ol li>p,
.markdown ol ol,
.markdown ol ul,
.markdown ul li,
.markdown ul li>p,
.markdown ul ol,
.markdown ul ul {
 margin:0
}
.markdown table {
 --tw-border-spacing-x:0px;
 --tw-border-spacing-y:0px;
 border-collapse:separate;
 border-spacing:var(--tw-border-spacing-x) var(--tw-border-spacing-y);
 width:100%
}
.markdown th {
 background-color:rgba(236,236,241,.2);
 border-bottom-width:1px;
 border-left-width:1px;
 border-top-width:1px;
 padding:.25rem .75rem
}
.markdown th:first-child {
 border-top-left-radius:.375rem
}
.markdown th:last-child {
 border-right-width:1px;
 border-top-right-radius:.375rem
}
.markdown td {
 border-bottom-width:1px;
 border-left-width:1px;
 padding:.25rem .75rem
}
.markdown td:last-child {
 border-right-width:1px
}
.markdown tbody tr:last-child td:first-child {
 border-bottom-left-radius:.375rem
}
.markdown tbody tr:last-child td:last-child {
 border-bottom-right-radius:.375rem
}
.markdown a {
 text-decoration-line:underline;
 text-underline-offset:2px
}
.conversation-item-time:before {
 content:attr(data-time)
}
.tooltip-label:before {
 content:attr(data-content)
}
button.scroll-convo {
 display:none
}
@-webkit-keyframes blink {
 to {
  visibility:hidden
 }
}
@keyframes blink {
 to {
  visibility:hidden
 }
}
.animate-flash {
 -webkit-animation:flash 2s steps(60,start);
 animation:flash 2s steps(60,start)
}
@-webkit-keyframes flash {
 0% {
  background-color:hsla(0,0%,100%,.4)
 }
}
@keyframes flash {
 0% {
  background-color:hsla(0,0%,100%,.4)
 }
}
.hidden-visibility {
  visibility: hidden;
}

.toast-root {
  align-items:center;
  display:flex;
  flex-direction:column;
  height:0;
  transition:all .24s cubic-bezier(0,0,.2,1)
}

.toast-root[data-state=open] {
  -webkit-animation:toast-open .24s cubic-bezier(.175,.885,.32,1.175) both;
  animation:toast-open .24s cubic-bezier(.175,.885,.32,1.175) both
}
.toast-root[data-state=closed] {
  -webkit-animation:toast-close .12s cubic-bezier(.4,0,1,1) both;
  animation:toast-close .12s cubic-bezier(.4,0,1,1) both
}
.toast-root .alert-root {
  box-shadow:0 0 1px rgba(67,90,111,.3),0 5px 8px -4px rgba(67,90,111,.3);
  flex-shrink:0;
  pointer-events:all
}

@-webkit-keyframes toast-open {
  0% {
    opacity:0;
    -webkit-transform:translateY(-100%);
    transform:translateY(-100%)
  }
  to {
    -webkit-transform:translateY(0);
    transform:translateY(0)
  }
}
@keyframes toast-open {
  0% {
    opacity:0;
    -webkit-transform:translateY(-100%);
    transform:translateY(-100%)
  }
  to {
    -webkit-transform:translateY(0);
    transform:translateY(0)
  }
}
@-webkit-keyframes toast-close {
  0% {
    opacity:1
  }
  to {
    opacity:0
  }
}
@keyframes toast-close {
  0% {
    opacity:1
  }
  to {
    opacity:0
  }
}

:root {
  --white:#fff;
  --black:#000;
  --gray-50:#f7f7f8;
  --gray-100:#ececf1;
  --gray-200:#d9d9e3;
  --gray-300:#c5c5d2;
  --gray-400:#acacbe;
  --gray-500:#8e8ea0;
  --gray-600:#565869;
  --gray-700:#40414f;
  --gray-800:#343541;
  --gray-900:#202123;
  --gray-950:#050509;
  --gizmo-gray-500:#999;
  --gizmo-gray-600:#666;
  --gizmo-gray-950:#0f0f0f
}
html {
  --text-primary:var(--gray-800);
  --text-secondary:var(--gray-600);
  --text-tertiary:var(--gray-500);
  --surface-primary:var(--white);
  --surface-secondary:var(--gray-50);
  --surface-tertiary:var(--gray-100);
  --border-light:var(--gray-100);
  --border-medium:var(--gray-200);
  --border-heavy:var(--gray-300);
  --border-xheavy:var(--gray-400)
}
.dark {
  --text-primary:var(--gray-100);
  --text-secondary:var(--gray-300);
  --text-tertiary:var(--gray-500);
  --surface-primary:var(--gray-900);
  --surface-secondary:var(--gray-800);
  --surface-tertiary:var(--gray-700);
  --border-light:var(--gray-700);
  --border-medium:var(--gray-600);
  --border-heavy:var(--gray-500);
  --border-xheavy:var(--gray-400)
}
.gizmo {
  --text-primary:var(--gizmo-gray-950);
  --text-secondary:var(--gizmo-gray-600);
  --text-tertiary:var(--gizmo-gray-500);
  --surface-primary:var(--white);
  --surface-secondary:var(--gray-50);
  --surface-tertiary:var(--gray-100);
  --border-light:rgba(0,0,0,.1);
  --border-medium:rgba(0,0,0,.15);
  --border-heavy:rgba(0,0,0,.2);
  --border-xheavy:rgba(0,0,0,.25)
}
.gizmo.dark {
  --text-primary:var(--gray-100);
  --text-secondary:var(--gray-300);
  --text-tertiary:var(--gizmo-gray-500);
  --surface-primary:var(--gray-900);
  --surface-secondary:var(--gray-800);
  --surface-tertiary:var(--gray-700);
  --border-light:rgba(217,217,227,.1);
  --border-medium:rgba(217,217,227,.15);
  --border-heavy:rgba(217,217,227,.2);
  --border-xheavy:rgba(217,217,227,.25)
}

.text-token-text-primary {
  color:#343541;
  color:var(--text-primary)
}
.text-token-text-secondary {
  color:#565869;
  color:var(--text-secondary)
}
.text-token-text-tertiary {
  color:#8e8ea0;
  color:var(--text-tertiary)
}

.icon-xs {
  stroke-width:1.5;
  height:.75rem;
  width:.75rem
}
.icon-sm {
  stroke-width:2;
  height:1rem;
  width:1rem
}
.icon-md {
  stroke-width:1.5;
  height:1.25rem;
  width:1.25rem
}
.icon-lg {
  stroke-width:1.5;
  height:1.5rem;
  width:1.5rem
}
.icon-xl {
  stroke-width:1.5;
  height:1.75rem;
  width:1.75rem
}
.icon-2xl {
  stroke-width:1.5;
  height:2rem;
  width:2rem
}
.icon-cover {
  stroke-width:1.5;
  height:234px;
  width:234px
}

.border-token-border-heavy {
  border-color: #c5c5d2;
  border-color: var(--border-heavy)
}

.border-token-border-light {
  border-color: #ececf1;
  border-color: var(--border-light)
}

.border-token-border-medium {
  border-color: #d9d9e3;
  border-color: var(--border-medium)
}

.border-token-surface-primary {
  border-color: #fff;
  border-color: var(--surface-primary)
}

.border-token-surface-secondary {
  border-color: #f7f7f8;
  border-color: var(--surface-secondary)
}

.border-token-surface-tertiary {
  border-color: #ececf1;
  border-color: var(--surface-tertiary)
}

<<<<<<< HEAD
.readmore-blur::before {
  content: '';
  width: 100%;
  height: 0px;
  display: block;
  background: linear-gradient(#fff, rgba(255, 255, 255, 0));
  position: absolute;
  top: 0;
  left: 0;
}

.readmore-blur::after {
  content: '';
  width: 100%;
  height: 50px;
  display: block;
  background: linear-gradient(rgba(255, 255, 255, 0), #fff);
  position: absolute;
  bottom: 0;
  left: 0;
}

.dark .readmore-blur::before {
  background: linear-gradient(#343541, rgba(255, 255, 255, 0));
}

.dark .readmore-blur::after {
  background: linear-gradient(rgba(255, 255, 255, 0), #343541);
=======
@-webkit-keyframes pulseSize {
  0%,
  to {
    -webkit-transform:scaleX(1);
    transform:scaleX(1)
  }
  50% {
    -webkit-transform:scale3d(1.25,1.25,1);
    transform:scale3d(1.25,1.25,1)
  }
}
@keyframes pulseSize {
  0%,
  to {
    -webkit-transform:scaleX(1);
    transform:scaleX(1)
  }
  50% {
    -webkit-transform:scale3d(1.25,1.25,1);
    transform:scale3d(1.25,1.25,1)
  }
}
.result-thinking:empty:last-child:after {
  -webkit-font-smoothing:subpixel-antialiased;
  -webkit-animation:pulseSize 1.25s ease-in-out infinite;
  animation:pulseSize 1.25s ease-in-out infinite;
  -webkit-backface-visibility:hidden;
  backface-visibility:hidden;
  background-color:#0d0d0d;
  background-color:var(--text-primary);
  border-radius:50%;
  box-sizing:border-box;
  content:" ";
  display:block;
  height:12px;
  position:absolute;
  top:-11px;
  -webkit-transform:translateZ(0);
  transform:translateZ(0);
  -webkit-transform-origin:center;
  transform-origin:center;
  width:12px;
  will-change:transform
>>>>>>> a91042b6
}<|MERGE_RESOLUTION|>--- conflicted
+++ resolved
@@ -13,7 +13,7 @@
   font-family: Signifier;
   font-style: normal;
   font-weight: 400;
-  src: url("$fonts/signifier-light.woff2") format("woff2")
+  src: url('$fonts/signifier-light.woff2') format('woff2');
 }
 
 @font-face {
@@ -21,7 +21,7 @@
   font-family: Signifier;
   font-style: italic;
   font-weight: 400;
-  src: url("$fonts/signifier-light-italic.woff2") format("woff2")
+  src: url('$fonts/signifier-light-italic.woff2') format('woff2');
 }
 
 @font-face {
@@ -29,7 +29,7 @@
   font-family: Signifier;
   font-style: normal;
   font-weight: 700;
-  src: url("$fonts/signifier-bold.woff2") format("woff2")
+  src: url('$fonts/signifier-bold.woff2') format('woff2');
 }
 
 @font-face {
@@ -37,7 +37,7 @@
   font-family: Signifier;
   font-style: italic;
   font-weight: 700;
-  src: url("$fonts/signifier-bold-italic.woff2") format("woff2")
+  src: url('$fonts/signifier-bold-italic.woff2') format('woff2');
 }
 
 @font-face {
@@ -45,7 +45,7 @@
   font-family: Söhne;
   font-style: normal;
   font-weight: 400;
-  src: url("$fonts/soehne-buch.woff2") format("woff2")
+  src: url('$fonts/soehne-buch.woff2') format('woff2');
 }
 
 @font-face {
@@ -53,7 +53,7 @@
   font-family: Söhne;
   font-style: italic;
   font-weight: 400;
-  src: url("$fonts/soehne-buch-kursiv.woff2") format("woff2")
+  src: url('$fonts/soehne-buch-kursiv.woff2') format('woff2');
 }
 
 @font-face {
@@ -61,7 +61,7 @@
   font-family: Söhne;
   font-style: normal;
   font-weight: 500;
-  src: url("$fonts/soehne-kraftig.woff2") format("woff2")
+  src: url('$fonts/soehne-kraftig.woff2') format('woff2');
 }
 
 @font-face {
@@ -69,7 +69,7 @@
   font-family: Söhne;
   font-style: italic;
   font-weight: 500;
-  src: url("$fonts/soehne-kraftig-kursiv.woff2") format("woff2")
+  src: url('$fonts/soehne-kraftig-kursiv.woff2') format('woff2');
 }
 
 @font-face {
@@ -77,7 +77,7 @@
   font-family: Söhne;
   font-style: normal;
   font-weight: 600;
-  src: url("$fonts/soehne-halbfett.woff2") format("woff2")
+  src: url('$fonts/soehne-halbfett.woff2') format('woff2');
 }
 
 @font-face {
@@ -85,7 +85,7 @@
   font-family: Söhne;
   font-style: italic;
   font-weight: 600;
-  src: url("$fonts/soehne-halbfett-kursiv.woff2") format("woff2")
+  src: url('$fonts/soehne-halbfett-kursiv.woff2') format('woff2');
 }
 
 @font-face {
@@ -93,7 +93,7 @@
   font-family: Söhne Mono;
   font-style: normal;
   font-weight: 400;
-  src: url("$fonts/soehne-mono-buch.woff2") format("woff2")
+  src: url('$fonts/soehne-mono-buch.woff2') format('woff2');
 }
 
 @font-face {
@@ -101,7 +101,7 @@
   font-family: Söhne Mono;
   font-style: normal;
   font-weight: 700;
-  src: url("$fonts/soehne-mono-halbfett.woff2") format("woff2")
+  src: url('$fonts/soehne-mono-halbfett.woff2') format('woff2');
 }
 
 @font-face {
@@ -109,7 +109,7 @@
   font-family: Söhne Mono;
   font-style: italic;
   font-weight: 400;
-  src: url("$fonts/soehne-mono-buch-kursiv.woff2") format("woff2")
+  src: url('$fonts/soehne-mono-buch-kursiv.woff2') format('woff2');
 }
 
 /* * {
@@ -143,7 +143,7 @@
   -webkit-appearance: none;
   appearance: none;
   background-image: url("data:image/svg+xml;charset=utf-8,%3Csvg xmlns='http://www.w3.org/2000/svg' fill='none' viewBox='0 0 20 20'%3E%3Cpath stroke='%238e8ea0' stroke-linecap='round' stroke-linejoin='round' stroke-width='1.5' d='m6 8 4 4 4-4'/%3E%3C/svg%3E");
-  background-position: right .5rem center;
+  background-position: right 0.5rem center;
   background-repeat: no-repeat;
   background-size: 1.5em 1.5em;
   padding-right: 2.5rem;
@@ -220,24 +220,24 @@
 .endpointOptionsPopover-container.show {
   pointer-events: fill;
   opacity: 1;
-  transform: scaleY(1)
+  transform: scaleY(1);
 }
 
 .creative-tab {
   /* background: linear-gradient(90deg, #904887 10.79%, #8B257E 87.08%); */
-  background: linear-gradient(90deg, #904887 10.79%, #8B257E 87.08%);
+  background: linear-gradient(90deg, #904887 10.79%, #8b257e 87.08%);
 }
 
 .fast-tab {
-  background: linear-gradient(90deg, #2870EA 10.79%, #1B4AEF 87.08%);
+  background: linear-gradient(90deg, #2870ea 10.79%, #1b4aef 87.08%);
 }
 
 .balanced-tab {
-  background: linear-gradient(90deg, #D7871A 10.79%, #9F6005 87.08%);
+  background: linear-gradient(90deg, #d7871a 10.79%, #9f6005 87.08%);
 }
 
 .precise-tab {
-  background: linear-gradient(90deg, #006880 10.79%, #005366 87.08%)
+  background: linear-gradient(90deg, #006880 10.79%, #005366 87.08%);
 }
 
 p > small {
@@ -246,16 +246,42 @@
 }
 
 @keyframes fadein {
-  from { opacity: 0; transform: translateY(-20px); }
-  to { opacity: 1; transform: translateY(0); }
-}
-
-blockquote, dd, dl, fieldset, figure, h1, h2, h3, h4, h5, h6, hr, p, pre {
-	margin: 0;
-}
-
-.markdown ol li, .markdown ol li > p, .markdown ol ol, .markdown ol ul, .markdown ul li, .markdown ul li > p, .markdown ul ol, .markdown ul ul {
-	margin: 0;
+  from {
+    opacity: 0;
+    transform: translateY(-20px);
+  }
+  to {
+    opacity: 1;
+    transform: translateY(0);
+  }
+}
+
+blockquote,
+dd,
+dl,
+fieldset,
+figure,
+h1,
+h2,
+h3,
+h4,
+h5,
+h6,
+hr,
+p,
+pre {
+  margin: 0;
+}
+
+.markdown ol li,
+.markdown ol li > p,
+.markdown ol ol,
+.markdown ol ul,
+.markdown ul li,
+.markdown ul li > p,
+.markdown ul ol,
+.markdown ul ul {
+  margin: 0;
 }
 
 .scroll-down-enter {
@@ -331,492 +357,486 @@
 }
 
 .prose {
-  color:var(--tw-prose-body);
-  max-width:65ch
- }
- .prose :where([class~=lead]):not(:where([class~=not-prose] *)) {
-  color:var(--tw-prose-lead);
-  font-size:1.25em;
-  line-height:1.6;
-  margin-bottom:1.2em;
-  margin-top:1.2em
- }
- .prose :where(a):not(:where([class~=not-prose] *)) {
-  color:var(--tw-prose-links);
-  font-weight:500;
-  text-decoration:underline
- }
- .prose :where(strong):not(:where([class~=not-prose] *)) {
-  color:var(--tw-prose-bold);
-  font-weight:600
- }
- .prose :where(a strong):not(:where([class~=not-prose] *)) {
-  color:inherit
- }
- .prose :where(blockquote strong):not(:where([class~=not-prose] *)) {
-  color:inherit
- }
- .prose :where(thead th strong):not(:where([class~=not-prose] *)) {
-  color:inherit
- }
- .prose :where(ol):not(:where([class~=not-prose] *)) {
-  list-style-type:decimal;
+  color: var(--tw-prose-body);
+  max-width: 65ch;
+}
+.prose :where([class~='lead']):not(:where([class~='not-prose'] *)) {
+  color: var(--tw-prose-lead);
+  font-size: 1.25em;
+  line-height: 1.6;
+  margin-bottom: 1.2em;
+  margin-top: 1.2em;
+}
+.prose :where(a):not(:where([class~='not-prose'] *)) {
+  color: var(--tw-prose-links);
+  font-weight: 500;
+  text-decoration: underline;
+}
+.prose :where(strong):not(:where([class~='not-prose'] *)) {
+  color: var(--tw-prose-bold);
+  font-weight: 600;
+}
+.prose :where(a strong):not(:where([class~='not-prose'] *)) {
+  color: inherit;
+}
+.prose :where(blockquote strong):not(:where([class~='not-prose'] *)) {
+  color: inherit;
+}
+.prose :where(thead th strong):not(:where([class~='not-prose'] *)) {
+  color: inherit;
+}
+.prose :where(ol):not(:where([class~='not-prose'] *)) {
+  list-style-type: decimal;
   margin-bottom: 1.25em;
   margin-top: 1.25em;
-  padding-left: 1.625em
- }
- .prose :where(ol[type=A]):not(:where([class~=not-prose] *)) {
-  list-style-type:upper-alpha
- }
- .prose :where(ol[type=a]):not(:where([class~=not-prose] *)) {
-  list-style-type:lower-alpha
- }
- .prose :where(ol[type=A s]):not(:where([class~=not-prose] *)) {
-  list-style-type:upper-alpha
- }
- .prose :where(ol[type=a s]):not(:where([class~=not-prose] *)) {
-  list-style-type:lower-alpha
- }
- .prose :where(ol[type=I]):not(:where([class~=not-prose] *)) {
-  list-style-type:upper-roman
- }
- .prose :where(ol[type=i]):not(:where([class~=not-prose] *)) {
-  list-style-type:lower-roman
- }
- .prose :where(ol[type=I s]):not(:where([class~=not-prose] *)) {
-  list-style-type:upper-roman
- }
- .prose :where(ol[type=i s]):not(:where([class~=not-prose] *)) {
-  list-style-type:lower-roman
- }
- .prose :where(ol[type="1"]):not(:where([class~=not-prose] *)) {
-  list-style-type:decimal
- }
- .prose :where(ul):not(:where([class~=not-prose] *)) {
-  list-style-type:disc;
-  margin-bottom:0.1em;
-  margin-top:0.1em;
-  padding-left:1.625em
- }
- .prose :where(ol>li):not(:where([class~=not-prose] *))::marker {
-  color:var(--tw-prose-counters);
-  font-weight:400
- }
- .prose :where(ul>li):not(:where([class~=not-prose] *))::marker {
-  color:var(--tw-prose-bullets)
- }
- .prose :where(hr):not(:where([class~=not-prose] *)) {
-  border-color:var(--tw-prose-hr);
-  border-top-width:1px;
-  margin-bottom:3em;
-  margin-top:3em
- }
- .prose :where(blockquote):not(:where([class~=not-prose] *)) {
-  border-left-color:var(--tw-prose-quote-borders);
-  border-left-width:.25rem;
-  color:var(--tw-prose-quotes);
-  font-style:italic;
-  font-style:normal;
-  font-weight:500;
-  margin-bottom:1.6em;
-  margin-top:1.6em;
-  padding-left:1em;
-  quotes:"\201C""\201D""\2018""\2019"
- }
- .prose :where(blockquote p:first-of-type):not(:where([class~=not-prose] *)):before {
-  content:open-quote
- }
- .prose :where(blockquote p:last-of-type):not(:where([class~=not-prose] *)):after {
-  content:close-quote
- }
- .prose :where(h1):not(:where([class~=not-prose] *)) {
-  color:var(--tw-prose-headings);
-  font-size:2.25em;
-  font-weight:800;
-  line-height:1.1111111;
-  margin-bottom:.8888889em;
-  margin-top:0
- }
- .prose :where(h1 strong):not(:where([class~=not-prose] *)) {
-  color:inherit;
-  font-weight:900
- }
- .prose :where(h2):not(:where([class~=not-prose] *)) {
-  color:var(--tw-prose-headings);
-  font-size:1.5em;
-  font-weight:700;
-  line-height:1.3333333;
-  margin-bottom:1em;
-  margin-top:2em
- }
- .prose :where(h2 strong):not(:where([class~=not-prose] *)) {
-  color:inherit;
-  font-weight:800
- }
- .prose :where(h3):not(:where([class~=not-prose] *)) {
-  color:var(--tw-prose-headings);
-  font-size:1.25em;
-  font-weight:600;
-  line-height:1.6;
-  margin-bottom:.6em;
-  margin-top:1.6em
- }
- .prose :where(h3 strong):not(:where([class~=not-prose] *)) {
-  color:inherit;
-  font-weight:700
- }
- .prose :where(h4):not(:where([class~=not-prose] *)) {
-  color:var(--tw-prose-headings);
-  font-weight:600;
-  line-height:1.5;
-  margin-bottom:.5em;
-  margin-top:1.5em
- }
- .prose :where(h4 strong):not(:where([class~=not-prose] *)) {
-  color:inherit;
-  font-weight:700
- }
- .prose :where(img):not(:where([class~=not-prose] *)) {
-  margin-bottom:2em;
-  margin-top:2em
- }
- .prose :where(figure>*):not(:where([class~=not-prose] *)) {
-  margin-bottom:0;
-  margin-top:0
- }
- .prose :where(figcaption):not(:where([class~=not-prose] *)) {
-  color:var(--tw-prose-captions);
-  font-size:.875em;
-  line-height:1.4285714;
-  margin-top:.8571429em
- }
- .prose :where(code):not(:where([class~=not-prose] *)) {
-  color:var(--tw-prose-code);
-  font-size:.875em;
-  font-weight:600;
- }
- .prose :where(code):not(:where([class~=not-prose] *)):before {
-  content:"`"
- }
- .prose :where(code):not(:where([class~=not-prose] *)):after {
-  content:"`"
- }
- .prose :where(a code):not(:where([class~=not-prose] *)) {
-  color:inherit
- }
- .prose :where(h1 code):not(:where([class~=not-prose] *)) {
-  color:inherit
- }
- .prose :where(h2 code):not(:where([class~=not-prose] *)) {
-  color:inherit;
-  font-size:.875em
- }
- .prose :where(h3 code):not(:where([class~=not-prose] *)) {
-  color:inherit;
-  font-size:.9em
- }
- .prose :where(h4 code):not(:where([class~=not-prose] *)) {
-  color:inherit
- }
- .prose :where(blockquote code):not(:where([class~=not-prose] *)) {
-  color:inherit
- }
- .prose :where(thead th code):not(:where([class~=not-prose] *)) {
-  color:inherit
- }
- .prose :where(pre):not(:where([class~=not-prose] *)) {
-  background-color:transparent;
-  border-radius:.375rem;
-  color:currentColor;
-  font-size:.875em;
-  font-weight:400;
-  line-height:1.7142857;
-  margin:0;
-  overflow-x:auto;
-  padding:0
- }
- .prose :where(pre code):not(:where([class~=not-prose] *)) {
-  background-color:transparent;
-  border-radius:0;
-  border-width:0;
-  color:inherit;
-  font-family:inherit;
-  font-size:inherit;
-  font-weight:inherit;
-  line-height:inherit;
-  padding:0
- }
- .prose :where(pre code):not(:where([class~=not-prose] *)):before {
-  content:none
- }
- .prose :where(pre code):not(:where([class~=not-prose] *)):after {
-  content:none
- }
- .prose :where(table):not(:where([class~=not-prose] *)) {
-  font-size:.875em;
-  line-height:1.7142857;
-  margin-bottom:2em;
-  margin-top:2em;
-  table-layout:auto;
-  text-align:left;
-  width:100%
- }
- .prose :where(thead):not(:where([class~=not-prose] *)) {
-  border-bottom-color:var(--tw-prose-th-borders);
-  border-bottom-width:1px
- }
- .prose :where(thead th):not(:where([class~=not-prose] *)) {
-  color:var(--tw-prose-headings);
-  font-weight:600;
-  padding-bottom:.5714286em;
-  padding-left:.5714286em;
-  padding-right:.5714286em;
-  vertical-align:bottom
- }
- .prose :where(tbody tr):not(:where([class~=not-prose] *)) {
-  border-bottom-color:var(--tw-prose-td-borders);
-  border-bottom-width:1px
- }
- .prose :where(tbody tr:last-child):not(:where([class~=not-prose] *)) {
-  border-bottom-width:0
- }
- .prose :where(tbody td):not(:where([class~=not-prose] *)) {
-  vertical-align:baseline
- }
- .prose :where(tfoot):not(:where([class~=not-prose] *)) {
-  border-top-color:var(--tw-prose-th-borders);
-  border-top-width:1px
- }
- .prose :where(tfoot td):not(:where([class~=not-prose] *)) {
-  vertical-align:top
- }
- .prose {
-  --tw-prose-body:#374151;
-  --tw-prose-headings:#111827;
-  --tw-prose-lead:#4b5563;
-  --tw-prose-links:#111827;
-  --tw-prose-bold:#111827;
-  --tw-prose-counters:#6b7280;
-  --tw-prose-bullets:#d1d5db;
-  --tw-prose-hr:#e5e7eb;
-  --tw-prose-quotes:#111827;
-  --tw-prose-quote-borders:#e5e7eb;
-  --tw-prose-captions:#6b7280;
-  --tw-prose-code:#111827;
-  --tw-prose-pre-code:#e5e7eb;
-  --tw-prose-pre-bg:#1f2937;
-  --tw-prose-th-borders:#d1d5db;
-  --tw-prose-td-borders:#e5e7eb;
-  --tw-prose-invert-body:#d1d5db;
-  --tw-prose-invert-headings:#fff;
-  --tw-prose-invert-lead:#9ca3af;
-  --tw-prose-invert-links:#fff;
-  --tw-prose-invert-bold:#fff;
-  --tw-prose-invert-counters:#9ca3af;
-  --tw-prose-invert-bullets:#4b5563;
-  --tw-prose-invert-hr:#374151;
-  --tw-prose-invert-quotes:#f3f4f6;
-  --tw-prose-invert-quote-borders:#374151;
-  --tw-prose-invert-captions:#9ca3af;
-  --tw-prose-invert-code:#fff;
-  --tw-prose-invert-pre-code:#d1d5db;
-  --tw-prose-invert-pre-bg:rgba(0,0,0,.5);
-  --tw-prose-invert-th-borders:#4b5563;
-  --tw-prose-invert-td-borders:#374151;
-  font-size:1rem;
-  line-height:1.75
- }
- .prose :where(p):not(:where([class~=not-prose] *)) {
+  padding-left: 1.625em;
+}
+.prose :where(ol[type='A']):not(:where([class~='not-prose'] *)) {
+  list-style-type: upper-alpha;
+}
+.prose :where(ol[type='a']):not(:where([class~='not-prose'] *)) {
+  list-style-type: lower-alpha;
+}
+.prose :where(ol[type='A s']):not(:where([class~='not-prose'] *)) {
+  list-style-type: upper-alpha;
+}
+.prose :where(ol[type='a s']):not(:where([class~='not-prose'] *)) {
+  list-style-type: lower-alpha;
+}
+.prose :where(ol[type='I']):not(:where([class~='not-prose'] *)) {
+  list-style-type: upper-roman;
+}
+.prose :where(ol[type='i']):not(:where([class~='not-prose'] *)) {
+  list-style-type: lower-roman;
+}
+.prose :where(ol[type='I s']):not(:where([class~='not-prose'] *)) {
+  list-style-type: upper-roman;
+}
+.prose :where(ol[type='i s']):not(:where([class~='not-prose'] *)) {
+  list-style-type: lower-roman;
+}
+.prose :where(ol[type='1']):not(:where([class~='not-prose'] *)) {
+  list-style-type: decimal;
+}
+.prose :where(ul):not(:where([class~='not-prose'] *)) {
+  list-style-type: disc;
+  margin-bottom: 0.1em;
+  margin-top: 0.1em;
+  padding-left: 1.625em;
+}
+.prose :where(ol > li):not(:where([class~='not-prose'] *))::marker {
+  color: var(--tw-prose-counters);
+  font-weight: 400;
+}
+.prose :where(ul > li):not(:where([class~='not-prose'] *))::marker {
+  color: var(--tw-prose-bullets);
+}
+.prose :where(hr):not(:where([class~='not-prose'] *)) {
+  border-color: var(--tw-prose-hr);
+  border-top-width: 1px;
+  margin-bottom: 3em;
+  margin-top: 3em;
+}
+.prose :where(blockquote):not(:where([class~='not-prose'] *)) {
+  border-left-color: var(--tw-prose-quote-borders);
+  border-left-width: 0.25rem;
+  color: var(--tw-prose-quotes);
+  font-style: italic;
+  font-style: normal;
+  font-weight: 500;
+  margin-bottom: 1.6em;
+  margin-top: 1.6em;
+  padding-left: 1em;
+  quotes: '\201C''\201D''\2018''\2019';
+}
+.prose :where(blockquote p:first-of-type):not(:where([class~='not-prose'] *)):before {
+  content: open-quote;
+}
+.prose :where(blockquote p:last-of-type):not(:where([class~='not-prose'] *)):after {
+  content: close-quote;
+}
+.prose :where(h1):not(:where([class~='not-prose'] *)) {
+  color: var(--tw-prose-headings);
+  font-size: 2.25em;
+  font-weight: 800;
+  line-height: 1.1111111;
+  margin-bottom: 0.8888889em;
+  margin-top: 0;
+}
+.prose :where(h1 strong):not(:where([class~='not-prose'] *)) {
+  color: inherit;
+  font-weight: 900;
+}
+.prose :where(h2):not(:where([class~='not-prose'] *)) {
+  color: var(--tw-prose-headings);
+  font-size: 1.5em;
+  font-weight: 700;
+  line-height: 1.3333333;
+  margin-bottom: 1em;
+  margin-top: 2em;
+}
+.prose :where(h2 strong):not(:where([class~='not-prose'] *)) {
+  color: inherit;
+  font-weight: 800;
+}
+.prose :where(h3):not(:where([class~='not-prose'] *)) {
+  color: var(--tw-prose-headings);
+  font-size: 1.25em;
+  font-weight: 600;
+  line-height: 1.6;
+  margin-bottom: 0.6em;
+  margin-top: 1.6em;
+}
+.prose :where(h3 strong):not(:where([class~='not-prose'] *)) {
+  color: inherit;
+  font-weight: 700;
+}
+.prose :where(h4):not(:where([class~='not-prose'] *)) {
+  color: var(--tw-prose-headings);
+  font-weight: 600;
+  line-height: 1.5;
+  margin-bottom: 0.5em;
+  margin-top: 1.5em;
+}
+.prose :where(h4 strong):not(:where([class~='not-prose'] *)) {
+  color: inherit;
+  font-weight: 700;
+}
+.prose :where(img):not(:where([class~='not-prose'] *)) {
+  margin-bottom: 2em;
+  margin-top: 2em;
+}
+.prose :where(figure > *):not(:where([class~='not-prose'] *)) {
+  margin-bottom: 0;
+  margin-top: 0;
+}
+.prose :where(figcaption):not(:where([class~='not-prose'] *)) {
+  color: var(--tw-prose-captions);
+  font-size: 0.875em;
+  line-height: 1.4285714;
+  margin-top: 0.8571429em;
+}
+.prose :where(code):not(:where([class~='not-prose'] *)) {
+  color: var(--tw-prose-code);
+  font-size: 0.875em;
+  font-weight: 600;
+}
+.prose :where(code):not(:where([class~='not-prose'] *)):before {
+  content: '`';
+}
+.prose :where(code):not(:where([class~='not-prose'] *)):after {
+  content: '`';
+}
+.prose :where(a code):not(:where([class~='not-prose'] *)) {
+  color: inherit;
+}
+.prose :where(h1 code):not(:where([class~='not-prose'] *)) {
+  color: inherit;
+}
+.prose :where(h2 code):not(:where([class~='not-prose'] *)) {
+  color: inherit;
+  font-size: 0.875em;
+}
+.prose :where(h3 code):not(:where([class~='not-prose'] *)) {
+  color: inherit;
+  font-size: 0.9em;
+}
+.prose :where(h4 code):not(:where([class~='not-prose'] *)) {
+  color: inherit;
+}
+.prose :where(blockquote code):not(:where([class~='not-prose'] *)) {
+  color: inherit;
+}
+.prose :where(thead th code):not(:where([class~='not-prose'] *)) {
+  color: inherit;
+}
+.prose :where(pre):not(:where([class~='not-prose'] *)) {
+  background-color: transparent;
+  border-radius: 0.375rem;
+  color: currentColor;
+  font-size: 0.875em;
+  font-weight: 400;
+  line-height: 1.7142857;
+  margin: 0;
+  overflow-x: auto;
+  padding: 0;
+}
+.prose :where(pre code):not(:where([class~='not-prose'] *)) {
+  background-color: transparent;
+  border-radius: 0;
+  border-width: 0;
+  color: inherit;
+  font-family: inherit;
+  font-size: inherit;
+  font-weight: inherit;
+  line-height: inherit;
+  padding: 0;
+}
+.prose :where(pre code):not(:where([class~='not-prose'] *)):before {
+  content: none;
+}
+.prose :where(pre code):not(:where([class~='not-prose'] *)):after {
+  content: none;
+}
+.prose :where(table):not(:where([class~='not-prose'] *)) {
+  font-size: 0.875em;
+  line-height: 1.7142857;
+  margin-bottom: 2em;
+  margin-top: 2em;
+  table-layout: auto;
+  text-align: left;
+  width: 100%;
+}
+.prose :where(thead):not(:where([class~='not-prose'] *)) {
+  border-bottom-color: var(--tw-prose-th-borders);
+  border-bottom-width: 1px;
+}
+.prose :where(thead th):not(:where([class~='not-prose'] *)) {
+  color: var(--tw-prose-headings);
+  font-weight: 600;
+  padding-bottom: 0.5714286em;
+  padding-left: 0.5714286em;
+  padding-right: 0.5714286em;
+  vertical-align: bottom;
+}
+.prose :where(tbody tr):not(:where([class~='not-prose'] *)) {
+  border-bottom-color: var(--tw-prose-td-borders);
+  border-bottom-width: 1px;
+}
+.prose :where(tbody tr:last-child):not(:where([class~='not-prose'] *)) {
+  border-bottom-width: 0;
+}
+.prose :where(tbody td):not(:where([class~='not-prose'] *)) {
+  vertical-align: baseline;
+}
+.prose :where(tfoot):not(:where([class~='not-prose'] *)) {
+  border-top-color: var(--tw-prose-th-borders);
+  border-top-width: 1px;
+}
+.prose :where(tfoot td):not(:where([class~='not-prose'] *)) {
+  vertical-align: top;
+}
+.prose {
+  --tw-prose-body: #374151;
+  --tw-prose-headings: #111827;
+  --tw-prose-lead: #4b5563;
+  --tw-prose-links: #111827;
+  --tw-prose-bold: #111827;
+  --tw-prose-counters: #6b7280;
+  --tw-prose-bullets: #d1d5db;
+  --tw-prose-hr: #e5e7eb;
+  --tw-prose-quotes: #111827;
+  --tw-prose-quote-borders: #e5e7eb;
+  --tw-prose-captions: #6b7280;
+  --tw-prose-code: #111827;
+  --tw-prose-pre-code: #e5e7eb;
+  --tw-prose-pre-bg: #1f2937;
+  --tw-prose-th-borders: #d1d5db;
+  --tw-prose-td-borders: #e5e7eb;
+  --tw-prose-invert-body: #d1d5db;
+  --tw-prose-invert-headings: #fff;
+  --tw-prose-invert-lead: #9ca3af;
+  --tw-prose-invert-links: #fff;
+  --tw-prose-invert-bold: #fff;
+  --tw-prose-invert-counters: #9ca3af;
+  --tw-prose-invert-bullets: #4b5563;
+  --tw-prose-invert-hr: #374151;
+  --tw-prose-invert-quotes: #f3f4f6;
+  --tw-prose-invert-quote-borders: #374151;
+  --tw-prose-invert-captions: #9ca3af;
+  --tw-prose-invert-code: #fff;
+  --tw-prose-invert-pre-code: #d1d5db;
+  --tw-prose-invert-pre-bg: rgba(0, 0, 0, 0.5);
+  --tw-prose-invert-th-borders: #4b5563;
+  --tw-prose-invert-td-borders: #374151;
+  font-size: 1rem;
+  line-height: 1.75;
+}
+.prose :where(p):not(:where([class~='not-prose'] *)) {
   margin-bottom: 1.25em;
-  margin-top: 1.25em
- }
- .prose :where(video):not(:where([class~=not-prose] *)) {
-  margin-bottom:2em;
-  margin-top:2em
- }
- .prose :where(figure):not(:where([class~=not-prose] *)) {
-  margin-bottom:2em;
-  margin-top:2em
- }
- .prose :where(li):not(:where([class~=not-prose] *)) {
-  margin-bottom:.5em;
-  margin-top:.5em
- }
- .prose :where(ol>li):not(:where([class~=not-prose] *)) {
-  padding-left:.375em
- }
- .prose :where(ul>li):not(:where([class~=not-prose] *)) {
-  padding-left:.375em
- }
- .prose :where(.prose>ul>li p):not(:where([class~=not-prose] *)) {
-  margin-bottom:.75em;
-  margin-top:.75em
- }
- .prose :where(.prose>ul>li>:first-child):not(:where([class~=not-prose] *)) {
-  margin-top:1.25em
- }
- .prose :where(.prose>ul>li>:last-child):not(:where([class~=not-prose] *)) {
-  margin-bottom:1.25em
- }
- .prose :where(.prose>ol>li>:first-child):not(:where([class~=not-prose] *)) {
-  margin-top:1.25em
- }
- .prose :where(.prose>ol>li>:last-child):not(:where([class~=not-prose] *)) {
-  margin-bottom:1.25em
- }
- .prose :where(ul ul,
- ul ol,
- ol ul,
- ol ol):not(:where([class~=not-prose] *)) {
-  margin-bottom:.75em;
-  margin-top:.75em
- }
- .prose :where(hr+*):not(:where([class~=not-prose] *)) {
-  margin-top:0
- }
- .prose :where(h2+*):not(:where([class~=not-prose] *)) {
-  margin-top:0
- }
- .prose :where(h3+*):not(:where([class~=not-prose] *)) {
-  margin-top:0
- }
- .prose :where(h4+*):not(:where([class~=not-prose] *)) {
-  margin-top:0
- }
- .prose :where(thead th:first-child):not(:where([class~=not-prose] *)) {
-  padding-left:0
- }
- .prose :where(thead th:last-child):not(:where([class~=not-prose] *)) {
-  padding-right:0
- }
- .prose :where(tbody td,
- tfoot td):not(:where([class~=not-prose] *)) {
-  padding:.5714286em
- }
- .prose :where(tbody td:first-child,
- tfoot td:first-child):not(:where([class~=not-prose] *)) {
-  padding-left:0
- }
- .prose :where(tbody td:last-child,
- tfoot td:last-child):not(:where([class~=not-prose] *)) {
-  padding-right:0
- }
- .prose :where(.prose>:first-child):not(:where([class~=not-prose] *)) {
-  margin-top:0
- }
- .prose :where(.prose>:last-child):not(:where([class~=not-prose] *)) {
-  margin-bottom:0
- }
- .prose-sm :where(.prose>ul>li p):not(:where([class~=not-prose] *)) {
-  margin-bottom:.5714286em;
-  margin-top:.5714286em
- }
- .prose-sm :where(.prose>ul>li>:first-child):not(:where([class~=not-prose] *)) {
-  margin-top:1.1428571em
- }
- .prose-sm :where(.prose>ul>li>:last-child):not(:where([class~=not-prose] *)) {
-  margin-bottom:1.1428571em
- }
- .prose-sm :where(.prose>ol>li>:first-child):not(:where([class~=not-prose] *)) {
-  margin-top:1.1428571em
- }
- .prose-sm :where(.prose>ol>li>:last-child):not(:where([class~=not-prose] *)) {
-  margin-bottom:1.1428571em
- }
- .prose-sm :where(.prose>:first-child):not(:where([class~=not-prose] *)) {
-  margin-top:0
- }
- .prose-sm :where(.prose>:last-child):not(:where([class~=not-prose] *)) {
-  margin-bottom:0
- }
- .prose-base :where(.prose>ul>li p):not(:where([class~=not-prose] *)) {
-  margin-bottom:.75em;
-  margin-top:.75em
- }
- .prose-base :where(.prose>ul>li>:first-child):not(:where([class~=not-prose] *)) {
-  margin-top:1.25em
- }
- .prose-base :where(.prose>ul>li>:last-child):not(:where([class~=not-prose] *)) {
-  margin-bottom:1.25em
- }
- .prose-base :where(.prose>ol>li>:first-child):not(:where([class~=not-prose] *)) {
-  margin-top:1.25em
- }
- .prose-base :where(.prose>ol>li>:last-child):not(:where([class~=not-prose] *)) {
-  margin-bottom:1.25em
- }
- .prose-base :where(.prose>:first-child):not(:where([class~=not-prose] *)) {
-  margin-top:0
- }
- .prose-base :where(.prose>:last-child):not(:where([class~=not-prose] *)) {
-  margin-bottom:0
- }
- .prose-lg :where(.prose>ul>li p):not(:where([class~=not-prose] *)) {
-  margin-bottom:.8888889em;
-  margin-top:.8888889em
- }
- .prose-lg :where(.prose>ul>li>:first-child):not(:where([class~=not-prose] *)) {
-  margin-top:1.3333333em
- }
- .prose-lg :where(.prose>ul>li>:last-child):not(:where([class~=not-prose] *)) {
-  margin-bottom:1.3333333em
- }
- .prose-lg :where(.prose>ol>li>:first-child):not(:where([class~=not-prose] *)) {
-  margin-top:1.3333333em
- }
- .prose-lg :where(.prose>ol>li>:last-child):not(:where([class~=not-prose] *)) {
-  margin-bottom:1.3333333em
- }
- .prose-lg :where(.prose>:first-child):not(:where([class~=not-prose] *)) {
-  margin-top:0
- }
- .prose-lg :where(.prose>:last-child):not(:where([class~=not-prose] *)) {
-  margin-bottom:0
- }
- .prose-xl :where(.prose>ul>li p):not(:where([class~=not-prose] *)) {
-  margin-bottom:.8em;
-  margin-top:.8em
- }
- .prose-xl :where(.prose>ul>li>:first-child):not(:where([class~=not-prose] *)) {
-  margin-top:1.2em
- }
- .prose-xl :where(.prose>ul>li>:last-child):not(:where([class~=not-prose] *)) {
-  margin-bottom:1.2em
- }
- .prose-xl :where(.prose>ol>li>:first-child):not(:where([class~=not-prose] *)) {
-  margin-top:1.2em
- }
- .prose-xl :where(.prose>ol>li>:last-child):not(:where([class~=not-prose] *)) {
-  margin-bottom:1.2em
- }
- .prose-xl :where(.prose>:first-child):not(:where([class~=not-prose] *)) {
-  margin-top:0
- }
- .prose-xl :where(.prose>:last-child):not(:where([class~=not-prose] *)) {
-  margin-bottom:0
- }
- .prose-2xl :where(.prose>ul>li p):not(:where([class~=not-prose] *)) {
-  margin-bottom:.8333333em;
-  margin-top:.8333333em
- }
- .prose-2xl :where(.prose>ul>li>:first-child):not(:where([class~=not-prose] *)) {
-  margin-top:1.3333333em
- }
- .prose-2xl :where(.prose>ul>li>:last-child):not(:where([class~=not-prose] *)) {
-  margin-bottom:1.3333333em
- }
- .prose-2xl :where(.prose>ol>li>:first-child):not(:where([class~=not-prose] *)) {
-  margin-top:1.3333333em
- }
- .prose-2xl :where(.prose>ol>li>:last-child):not(:where([class~=not-prose] *)) {
-  margin-bottom:1.3333333em
- }
- .prose-2xl :where(.prose>:first-child):not(:where([class~=not-prose] *)) {
-  margin-top:0
- }
- .prose-2xl :where(.prose>:last-child):not(:where([class~=not-prose] *)) {
-  margin-bottom:0
- }
+  margin-top: 1.25em;
+}
+.prose :where(video):not(:where([class~='not-prose'] *)) {
+  margin-bottom: 2em;
+  margin-top: 2em;
+}
+.prose :where(figure):not(:where([class~='not-prose'] *)) {
+  margin-bottom: 2em;
+  margin-top: 2em;
+}
+.prose :where(li):not(:where([class~='not-prose'] *)) {
+  margin-bottom: 0.5em;
+  margin-top: 0.5em;
+}
+.prose :where(ol > li):not(:where([class~='not-prose'] *)) {
+  padding-left: 0.375em;
+}
+.prose :where(ul > li):not(:where([class~='not-prose'] *)) {
+  padding-left: 0.375em;
+}
+.prose :where(.prose > ul > li p):not(:where([class~='not-prose'] *)) {
+  margin-bottom: 0.75em;
+  margin-top: 0.75em;
+}
+.prose :where(.prose > ul > li > :first-child):not(:where([class~='not-prose'] *)) {
+  margin-top: 1.25em;
+}
+.prose :where(.prose > ul > li > :last-child):not(:where([class~='not-prose'] *)) {
+  margin-bottom: 1.25em;
+}
+.prose :where(.prose > ol > li > :first-child):not(:where([class~='not-prose'] *)) {
+  margin-top: 1.25em;
+}
+.prose :where(.prose > ol > li > :last-child):not(:where([class~='not-prose'] *)) {
+  margin-bottom: 1.25em;
+}
+.prose :where(ul ul, ul ol, ol ul, ol ol):not(:where([class~='not-prose'] *)) {
+  margin-bottom: 0.75em;
+  margin-top: 0.75em;
+}
+.prose :where(hr + *):not(:where([class~='not-prose'] *)) {
+  margin-top: 0;
+}
+.prose :where(h2 + *):not(:where([class~='not-prose'] *)) {
+  margin-top: 0;
+}
+.prose :where(h3 + *):not(:where([class~='not-prose'] *)) {
+  margin-top: 0;
+}
+.prose :where(h4 + *):not(:where([class~='not-prose'] *)) {
+  margin-top: 0;
+}
+.prose :where(thead th:first-child):not(:where([class~='not-prose'] *)) {
+  padding-left: 0;
+}
+.prose :where(thead th:last-child):not(:where([class~='not-prose'] *)) {
+  padding-right: 0;
+}
+.prose :where(tbody td, tfoot td):not(:where([class~='not-prose'] *)) {
+  padding: 0.5714286em;
+}
+.prose :where(tbody td:first-child, tfoot td:first-child):not(:where([class~='not-prose'] *)) {
+  padding-left: 0;
+}
+.prose :where(tbody td:last-child, tfoot td:last-child):not(:where([class~='not-prose'] *)) {
+  padding-right: 0;
+}
+.prose :where(.prose > :first-child):not(:where([class~='not-prose'] *)) {
+  margin-top: 0;
+}
+.prose :where(.prose > :last-child):not(:where([class~='not-prose'] *)) {
+  margin-bottom: 0;
+}
+.prose-sm :where(.prose > ul > li p):not(:where([class~='not-prose'] *)) {
+  margin-bottom: 0.5714286em;
+  margin-top: 0.5714286em;
+}
+.prose-sm :where(.prose > ul > li > :first-child):not(:where([class~='not-prose'] *)) {
+  margin-top: 1.1428571em;
+}
+.prose-sm :where(.prose > ul > li > :last-child):not(:where([class~='not-prose'] *)) {
+  margin-bottom: 1.1428571em;
+}
+.prose-sm :where(.prose > ol > li > :first-child):not(:where([class~='not-prose'] *)) {
+  margin-top: 1.1428571em;
+}
+.prose-sm :where(.prose > ol > li > :last-child):not(:where([class~='not-prose'] *)) {
+  margin-bottom: 1.1428571em;
+}
+.prose-sm :where(.prose > :first-child):not(:where([class~='not-prose'] *)) {
+  margin-top: 0;
+}
+.prose-sm :where(.prose > :last-child):not(:where([class~='not-prose'] *)) {
+  margin-bottom: 0;
+}
+.prose-base :where(.prose > ul > li p):not(:where([class~='not-prose'] *)) {
+  margin-bottom: 0.75em;
+  margin-top: 0.75em;
+}
+.prose-base :where(.prose > ul > li > :first-child):not(:where([class~='not-prose'] *)) {
+  margin-top: 1.25em;
+}
+.prose-base :where(.prose > ul > li > :last-child):not(:where([class~='not-prose'] *)) {
+  margin-bottom: 1.25em;
+}
+.prose-base :where(.prose > ol > li > :first-child):not(:where([class~='not-prose'] *)) {
+  margin-top: 1.25em;
+}
+.prose-base :where(.prose > ol > li > :last-child):not(:where([class~='not-prose'] *)) {
+  margin-bottom: 1.25em;
+}
+.prose-base :where(.prose > :first-child):not(:where([class~='not-prose'] *)) {
+  margin-top: 0;
+}
+.prose-base :where(.prose > :last-child):not(:where([class~='not-prose'] *)) {
+  margin-bottom: 0;
+}
+.prose-lg :where(.prose > ul > li p):not(:where([class~='not-prose'] *)) {
+  margin-bottom: 0.8888889em;
+  margin-top: 0.8888889em;
+}
+.prose-lg :where(.prose > ul > li > :first-child):not(:where([class~='not-prose'] *)) {
+  margin-top: 1.3333333em;
+}
+.prose-lg :where(.prose > ul > li > :last-child):not(:where([class~='not-prose'] *)) {
+  margin-bottom: 1.3333333em;
+}
+.prose-lg :where(.prose > ol > li > :first-child):not(:where([class~='not-prose'] *)) {
+  margin-top: 1.3333333em;
+}
+.prose-lg :where(.prose > ol > li > :last-child):not(:where([class~='not-prose'] *)) {
+  margin-bottom: 1.3333333em;
+}
+.prose-lg :where(.prose > :first-child):not(:where([class~='not-prose'] *)) {
+  margin-top: 0;
+}
+.prose-lg :where(.prose > :last-child):not(:where([class~='not-prose'] *)) {
+  margin-bottom: 0;
+}
+.prose-xl :where(.prose > ul > li p):not(:where([class~='not-prose'] *)) {
+  margin-bottom: 0.8em;
+  margin-top: 0.8em;
+}
+.prose-xl :where(.prose > ul > li > :first-child):not(:where([class~='not-prose'] *)) {
+  margin-top: 1.2em;
+}
+.prose-xl :where(.prose > ul > li > :last-child):not(:where([class~='not-prose'] *)) {
+  margin-bottom: 1.2em;
+}
+.prose-xl :where(.prose > ol > li > :first-child):not(:where([class~='not-prose'] *)) {
+  margin-top: 1.2em;
+}
+.prose-xl :where(.prose > ol > li > :last-child):not(:where([class~='not-prose'] *)) {
+  margin-bottom: 1.2em;
+}
+.prose-xl :where(.prose > :first-child):not(:where([class~='not-prose'] *)) {
+  margin-top: 0;
+}
+.prose-xl :where(.prose > :last-child):not(:where([class~='not-prose'] *)) {
+  margin-bottom: 0;
+}
+.prose-2xl :where(.prose > ul > li p):not(:where([class~='not-prose'] *)) {
+  margin-bottom: 0.8333333em;
+  margin-top: 0.8333333em;
+}
+.prose-2xl :where(.prose > ul > li > :first-child):not(:where([class~='not-prose'] *)) {
+  margin-top: 1.3333333em;
+}
+.prose-2xl :where(.prose > ul > li > :last-child):not(:where([class~='not-prose'] *)) {
+  margin-bottom: 1.3333333em;
+}
+.prose-2xl :where(.prose > ol > li > :first-child):not(:where([class~='not-prose'] *)) {
+  margin-top: 1.3333333em;
+}
+.prose-2xl :where(.prose > ol > li > :last-child):not(:where([class~='not-prose'] *)) {
+  margin-bottom: 1.3333333em;
+}
+.prose-2xl :where(.prose > :first-child):not(:where([class~='not-prose'] *)) {
+  margin-top: 0;
+}
+.prose-2xl :where(.prose > :last-child):not(:where([class~='not-prose'] *)) {
+  margin-bottom: 0;
+}
 
 code,
 pre {
@@ -833,7 +853,7 @@
   color: #fff;
   -webkit-hyphens: none;
   hyphens: none;
-  font-size: .85rem;
+  font-size: 0.85rem;
   line-height: 1.5;
   tab-size: 4;
   text-align: left;
@@ -898,16 +918,16 @@
 }
 
 .btn {
-  align-items:center;
-  border-color:transparent;
-  border-radius:.5rem;
-  border-width:1px;
-  display:inline-flex;
-  font-size:.875rem;
-  font-weight:500;
-  line-height:1.25rem;
-  padding:.5rem .75rem;
-  pointer-events:auto
+  align-items: center;
+  border-color: transparent;
+  border-radius: 0.5rem;
+  border-width: 1px;
+  display: inline-flex;
+  font-size: 0.875rem;
+  font-weight: 500;
+  line-height: 1.25rem;
+  padding: 0.5rem 0.75rem;
+  pointer-events: auto;
 }
 .custom-btn {
   align-items: center;
@@ -944,8 +964,7 @@
     var(--tw-ring-color);
   --tw-ring-offset-width: 2px;
   box-shadow: var(--tw-ring-offset-shadow), var(--tw-ring-shadow), 0 0 transparent;
-  box-shadow: var(--tw-ring-offset-shadow), var(--tw-ring-shadow),
-    var(--tw-shadow, 0 0 transparent);
+  box-shadow: var(--tw-ring-offset-shadow), var(--tw-ring-shadow), var(--tw-shadow, 0 0 transparent);
 }
 .btn-primary.focus-visible {
   --tw-ring-opacity: 1;
@@ -978,8 +997,7 @@
     var(--tw-ring-color);
   --tw-ring-offset-width: 2px;
   box-shadow: var(--tw-ring-offset-shadow), var(--tw-ring-shadow), 0 0 transparent;
-  box-shadow: var(--tw-ring-offset-shadow), var(--tw-ring-shadow),
-    var(--tw-shadow, 0 0 transparent);
+  box-shadow: var(--tw-ring-offset-shadow), var(--tw-ring-shadow), var(--tw-shadow, 0 0 transparent);
 }
 .btn-secondary.focus-visible {
   --tw-ring-opacity: 1;
@@ -1010,8 +1028,7 @@
     var(--tw-ring-color);
   --tw-ring-offset-width: 2px;
   box-shadow: var(--tw-ring-offset-shadow), var(--tw-ring-shadow), 0 0 transparent;
-  box-shadow: var(--tw-ring-offset-shadow), var(--tw-ring-shadow),
-    var(--tw-shadow, 0 0 transparent);
+  box-shadow: var(--tw-ring-offset-shadow), var(--tw-ring-shadow), var(--tw-shadow, 0 0 transparent);
 }
 .btn-neutral.focus-visible {
   --tw-ring-opacity: 1;
@@ -1060,7 +1077,7 @@
 }
 
 ::-webkit-scrollbar-thumb {
-  background-color: hsla(0,0%,100%,.1);
+  background-color: hsla(0, 0%, 100%, 0.1);
   border-radius: 9999px;
 }
 
@@ -1075,8 +1092,8 @@
 
 .from-token-surface-secondary {
   --tw-gradient-from: var(--surface-secondary) var(--tw-gradient-from-position);
-  --tw-gradient-to: hsla(0,0%,100%,0) var(--tw-gradient-to-position);
-  --tw-gradient-stops: var(--tw-gradient-from),var(--tw-gradient-to);
+  --tw-gradient-to: hsla(0, 0%, 100%, 0) var(--tw-gradient-to-position);
+  --tw-gradient-stops: var(--tw-gradient-from), var(--tw-gradient-to);
 }
 
 ::-webkit-scrollbar-track {
@@ -1084,8 +1101,7 @@
   border-radius: 9999px;
 }
 ::-webkit-scrollbar-thumb:hover {
-  background-color: hsla(0,0%,100%,.3);
-  
+  background-color: hsla(0, 0%, 100%, 0.3);
 }
 
 body,
@@ -1314,7 +1330,7 @@
 .result-streaming {
   -webkit-animation: blink 1s steps(5, start) infinite;
   animation: blink 1s steps(5, start) infinite;
-  content:"⬤ ";
+  content: '⬤ ';
   margin-left: 0.25rem;
   vertical-align: baseline;
 }
@@ -1334,47 +1350,49 @@
 .form-multiselect,
 .form-select,
 .form-textarea {
- --tw-shadow:0 0 transparent;
- -webkit-appearance:none;
- appearance:none;
- background-color:#fff;
- border-color:#8e8ea0;
- border-radius:0;
- border-width:1px;
- font-size:1rem;
- line-height:1.5rem;
- padding:.5rem .75rem
+  --tw-shadow: 0 0 transparent;
+  -webkit-appearance: none;
+  appearance: none;
+  background-color: #fff;
+  border-color: #8e8ea0;
+  border-radius: 0;
+  border-width: 1px;
+  font-size: 1rem;
+  line-height: 1.5rem;
+  padding: 0.5rem 0.75rem;
 }
 .form-input:focus,
 .form-multiselect:focus,
 .form-select:focus,
 .form-textarea:focus {
- --tw-ring-inset:var(--tw-empty,/*!*/ /*!*/);
- --tw-ring-offset-width:0px;
- --tw-ring-offset-color:#fff;
- --tw-ring-color:#2563eb;
- --tw-ring-offset-shadow:var(--tw-ring-inset) 0 0 0 var(--tw-ring-offset-width) var(--tw-ring-offset-color);
- --tw-ring-shadow:var(--tw-ring-inset) 0 0 0 calc(1px + var(--tw-ring-offset-width)) var(--tw-ring-color);
- border-color:#2563eb;
- box-shadow:var(--tw-ring-offset-shadow),var(--tw-ring-shadow),var(--tw-shadow);
- outline:2px solid transparent;
- outline-offset:2px
+  --tw-ring-inset: var(--tw-empty, /*!*/ /*!*/);
+  --tw-ring-offset-width: 0px;
+  --tw-ring-offset-color: #fff;
+  --tw-ring-color: #2563eb;
+  --tw-ring-offset-shadow: var(--tw-ring-inset) 0 0 0 var(--tw-ring-offset-width)
+    var(--tw-ring-offset-color);
+  --tw-ring-shadow: var(--tw-ring-inset) 0 0 0 calc(1px + var(--tw-ring-offset-width))
+    var(--tw-ring-color);
+  border-color: #2563eb;
+  box-shadow: var(--tw-ring-offset-shadow), var(--tw-ring-shadow), var(--tw-shadow);
+  outline: 2px solid transparent;
+  outline-offset: 2px;
 }
 .form-input::-webkit-input-placeholder,
 .form-textarea::-webkit-input-placeholder {
- color:#8e8ea0;
- opacity:1
+  color: #8e8ea0;
+  opacity: 1;
 }
 .form-input::placeholder,
 .form-textarea::placeholder {
- color:#8e8ea0;
- opacity:1
+  color: #8e8ea0;
+  opacity: 1;
 }
 .form-input::-webkit-datetime-edit-fields-wrapper {
- padding:0
+  padding: 0;
 }
 .form-input::-webkit-date-and-time-value {
- min-height:1.5em
+  min-height: 1.5em;
 }
 .form-input::-webkit-datetime-edit,
 .form-input::-webkit-datetime-edit-day-field,
@@ -1385,401 +1403,409 @@
 .form-input::-webkit-datetime-edit-month-field,
 .form-input::-webkit-datetime-edit-second-field,
 .form-input::-webkit-datetime-edit-year-field {
- padding-bottom:0;
- padding-top:0
+  padding-bottom: 0;
+  padding-top: 0;
 }
 
 .grow {
- flex-grow:1
+  flex-grow: 1;
 }
 
 .transform {
- -webkit-transform:translate(var(--tw-translate-x),var(--tw-translate-y)) rotate(var(--tw-rotate)) skewX(var(--tw-skew-x)) skewY(var(--tw-skew-y)) scaleX(var(--tw-scale-x)) scaleY(var(--tw-scale-y));
- transform:translate(var(--tw-translate-x),var(--tw-translate-y)) rotate(var(--tw-rotate)) skewX(var(--tw-skew-x)) skewY(var(--tw-skew-y)) scaleX(var(--tw-scale-x)) scaleY(var(--tw-scale-y))
+  -webkit-transform: translate(var(--tw-translate-x), var(--tw-translate-y))
+    rotate(var(--tw-rotate)) skewX(var(--tw-skew-x)) skewY(var(--tw-skew-y))
+    scaleX(var(--tw-scale-x)) scaleY(var(--tw-scale-y));
+  transform: translate(var(--tw-translate-x), var(--tw-translate-y)) rotate(var(--tw-rotate))
+    skewX(var(--tw-skew-x)) skewY(var(--tw-skew-y)) scaleX(var(--tw-scale-x))
+    scaleY(var(--tw-scale-y));
 }
 body,
 html {
- height:100%
+  height: 100%;
 }
 .dark body,
 .dark html {
- --tw-bg-opacity:1;
- background-color:rgba(52,53,65,var(--tw-bg-opacity))
+  --tw-bg-opacity: 1;
+  background-color: rgba(52, 53, 65, var(--tw-bg-opacity));
 }
 #__next,
 #root {
- height:100%
+  height: 100%;
 }
 .markdown ol {
-  counter-reset:list-number;
-  display:flex;
-  flex-direction:column;
-  list-style-type:none;
-  padding-left:0
-}
-.markdown ol>li {
-  counter-increment:list-number;
-  display:block;
-  margin-bottom:0;
-  margin-top:0;
-  min-height:28px
-}
-.markdown ol>li:before {
-  --tw-translate-x:-100%;
-  --tw-numeric-spacing:tabular-nums;
-  --tw-text-opacity:1;
-  color:rgba(142,142,160,var(--tw-text-opacity));
-  content:counters(list-number,".") ".";
-  font-variant-numeric:var(--tw-ordinal) var(--tw-slashed-zero) var(--tw-numeric-figure) var(--tw-numeric-spacing) var(--tw-numeric-fraction);
-  padding-right:.5rem;
-  position:absolute;
-  -webkit-transform:translate(var(--tw-translate-x),var(--tw-translate-y)) rotate(var(--tw-rotate)) skewX(var(--tw-skew-x)) skewY(var(--tw-skew-y)) scaleX(var(--tw-scale-x)) scaleY(var(--tw-scale-y));
-  transform:translate(var(--tw-translate-x),var(--tw-translate-y)) rotate(var(--tw-rotate)) skewX(var(--tw-skew-x)) skewY(var(--tw-skew-y)) scaleX(var(--tw-scale-x)) scaleY(var(--tw-scale-y))
+  counter-reset: list-number;
+  display: flex;
+  flex-direction: column;
+  list-style-type: none;
+  padding-left: 0;
+}
+.markdown ol > li {
+  counter-increment: list-number;
+  display: block;
+  margin-bottom: 0;
+  margin-top: 0;
+  min-height: 28px;
+}
+.markdown ol > li:before {
+  --tw-translate-x: -100%;
+  --tw-numeric-spacing: tabular-nums;
+  --tw-text-opacity: 1;
+  color: rgba(142, 142, 160, var(--tw-text-opacity));
+  content: counters(list-number, '.') '.';
+  font-variant-numeric: var(--tw-ordinal) var(--tw-slashed-zero) var(--tw-numeric-figure)
+    var(--tw-numeric-spacing) var(--tw-numeric-fraction);
+  padding-right: 0.5rem;
+  position: absolute;
+  -webkit-transform: translate(var(--tw-translate-x), var(--tw-translate-y))
+    rotate(var(--tw-rotate)) skewX(var(--tw-skew-x)) skewY(var(--tw-skew-y))
+    scaleX(var(--tw-scale-x)) scaleY(var(--tw-scale-y));
+  transform: translate(var(--tw-translate-x), var(--tw-translate-y)) rotate(var(--tw-rotate))
+    skewX(var(--tw-skew-x)) skewY(var(--tw-skew-y)) scaleX(var(--tw-scale-x))
+    scaleY(var(--tw-scale-y));
 }
 .markdown ul li {
- display:block;
- margin:0;
- position:relative
+  display: block;
+  margin: 0;
+  position: relative;
 }
 .markdown ul li:before {
- content:"•";
- font-size:.875rem;
- line-height:1.25rem;
- margin-left:-1rem;
- position:absolute
+  content: '•';
+  font-size: 0.875rem;
+  line-height: 1.25rem;
+  margin-left: -1rem;
+  position: absolute;
 }
 .markdown {
- max-width:none
+  max-width: none;
 }
 .markdown h1,
 .markdown h2 {
- font-weight:600
+  font-weight: 600;
 }
 .markdown h2 {
- margin-bottom:1rem;
- margin-top:2rem
+  margin-bottom: 1rem;
+  margin-top: 2rem;
 }
 .markdown h3 {
- font-weight:600
+  font-weight: 600;
 }
 .markdown h3,
 .markdown h4 {
- margin-bottom:.5rem;
- margin-top:1rem
+  margin-bottom: 0.5rem;
+  margin-top: 1rem;
 }
 .markdown h4 {
- font-weight:400
+  font-weight: 400;
 }
 .markdown h5 {
- font-weight:600
+  font-weight: 600;
 }
 .markdown blockquote {
- --tw-border-opacity:1;
- border-color:rgba(142,142,160,var(--tw-border-opacity));
- border-left-width:2px;
- line-height:1rem;
- padding-left:1rem
+  --tw-border-opacity: 1;
+  border-color: rgba(142, 142, 160, var(--tw-border-opacity));
+  border-left-width: 2px;
+  line-height: 1rem;
+  padding-left: 1rem;
 }
 .markdown ol,
 .markdown ul {
- display:flex;
- flex-direction:column;
- padding-left:1rem
+  display: flex;
+  flex-direction: column;
+  padding-left: 1rem;
 }
 .markdown ol li,
-.markdown ol li>p,
+.markdown ol li > p,
 .markdown ol ol,
 .markdown ol ul,
 .markdown ul li,
-.markdown ul li>p,
+.markdown ul li > p,
 .markdown ul ol,
 .markdown ul ul {
- margin:0
+  margin: 0;
 }
 .markdown table {
- --tw-border-spacing-x:0px;
- --tw-border-spacing-y:0px;
- border-collapse:separate;
- border-spacing:var(--tw-border-spacing-x) var(--tw-border-spacing-y);
- width:100%
+  --tw-border-spacing-x: 0px;
+  --tw-border-spacing-y: 0px;
+  border-collapse: separate;
+  border-spacing: var(--tw-border-spacing-x) var(--tw-border-spacing-y);
+  width: 100%;
 }
 .markdown th {
- background-color:rgba(236,236,241,.2);
- border-bottom-width:1px;
- border-left-width:1px;
- border-top-width:1px;
- padding:.25rem .75rem
+  background-color: rgba(236, 236, 241, 0.2);
+  border-bottom-width: 1px;
+  border-left-width: 1px;
+  border-top-width: 1px;
+  padding: 0.25rem 0.75rem;
 }
 .markdown th:first-child {
- border-top-left-radius:.375rem
+  border-top-left-radius: 0.375rem;
 }
 .markdown th:last-child {
- border-right-width:1px;
- border-top-right-radius:.375rem
+  border-right-width: 1px;
+  border-top-right-radius: 0.375rem;
 }
 .markdown td {
- border-bottom-width:1px;
- border-left-width:1px;
- padding:.25rem .75rem
+  border-bottom-width: 1px;
+  border-left-width: 1px;
+  padding: 0.25rem 0.75rem;
 }
 .markdown td:last-child {
- border-right-width:1px
+  border-right-width: 1px;
 }
 .markdown tbody tr:last-child td:first-child {
- border-bottom-left-radius:.375rem
+  border-bottom-left-radius: 0.375rem;
 }
 .markdown tbody tr:last-child td:last-child {
- border-bottom-right-radius:.375rem
+  border-bottom-right-radius: 0.375rem;
 }
 .markdown a {
- text-decoration-line:underline;
- text-underline-offset:2px
+  text-decoration-line: underline;
+  text-underline-offset: 2px;
 }
 .conversation-item-time:before {
- content:attr(data-time)
+  content: attr(data-time);
 }
 .tooltip-label:before {
- content:attr(data-content)
+  content: attr(data-content);
 }
 button.scroll-convo {
- display:none
+  display: none;
 }
 @-webkit-keyframes blink {
- to {
-  visibility:hidden
- }
+  to {
+    visibility: hidden;
+  }
 }
 @keyframes blink {
- to {
-  visibility:hidden
- }
+  to {
+    visibility: hidden;
+  }
 }
 .animate-flash {
- -webkit-animation:flash 2s steps(60,start);
- animation:flash 2s steps(60,start)
+  -webkit-animation: flash 2s steps(60, start);
+  animation: flash 2s steps(60, start);
 }
 @-webkit-keyframes flash {
- 0% {
-  background-color:hsla(0,0%,100%,.4)
- }
+  0% {
+    background-color: hsla(0, 0%, 100%, 0.4);
+  }
 }
 @keyframes flash {
- 0% {
-  background-color:hsla(0,0%,100%,.4)
- }
+  0% {
+    background-color: hsla(0, 0%, 100%, 0.4);
+  }
 }
 .hidden-visibility {
   visibility: hidden;
 }
 
 .toast-root {
-  align-items:center;
-  display:flex;
-  flex-direction:column;
-  height:0;
-  transition:all .24s cubic-bezier(0,0,.2,1)
-}
-
-.toast-root[data-state=open] {
-  -webkit-animation:toast-open .24s cubic-bezier(.175,.885,.32,1.175) both;
-  animation:toast-open .24s cubic-bezier(.175,.885,.32,1.175) both
-}
-.toast-root[data-state=closed] {
-  -webkit-animation:toast-close .12s cubic-bezier(.4,0,1,1) both;
-  animation:toast-close .12s cubic-bezier(.4,0,1,1) both
+  align-items: center;
+  display: flex;
+  flex-direction: column;
+  height: 0;
+  transition: all 0.24s cubic-bezier(0, 0, 0.2, 1);
+}
+
+.toast-root[data-state='open'] {
+  -webkit-animation: toast-open 0.24s cubic-bezier(0.175, 0.885, 0.32, 1.175) both;
+  animation: toast-open 0.24s cubic-bezier(0.175, 0.885, 0.32, 1.175) both;
+}
+.toast-root[data-state='closed'] {
+  -webkit-animation: toast-close 0.12s cubic-bezier(0.4, 0, 1, 1) both;
+  animation: toast-close 0.12s cubic-bezier(0.4, 0, 1, 1) both;
 }
 .toast-root .alert-root {
-  box-shadow:0 0 1px rgba(67,90,111,.3),0 5px 8px -4px rgba(67,90,111,.3);
-  flex-shrink:0;
-  pointer-events:all
+  box-shadow: 0 0 1px rgba(67, 90, 111, 0.3), 0 5px 8px -4px rgba(67, 90, 111, 0.3);
+  flex-shrink: 0;
+  pointer-events: all;
 }
 
 @-webkit-keyframes toast-open {
   0% {
-    opacity:0;
-    -webkit-transform:translateY(-100%);
-    transform:translateY(-100%)
+    opacity: 0;
+    -webkit-transform: translateY(-100%);
+    transform: translateY(-100%);
   }
   to {
-    -webkit-transform:translateY(0);
-    transform:translateY(0)
+    -webkit-transform: translateY(0);
+    transform: translateY(0);
   }
 }
 @keyframes toast-open {
   0% {
-    opacity:0;
-    -webkit-transform:translateY(-100%);
-    transform:translateY(-100%)
+    opacity: 0;
+    -webkit-transform: translateY(-100%);
+    transform: translateY(-100%);
   }
   to {
-    -webkit-transform:translateY(0);
-    transform:translateY(0)
+    -webkit-transform: translateY(0);
+    transform: translateY(0);
   }
 }
 @-webkit-keyframes toast-close {
   0% {
-    opacity:1
+    opacity: 1;
   }
   to {
-    opacity:0
+    opacity: 0;
   }
 }
 @keyframes toast-close {
   0% {
-    opacity:1
+    opacity: 1;
   }
   to {
-    opacity:0
+    opacity: 0;
   }
 }
 
 :root {
-  --white:#fff;
-  --black:#000;
-  --gray-50:#f7f7f8;
-  --gray-100:#ececf1;
-  --gray-200:#d9d9e3;
-  --gray-300:#c5c5d2;
-  --gray-400:#acacbe;
-  --gray-500:#8e8ea0;
-  --gray-600:#565869;
-  --gray-700:#40414f;
-  --gray-800:#343541;
-  --gray-900:#202123;
-  --gray-950:#050509;
-  --gizmo-gray-500:#999;
-  --gizmo-gray-600:#666;
-  --gizmo-gray-950:#0f0f0f
+  --white: #fff;
+  --black: #000;
+  --gray-50: #f7f7f8;
+  --gray-100: #ececf1;
+  --gray-200: #d9d9e3;
+  --gray-300: #c5c5d2;
+  --gray-400: #acacbe;
+  --gray-500: #8e8ea0;
+  --gray-600: #565869;
+  --gray-700: #40414f;
+  --gray-800: #343541;
+  --gray-900: #202123;
+  --gray-950: #050509;
+  --gizmo-gray-500: #999;
+  --gizmo-gray-600: #666;
+  --gizmo-gray-950: #0f0f0f;
 }
 html {
-  --text-primary:var(--gray-800);
-  --text-secondary:var(--gray-600);
-  --text-tertiary:var(--gray-500);
-  --surface-primary:var(--white);
-  --surface-secondary:var(--gray-50);
-  --surface-tertiary:var(--gray-100);
-  --border-light:var(--gray-100);
-  --border-medium:var(--gray-200);
-  --border-heavy:var(--gray-300);
-  --border-xheavy:var(--gray-400)
+  --text-primary: var(--gray-800);
+  --text-secondary: var(--gray-600);
+  --text-tertiary: var(--gray-500);
+  --surface-primary: var(--white);
+  --surface-secondary: var(--gray-50);
+  --surface-tertiary: var(--gray-100);
+  --border-light: var(--gray-100);
+  --border-medium: var(--gray-200);
+  --border-heavy: var(--gray-300);
+  --border-xheavy: var(--gray-400);
 }
 .dark {
-  --text-primary:var(--gray-100);
-  --text-secondary:var(--gray-300);
-  --text-tertiary:var(--gray-500);
-  --surface-primary:var(--gray-900);
-  --surface-secondary:var(--gray-800);
-  --surface-tertiary:var(--gray-700);
-  --border-light:var(--gray-700);
-  --border-medium:var(--gray-600);
-  --border-heavy:var(--gray-500);
-  --border-xheavy:var(--gray-400)
+  --text-primary: var(--gray-100);
+  --text-secondary: var(--gray-300);
+  --text-tertiary: var(--gray-500);
+  --surface-primary: var(--gray-900);
+  --surface-secondary: var(--gray-800);
+  --surface-tertiary: var(--gray-700);
+  --border-light: var(--gray-700);
+  --border-medium: var(--gray-600);
+  --border-heavy: var(--gray-500);
+  --border-xheavy: var(--gray-400);
 }
 .gizmo {
-  --text-primary:var(--gizmo-gray-950);
-  --text-secondary:var(--gizmo-gray-600);
-  --text-tertiary:var(--gizmo-gray-500);
-  --surface-primary:var(--white);
-  --surface-secondary:var(--gray-50);
-  --surface-tertiary:var(--gray-100);
-  --border-light:rgba(0,0,0,.1);
-  --border-medium:rgba(0,0,0,.15);
-  --border-heavy:rgba(0,0,0,.2);
-  --border-xheavy:rgba(0,0,0,.25)
+  --text-primary: var(--gizmo-gray-950);
+  --text-secondary: var(--gizmo-gray-600);
+  --text-tertiary: var(--gizmo-gray-500);
+  --surface-primary: var(--white);
+  --surface-secondary: var(--gray-50);
+  --surface-tertiary: var(--gray-100);
+  --border-light: rgba(0, 0, 0, 0.1);
+  --border-medium: rgba(0, 0, 0, 0.15);
+  --border-heavy: rgba(0, 0, 0, 0.2);
+  --border-xheavy: rgba(0, 0, 0, 0.25);
 }
 .gizmo.dark {
-  --text-primary:var(--gray-100);
-  --text-secondary:var(--gray-300);
-  --text-tertiary:var(--gizmo-gray-500);
-  --surface-primary:var(--gray-900);
-  --surface-secondary:var(--gray-800);
-  --surface-tertiary:var(--gray-700);
-  --border-light:rgba(217,217,227,.1);
-  --border-medium:rgba(217,217,227,.15);
-  --border-heavy:rgba(217,217,227,.2);
-  --border-xheavy:rgba(217,217,227,.25)
+  --text-primary: var(--gray-100);
+  --text-secondary: var(--gray-300);
+  --text-tertiary: var(--gizmo-gray-500);
+  --surface-primary: var(--gray-900);
+  --surface-secondary: var(--gray-800);
+  --surface-tertiary: var(--gray-700);
+  --border-light: rgba(217, 217, 227, 0.1);
+  --border-medium: rgba(217, 217, 227, 0.15);
+  --border-heavy: rgba(217, 217, 227, 0.2);
+  --border-xheavy: rgba(217, 217, 227, 0.25);
 }
 
 .text-token-text-primary {
-  color:#343541;
-  color:var(--text-primary)
+  color: #343541;
+  color: var(--text-primary);
 }
 .text-token-text-secondary {
-  color:#565869;
-  color:var(--text-secondary)
+  color: #565869;
+  color: var(--text-secondary);
 }
 .text-token-text-tertiary {
-  color:#8e8ea0;
-  color:var(--text-tertiary)
+  color: #8e8ea0;
+  color: var(--text-tertiary);
 }
 
 .icon-xs {
-  stroke-width:1.5;
-  height:.75rem;
-  width:.75rem
+  stroke-width: 1.5;
+  height: 0.75rem;
+  width: 0.75rem;
 }
 .icon-sm {
-  stroke-width:2;
-  height:1rem;
-  width:1rem
+  stroke-width: 2;
+  height: 1rem;
+  width: 1rem;
 }
 .icon-md {
-  stroke-width:1.5;
-  height:1.25rem;
-  width:1.25rem
+  stroke-width: 1.5;
+  height: 1.25rem;
+  width: 1.25rem;
 }
 .icon-lg {
-  stroke-width:1.5;
-  height:1.5rem;
-  width:1.5rem
+  stroke-width: 1.5;
+  height: 1.5rem;
+  width: 1.5rem;
 }
 .icon-xl {
-  stroke-width:1.5;
-  height:1.75rem;
-  width:1.75rem
+  stroke-width: 1.5;
+  height: 1.75rem;
+  width: 1.75rem;
 }
 .icon-2xl {
-  stroke-width:1.5;
-  height:2rem;
-  width:2rem
+  stroke-width: 1.5;
+  height: 2rem;
+  width: 2rem;
 }
 .icon-cover {
-  stroke-width:1.5;
-  height:234px;
-  width:234px
+  stroke-width: 1.5;
+  height: 234px;
+  width: 234px;
 }
 
 .border-token-border-heavy {
   border-color: #c5c5d2;
-  border-color: var(--border-heavy)
+  border-color: var(--border-heavy);
 }
 
 .border-token-border-light {
   border-color: #ececf1;
-  border-color: var(--border-light)
+  border-color: var(--border-light);
 }
 
 .border-token-border-medium {
   border-color: #d9d9e3;
-  border-color: var(--border-medium)
+  border-color: var(--border-medium);
 }
 
 .border-token-surface-primary {
   border-color: #fff;
-  border-color: var(--surface-primary)
+  border-color: var(--surface-primary);
 }
 
 .border-token-surface-secondary {
   border-color: #f7f7f8;
-  border-color: var(--surface-secondary)
+  border-color: var(--surface-secondary);
 }
 
 .border-token-surface-tertiary {
   border-color: #ececf1;
-  border-color: var(--surface-tertiary)
-}
-
-<<<<<<< HEAD
+  border-color: var(--surface-tertiary);
+}
+
 .readmore-blur::before {
   content: '';
   width: 100%;
@@ -1808,49 +1834,48 @@
 
 .dark .readmore-blur::after {
   background: linear-gradient(rgba(255, 255, 255, 0), #343541);
-=======
+}
 @-webkit-keyframes pulseSize {
   0%,
   to {
-    -webkit-transform:scaleX(1);
-    transform:scaleX(1)
+    -webkit-transform: scaleX(1);
+    transform: scaleX(1);
   }
   50% {
-    -webkit-transform:scale3d(1.25,1.25,1);
-    transform:scale3d(1.25,1.25,1)
+    -webkit-transform: scale3d(1.25, 1.25, 1);
+    transform: scale3d(1.25, 1.25, 1);
   }
 }
 @keyframes pulseSize {
   0%,
   to {
-    -webkit-transform:scaleX(1);
-    transform:scaleX(1)
+    -webkit-transform: scaleX(1);
+    transform: scaleX(1);
   }
   50% {
-    -webkit-transform:scale3d(1.25,1.25,1);
-    transform:scale3d(1.25,1.25,1)
+    -webkit-transform: scale3d(1.25, 1.25, 1);
+    transform: scale3d(1.25, 1.25, 1);
   }
 }
 .result-thinking:empty:last-child:after {
-  -webkit-font-smoothing:subpixel-antialiased;
-  -webkit-animation:pulseSize 1.25s ease-in-out infinite;
-  animation:pulseSize 1.25s ease-in-out infinite;
-  -webkit-backface-visibility:hidden;
-  backface-visibility:hidden;
-  background-color:#0d0d0d;
-  background-color:var(--text-primary);
-  border-radius:50%;
-  box-sizing:border-box;
-  content:" ";
-  display:block;
-  height:12px;
-  position:absolute;
-  top:-11px;
-  -webkit-transform:translateZ(0);
-  transform:translateZ(0);
-  -webkit-transform-origin:center;
-  transform-origin:center;
-  width:12px;
-  will-change:transform
->>>>>>> a91042b6
+  -webkit-font-smoothing: subpixel-antialiased;
+  -webkit-animation: pulseSize 1.25s ease-in-out infinite;
+  animation: pulseSize 1.25s ease-in-out infinite;
+  -webkit-backface-visibility: hidden;
+  backface-visibility: hidden;
+  background-color: #0d0d0d;
+  background-color: var(--text-primary);
+  border-radius: 50%;
+  box-sizing: border-box;
+  content: ' ';
+  display: block;
+  height: 12px;
+  position: absolute;
+  top: -11px;
+  -webkit-transform: translateZ(0);
+  transform: translateZ(0);
+  -webkit-transform-origin: center;
+  transform-origin: center;
+  width: 12px;
+  will-change: transform;
 }