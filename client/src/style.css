--- conflicted
+++ resolved
@@ -2301,12 +2301,11 @@
 
 .move-up {
   animation: moveUp 4s ease-in-out infinite;
-<<<<<<< HEAD
-  
 }
 
 @keyframes wave {
-  0%, 100% {
+  0%,
+  100% {
     transform: translateY(0);
   }
   50% {
@@ -2331,7 +2330,8 @@
 }
 
 @keyframes pulse {
-  0%, 100% {
+  0%,
+  100% {
     transform: scale(1);
   }
   50% {
@@ -2345,7 +2345,8 @@
 
 /* styles.css */
 @keyframes wave {
-  0%, 100% {
+  0%,
+  100% {
     transform: translateY(0);
   }
   50% {
@@ -2368,9 +2369,6 @@
 .smooth-transition {
   transition: transform 0.3s ease-in-out;
 }
-=======
-}
-
 .message-content {
   font-size: var(--markdown-font-size, var(--font-size-base));
   line-height: 1.75;
@@ -2407,5 +2405,4 @@
 .progress-text-wrapper button {
   font-size: inherit;
   line-height: inherit;
-}
->>>>>>> a45b384b
+}