--- conflicted
+++ resolved
@@ -18,8 +18,6 @@
   --gray-800: #212121;
   --gray-850: #171717;
   --gray-900: #0d0d0d;
-<<<<<<< HEAD
-=======
   --green-50: #ecfdf5;
   --green-100: #d1fae5;
   --green-200: #a7f3d0;
@@ -42,7 +40,6 @@
   --red-800: #991b1b;
   --red-900: #7f1d1d;
   --red-950: #450a0a;
->>>>>>> 73fe0835
   --gizmo-gray-500: #999;
   --gizmo-gray-600: #666;
   --gizmo-gray-950: #0f0f0f;
@@ -74,14 +71,10 @@
   --surface-tertiary: var(--gray-100);
   --surface-tertiary-alt: var(--white);
   --surface-dialog: var(--white);
-<<<<<<< HEAD
   --surface-submit: var(--blue-300);
-=======
-  --surface-submit: var(--green-700);
   --surface-submit-hover: var(--green-800);
   --surface-destructive: var(--red-700);
   --surface-destructive-hover: var(--red-800);
->>>>>>> 73fe0835
   --border-light: var(--gray-200);
   --border-medium-alt: var(--gray-300);
   --border-medium: var(--gray-300);
@@ -135,14 +128,10 @@
   --surface-tertiary: var(--gray-700);
   --surface-tertiary-alt: var(--gray-700);
   --surface-dialog: var(--gray-850);
-<<<<<<< HEAD
   --surface-submit: var(--blue-300);
-=======
-  --surface-submit: var(--green-700);
   --surface-submit-hover: var(--green-800);
   --surface-destructive: var(--red-800);
   --surface-destructive-hover: var(--red-900);
->>>>>>> 73fe0835
   --border-light: var(--gray-700);
   --border-medium-alt: var(--gray-600);
   --border-medium: var(--gray-600);
