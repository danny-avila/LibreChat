--- conflicted
+++ resolved
@@ -10,37 +10,12 @@
   const fileMap = useFileMapContext();
   const { searchQuery, searchQueryRes } = useSearchContext();
 
-<<<<<<< HEAD
-  // when conversation changed or conversationId (in url) changed
-  useEffect(() => {
-    if (conversation === null) {
-      // no current conversation, we need to do something
-      if (query) {
-        // create new
-        searchPlaceholderConversation();
-        setSearchQuery(query);
-      } else {
-        navigate('/c/new');
-      }
-    } else if (conversation?.conversationId === 'search') {
-      // jump to search page
-      if (searchQuery !== query) {
-        navigate(`/search/${searchQuery}`);
-      }
-    } else {
-      // conversationId (in url) should always follow conversation?.conversationId, unless conversation is null
-      navigate(`/c/${conversation?.conversationId}`);
-    }
-    // eslint-disable-next-line react-hooks/exhaustive-deps
-  }, [conversation, query, searchQuery]);
-=======
   const { containerRef } = useNavScrolling({
     setShowLoading: () => ({}),
     hasNextPage: searchQueryRes?.hasNextPage,
     fetchNextPage: searchQueryRes?.fetchNextPage,
     isFetchingNextPage: searchQueryRes?.isFetchingNextPage,
   });
->>>>>>> 1a452121
 
   const messages = useMemo(() => {
     const msgs = searchQueryRes?.data?.pages.flatMap((page) => page.messages) || [];
