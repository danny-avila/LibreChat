--- conflicted
+++ resolved
@@ -1,10 +1,7 @@
 import React, { useState, useEffect } from 'react';
 import { Outlet, useNavigate } from 'react-router-dom';
 import { useGetStartupConfig } from 'librechat-data-provider/react-query';
-<<<<<<< HEAD
-=======
 import { useUserTermsQuery } from '~/data-provider';
->>>>>>> e4d73e65
 
 import type { ContextType } from '~/common';
 import { useAuthContext, useAssistantsMap, useFileMap, useSearch } from '~/hooks';
@@ -27,25 +24,6 @@
   const [showTerms, setShowTerms] = useState(false);
   const { data: config } = useGetStartupConfig();
 
-<<<<<<< HEAD
-  useEffect(() => {
-    if (isAuthenticated && config?.interface?.termsOfService?.modalAcceptance) {
-      fetch('/api/user/terms', {
-        credentials: 'include',
-        headers: {
-          Authorization: `Bearer ${token}`,
-        },
-      })
-        .then((response) => response.json())
-        .then((data) => {
-          setShowTerms(!data.termsAccepted);
-        })
-        .catch((error) => {
-          console.error('Error fetching terms acceptance status:', error);
-        });
-    }
-  }, [isAuthenticated, token, config?.interface?.termsOfService?.modalAcceptance]);
-=======
   const { data: termsData } = useUserTermsQuery({
     enabled: isAuthenticated && !!config?.interface?.termsOfService?.modalAcceptance,
   });
@@ -55,7 +33,6 @@
       setShowTerms(!termsData.termsAccepted);
     }
   }, [termsData]);
->>>>>>> e4d73e65
 
   const handleAcceptTerms = () => {
     setShowTerms(false);
