<<<<<<< HEAD
import { useQueryClient } from '@tanstack/react-query';
import type { TEndpointsConfig, TError } from 'librechat-data-provider';
=======
import React, { useCallback, useEffect, useMemo, useRef, useState } from 'react';
import { v4 } from 'uuid';
import { useQueryClient } from '@tanstack/react-query';
>>>>>>> 5d267aa8
import {
  defaultAssistantsVersion,
  fileConfig as defaultFileConfig,
  EModelEndpoint,
  isAgentsEndpoint,
  isAssistantsEndpoint,
  mergeFileConfig,
  QueryKeys,
} from 'librechat-data-provider';
import debounce from 'lodash/debounce';
<<<<<<< HEAD
import React, { useCallback, useEffect, useMemo, useRef, useState } from 'react';
import { v4 } from 'uuid';
import type { ExtendedFile, FileSetter } from '~/common';
import { useGetFileConfig, useUploadFileMutation } from '~/data-provider';
import useLocalize, { TranslationKeys } from '~/hooks/useLocalize';
=======
import type { EndpointFileConfig, TEndpointsConfig, TError } from 'librechat-data-provider';
import type { ExtendedFile, FileSetter } from '~/common';
import { useGetFileConfig, useUploadFileMutation } from '~/data-provider';
import useLocalize, { TranslationKeys } from '~/hooks/useLocalize';
import { useDelayedUploadToast } from './useDelayedUploadToast';
import { processFileForUpload } from '~/utils/heicConverter';
import { useToastContext } from '~/Providers/ToastContext';
>>>>>>> 5d267aa8
import { useChatContext } from '~/Providers/ChatContext';
import { useToastContext } from '~/Providers/ToastContext';
import { logger, validateFiles } from '~/utils';
<<<<<<< HEAD
import { processFileForUpload } from '~/utils/heicConverter';
import { useDelayedUploadToast } from './useDelayedUploadToast';
=======
import useClientResize from './useClientResize';
>>>>>>> 5d267aa8
import useUpdateFiles from './useUpdateFiles';

type UseFileHandling = {
  fileSetter?: FileSetter;
  fileFilter?: (file: File) => boolean;
  additionalMetadata?: Record<string, string | undefined>;
  overrideEndpoint?: EModelEndpoint;
  overrideEndpointFileConfig?: EndpointFileConfig;
};

const useFileHandling = (params?: UseFileHandling) => {
  const localize = useLocalize();
  const queryClient = useQueryClient();
  const { showToast } = useToastContext();
  const [errors, setErrors] = useState<string[]>([]);
  const abortControllerRef = useRef<AbortController | null>(null);
  const { startUploadTimer, clearUploadTimer } = useDelayedUploadToast();
  const { files, setFiles, setFilesLoading, conversation } = useChatContext();
  const setError = (error: string) => setErrors((prevErrors) => [...prevErrors, error]);
  const { addFile, replaceFile, updateFileById, deleteFileById } = useUpdateFiles(
    params?.fileSetter ?? setFiles,
  );
  const { resizeImageIfNeeded } = useClientResize();

  const agent_id = params?.additionalMetadata?.agent_id ?? '';
  const assistant_id = params?.additionalMetadata?.assistant_id ?? '';

  const { data: fileConfig = null } = useGetFileConfig({
    select: (data) => mergeFileConfig(data),
  });

  const endpoint = useMemo(
    () =>
      params?.overrideEndpoint ?? conversation?.endpointType ?? conversation?.endpoint ?? 'default',
    [params?.overrideEndpoint, conversation?.endpointType, conversation?.endpoint],
  );

  const displayToast = useCallback(() => {
    if (errors.length > 1) {
      // TODO: this should not be a dynamic localize input!!
      const errorList = Array.from(new Set(errors))
        .map((e, i) => `${i > 0 ? '• ' : ''}${localize(e as TranslationKeys) || e}\n`)
        .join('');
      showToast({
        message: errorList,
        status: 'error',
        duration: 5000,
      });
    } else if (errors.length === 1) {
      // TODO: this should not be a dynamic localize input!!
      const message = localize(errors[0] as TranslationKeys) || errors[0];
      showToast({
        message,
        status: 'error',
        duration: 5000,
      });
    }

    setErrors([]);
  }, [errors, showToast, localize]);

  const debouncedDisplayToast = debounce(displayToast, 250);

  useEffect(() => {
    if (errors.length > 0) {
      debouncedDisplayToast();
    }

    return () => debouncedDisplayToast.cancel();
  }, [errors, debouncedDisplayToast]);

  const uploadFile = useUploadFileMutation(
    {
      onSuccess: (data) => {
        clearUploadTimer(data.temp_file_id);
        console.log('upload success', data);
        if (agent_id) {
          queryClient.refetchQueries([QueryKeys.agent, agent_id]);
          return;
        }
        updateFileById(
          data.temp_file_id,
          {
            progress: 0.9,
            filepath: data.filepath,
          },
          assistant_id ? true : false,
        );

        setTimeout(() => {
          updateFileById(
            data.temp_file_id,
            {
              progress: 1,
              file_id: data.file_id,
              temp_file_id: data.temp_file_id,
              filepath: data.filepath,
              type: data.type,
              height: data.height,
              width: data.width,
              filename: data.filename,
              source: data.source,
              embedded: data.embedded,
            },
            assistant_id ? true : false,
          );
        }, 300);
      },
      onError: (_error, body) => {
        const error = _error as TError | undefined;
        console.log('upload error', error);
        const file_id = body.get('file_id');
        clearUploadTimer(file_id as string);
        deleteFileById(file_id as string);
        const errorMessage =
          error?.code === 'ERR_CANCELED'
            ? 'com_error_files_upload_canceled'
            : (error?.response?.data?.message ?? 'com_error_files_upload');
        setError(errorMessage);
      },
    },
    abortControllerRef.current?.signal,
  );

  const startUpload = async (extendedFile: ExtendedFile) => {
    const filename = extendedFile.file?.name ?? 'File';
    startUploadTimer(extendedFile.file_id, filename, extendedFile.size);

    const formData = new FormData();
    formData.append('endpoint', endpoint);
    formData.append('file', extendedFile.file as File, encodeURIComponent(filename));
    formData.append('file_id', extendedFile.file_id);

    const width = extendedFile.width ?? 0;
    const height = extendedFile.height ?? 0;
    if (width) {
      formData.append('width', width.toString());
    }
    if (height) {
      formData.append('height', height.toString());
    }

    const metadata = params?.additionalMetadata ?? {};
    if (params?.additionalMetadata) {
      for (const [key, value = ''] of Object.entries(metadata)) {
        if (value) {
          formData.append(key, value);
        }
      }
    }

    if (isAgentsEndpoint(endpoint)) {
      if (!agent_id) {
        formData.append('message_file', 'true');
      }
      const tool_resource = extendedFile.tool_resource;
      if (tool_resource != null) {
        formData.append('tool_resource', tool_resource);
      }
      if (conversation?.agent_id != null && formData.get('agent_id') == null) {
        formData.append('agent_id', conversation.agent_id);
      }
    }

    if (!isAssistantsEndpoint(endpoint)) {
      uploadFile.mutate(formData);
      return;
    }

    const convoModel = conversation?.model ?? '';
    const convoAssistantId = conversation?.assistant_id ?? '';

    if (!assistant_id) {
      formData.append('message_file', 'true');
    }

    const endpointsConfig = queryClient.getQueryData<TEndpointsConfig>([QueryKeys.endpoints]);
    const version = endpointsConfig?.[endpoint]?.version ?? defaultAssistantsVersion[endpoint];

    if (!assistant_id && convoAssistantId) {
      formData.append('version', version);
      formData.append('model', convoModel);
      formData.append('assistant_id', convoAssistantId);
    }

    const formVersion = (formData.get('version') ?? '') as string;
    if (!formVersion) {
      formData.append('version', version);
    }

    const formModel = (formData.get('model') ?? '') as string;
    if (!formModel) {
      formData.append('model', convoModel);
    }

    uploadFile.mutate(formData);
  };

  const loadImage = (extendedFile: ExtendedFile, preview: string) => {
    const img = new Image();
    img.onload = async () => {
      extendedFile.width = img.width;
      extendedFile.height = img.height;
      extendedFile = {
        ...extendedFile,
        progress: 0.6,
      };
      replaceFile(extendedFile);

      await startUpload(extendedFile);
      URL.revokeObjectURL(preview);
    };
    img.src = preview;
  };

  const handleFiles = async (_files: FileList | File[], _toolResource?: string) => {
    abortControllerRef.current = new AbortController();
    const fileList = Array.from(_files);
    /* Validate files */
    let filesAreValid: boolean;
    try {
      filesAreValid = validateFiles({
        files,
        fileList,
        setError,
        endpointFileConfig:
          params?.overrideEndpointFileConfig ??
          fileConfig?.endpoints?.[endpoint] ??
          fileConfig?.endpoints?.default ??
          defaultFileConfig.endpoints[endpoint] ??
          defaultFileConfig.endpoints.default,
      });
    } catch (error) {
      console.error('file validation error', error);
      setError('com_error_files_validation');
      return;
    }
    if (!filesAreValid) {
      setFilesLoading(false);
      return;
    }

    /* Process files */
    for (const originalFile of fileList) {
      const file_id = v4();
      try {
        // Create initial preview with original file
        const initialPreview = URL.createObjectURL(originalFile);

        // Create initial ExtendedFile to show immediately
        const initialExtendedFile: ExtendedFile = {
          file_id,
          file: originalFile,
          type: originalFile.type,
          preview: initialPreview,
          progress: 0.1, // Show as processing
          size: originalFile.size,
        };

        if (_toolResource != null && _toolResource !== '') {
          initialExtendedFile.tool_resource = _toolResource;
        }

        // Add file immediately to show in UI
        addFile(initialExtendedFile);

        // Check if HEIC conversion is needed and show toast
        const isHEIC =
          originalFile.type === 'image/heic' ||
          originalFile.type === 'image/heif' ||
          originalFile.name.toLowerCase().match(/\.(heic|heif)$/);

        if (isHEIC) {
          showToast({
            message: localize('com_info_heic_converting'),
            status: 'info',
            duration: 3000,
          });
        }

        // Process file for HEIC conversion if needed
<<<<<<< HEAD
        const processedFile = await processFileForUpload(
=======
        const heicProcessedFile = await processFileForUpload(
>>>>>>> 5d267aa8
          originalFile,
          0.9,
          (conversionProgress) => {
            // Update progress during HEIC conversion (0.1 to 0.5 range for conversion)
            const adjustedProgress = 0.1 + conversionProgress * 0.4;
            replaceFile({
              ...initialExtendedFile,
              progress: adjustedProgress,
            });
          },
        );

<<<<<<< HEAD
        // If file was converted, update with new file and preview
        if (processedFile !== originalFile) {
          URL.revokeObjectURL(initialPreview); // Clean up original preview
          const newPreview = URL.createObjectURL(processedFile);

          const updatedExtendedFile: ExtendedFile = {
            ...initialExtendedFile,
            file: processedFile,
            type: processedFile.type,
            preview: newPreview,
            progress: 0.5, // Conversion complete, ready for upload
            size: processedFile.size,
          };

          replaceFile(updatedExtendedFile);

          const isImage = processedFile.type.split('/')[0] === 'image';
          if (isImage) {
            loadImage(updatedExtendedFile, newPreview);
            continue;
          }

          await startUpload(updatedExtendedFile);
        } else {
          // File wasn't converted, proceed with original
          const isImage = originalFile.type.split('/')[0] === 'image';
          const tool_resource =
            initialExtendedFile.tool_resource ?? params?.additionalMetadata?.tool_resource;
          if (isAgentsEndpoint(endpoint) && !isImage && tool_resource == null) {
            /** Note: this needs to be removed when we can support files to providers */
            setError('com_error_files_unsupported_capability');
            continue;
          }

          // Update progress to show ready for upload
          const readyExtendedFile = {
            ...initialExtendedFile,
            progress: 0.2,
          };
          replaceFile(readyExtendedFile);

          if (isImage) {
            loadImage(readyExtendedFile, initialPreview);
            continue;
          }

          await startUpload(readyExtendedFile);
        }
=======
        let finalProcessedFile = heicProcessedFile;

        // Apply client-side resizing if available and appropriate
        if (heicProcessedFile.type.startsWith('image/')) {
          try {
            const resizeResult = await resizeImageIfNeeded(heicProcessedFile);
            finalProcessedFile = resizeResult.file;

            // Show toast notification if image was resized
            if (resizeResult.resized && resizeResult.result) {
              const { originalSize, newSize, compressionRatio } = resizeResult.result;
              const originalSizeMB = (originalSize / (1024 * 1024)).toFixed(1);
              const newSizeMB = (newSize / (1024 * 1024)).toFixed(1);
              const savedPercent = Math.round((1 - compressionRatio) * 100);

              showToast({
                message: `Image resized: ${originalSizeMB}MB → ${newSizeMB}MB (${savedPercent}% smaller)`,
                status: 'success',
                duration: 3000,
              });
            }
          } catch (resizeError) {
            console.warn('Image resize failed, using original:', resizeError);
            // Continue with HEIC processed file if resizing fails
          }
        }

        // If file was processed (HEIC converted or resized), update with new file and preview
        if (finalProcessedFile !== originalFile) {
          URL.revokeObjectURL(initialPreview); // Clean up original preview
          const newPreview = URL.createObjectURL(finalProcessedFile);

          const updatedExtendedFile: ExtendedFile = {
            ...initialExtendedFile,
            file: finalProcessedFile,
            type: finalProcessedFile.type,
            preview: newPreview,
            progress: 0.5, // Processing complete, ready for upload
            size: finalProcessedFile.size,
          };

          replaceFile(updatedExtendedFile);

          const isImage = finalProcessedFile.type.split('/')[0] === 'image';
          if (isImage) {
            loadImage(updatedExtendedFile, newPreview);
            continue;
          }

          await startUpload(updatedExtendedFile);
        } else {
          // File wasn't processed, proceed with original
          const isImage = originalFile.type.split('/')[0] === 'image';
          const tool_resource =
            initialExtendedFile.tool_resource ?? params?.additionalMetadata?.tool_resource;
          if (isAgentsEndpoint(endpoint) && !isImage && tool_resource == null) {
            /** Note: this needs to be removed when we can support files to providers */
            setError('com_error_files_unsupported_capability');
            continue;
          }

          // Update progress to show ready for upload
          const readyExtendedFile = {
            ...initialExtendedFile,
            progress: 0.2,
          };
          replaceFile(readyExtendedFile);

          if (isImage) {
            loadImage(readyExtendedFile, initialPreview);
            continue;
          }

          await startUpload(readyExtendedFile);
        }
>>>>>>> 5d267aa8
      } catch (error) {
        deleteFileById(file_id);
        console.log('file handling error', error);
        if (error instanceof Error && error.message.includes('HEIC')) {
          setError('com_error_heic_conversion');
        } else {
          setError('com_error_files_process');
        }
      }
    }
  };

  const handleFileChange = (event: React.ChangeEvent<HTMLInputElement>, _toolResource?: string) => {
    event.stopPropagation();
    if (event.target.files) {
      setFilesLoading(true);
      handleFiles(event.target.files, _toolResource);
      // reset the input
      event.target.value = '';
    }
  };

  const abortUpload = () => {
    if (abortControllerRef.current) {
      logger.log('files', 'Aborting upload');
      abortControllerRef.current.abort('User aborted upload');
      abortControllerRef.current = null;
    }
  };

  return {
    handleFileChange,
    handleFiles,
    abortUpload,
    setFiles,
    files,
  };
};

export default useFileHandling;<|MERGE_RESOLUTION|>--- conflicted
+++ resolved
@@ -1,28 +1,16 @@
-<<<<<<< HEAD
-import { useQueryClient } from '@tanstack/react-query';
-import type { TEndpointsConfig, TError } from 'librechat-data-provider';
-=======
 import React, { useCallback, useEffect, useMemo, useRef, useState } from 'react';
 import { v4 } from 'uuid';
 import { useQueryClient } from '@tanstack/react-query';
->>>>>>> 5d267aa8
 import {
+  QueryKeys,
+  EModelEndpoint,
+  mergeFileConfig,
+  isAgentsEndpoint,
+  isAssistantsEndpoint,
   defaultAssistantsVersion,
   fileConfig as defaultFileConfig,
-  EModelEndpoint,
-  isAgentsEndpoint,
-  isAssistantsEndpoint,
-  mergeFileConfig,
-  QueryKeys,
 } from 'librechat-data-provider';
 import debounce from 'lodash/debounce';
-<<<<<<< HEAD
-import React, { useCallback, useEffect, useMemo, useRef, useState } from 'react';
-import { v4 } from 'uuid';
-import type { ExtendedFile, FileSetter } from '~/common';
-import { useGetFileConfig, useUploadFileMutation } from '~/data-provider';
-import useLocalize, { TranslationKeys } from '~/hooks/useLocalize';
-=======
 import type { EndpointFileConfig, TEndpointsConfig, TError } from 'librechat-data-provider';
 import type { ExtendedFile, FileSetter } from '~/common';
 import { useGetFileConfig, useUploadFileMutation } from '~/data-provider';
@@ -30,16 +18,9 @@
 import { useDelayedUploadToast } from './useDelayedUploadToast';
 import { processFileForUpload } from '~/utils/heicConverter';
 import { useToastContext } from '~/Providers/ToastContext';
->>>>>>> 5d267aa8
 import { useChatContext } from '~/Providers/ChatContext';
-import { useToastContext } from '~/Providers/ToastContext';
 import { logger, validateFiles } from '~/utils';
-<<<<<<< HEAD
-import { processFileForUpload } from '~/utils/heicConverter';
-import { useDelayedUploadToast } from './useDelayedUploadToast';
-=======
 import useClientResize from './useClientResize';
->>>>>>> 5d267aa8
 import useUpdateFiles from './useUpdateFiles';
 
 type UseFileHandling = {
@@ -321,11 +302,7 @@
         }
 
         // Process file for HEIC conversion if needed
-<<<<<<< HEAD
-        const processedFile = await processFileForUpload(
-=======
         const heicProcessedFile = await processFileForUpload(
->>>>>>> 5d267aa8
           originalFile,
           0.9,
           (conversionProgress) => {
@@ -338,56 +315,6 @@
           },
         );
 
-<<<<<<< HEAD
-        // If file was converted, update with new file and preview
-        if (processedFile !== originalFile) {
-          URL.revokeObjectURL(initialPreview); // Clean up original preview
-          const newPreview = URL.createObjectURL(processedFile);
-
-          const updatedExtendedFile: ExtendedFile = {
-            ...initialExtendedFile,
-            file: processedFile,
-            type: processedFile.type,
-            preview: newPreview,
-            progress: 0.5, // Conversion complete, ready for upload
-            size: processedFile.size,
-          };
-
-          replaceFile(updatedExtendedFile);
-
-          const isImage = processedFile.type.split('/')[0] === 'image';
-          if (isImage) {
-            loadImage(updatedExtendedFile, newPreview);
-            continue;
-          }
-
-          await startUpload(updatedExtendedFile);
-        } else {
-          // File wasn't converted, proceed with original
-          const isImage = originalFile.type.split('/')[0] === 'image';
-          const tool_resource =
-            initialExtendedFile.tool_resource ?? params?.additionalMetadata?.tool_resource;
-          if (isAgentsEndpoint(endpoint) && !isImage && tool_resource == null) {
-            /** Note: this needs to be removed when we can support files to providers */
-            setError('com_error_files_unsupported_capability');
-            continue;
-          }
-
-          // Update progress to show ready for upload
-          const readyExtendedFile = {
-            ...initialExtendedFile,
-            progress: 0.2,
-          };
-          replaceFile(readyExtendedFile);
-
-          if (isImage) {
-            loadImage(readyExtendedFile, initialPreview);
-            continue;
-          }
-
-          await startUpload(readyExtendedFile);
-        }
-=======
         let finalProcessedFile = heicProcessedFile;
 
         // Apply client-side resizing if available and appropriate
@@ -463,7 +390,6 @@
 
           await startUpload(readyExtendedFile);
         }
->>>>>>> 5d267aa8
       } catch (error) {
         deleteFileById(file_id);
         console.log('file handling error', error);
