--- conflicted
+++ resolved
@@ -9,10 +9,7 @@
   fileSearchAllowedByAgent: boolean;
   codeAllowedByAgent: boolean;
   tools: string[] | undefined;
-<<<<<<< HEAD
-=======
   provider?: string;
->>>>>>> 114deecc
 }
 
 /**
