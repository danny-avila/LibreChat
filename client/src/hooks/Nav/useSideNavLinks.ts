import { useMemo } from 'react';
import { MessageSquareQuote, ArrowRightToLine, Settings2, Bookmark } from 'lucide-react';
import {
  isAssistantsEndpoint,
  isAgentsEndpoint,
  PermissionTypes,
  isParamEndpoint,
  EModelEndpoint,
  Permissions,
} from 'librechat-data-provider';
import type { TInterfaceConfig, TEndpointsConfig } from 'librechat-data-provider';
import type { NavLink } from '~/common';
import AgentPanelSwitch from '~/components/SidePanel/Agents/AgentPanelSwitch';
import BookmarkPanel from '~/components/SidePanel/Bookmarks/BookmarkPanel';
import PanelSwitch from '~/components/SidePanel/Builder/PanelSwitch';
import PromptsAccordion from '~/components/Prompts/PromptsAccordion';
import Parameters from '~/components/SidePanel/Parameters/Panel';
import FilesPanel from '~/components/SidePanel/Files/Panel';
import { Blocks, AttachmentIcon } from '~/components/svg';
import { useHasAccess } from '~/hooks';

export default function useSideNavLinks({
  hidePanel,
  keyProvided,
  endpoint,
  endpointType,
  interfaceConfig,
<<<<<<< HEAD
  customLinks,
=======
  endpointsConfig,
>>>>>>> 650e9b4f
}: {
  hidePanel: () => void;
  keyProvided: boolean;
  endpoint?: EModelEndpoint | null;
  endpointType?: EModelEndpoint | null;
  interfaceConfig: Partial<TInterfaceConfig>;
<<<<<<< HEAD
  customLinks?: NavLink[];
=======
  endpointsConfig: TEndpointsConfig;
>>>>>>> 650e9b4f
}) {
  const hasAccessToPrompts = useHasAccess({
    permissionType: PermissionTypes.PROMPTS,
    permission: Permissions.USE,
  });
  const hasAccessToBookmarks = useHasAccess({
    permissionType: PermissionTypes.BOOKMARKS,
    permission: Permissions.USE,
  });
  const hasAccessToAgents = useHasAccess({
    permissionType: PermissionTypes.AGENTS,
    permission: Permissions.USE,
  });
  const hasAccessToCreateAgents = useHasAccess({
    permissionType: PermissionTypes.AGENTS,
    permission: Permissions.CREATE,
  });

  const Links = useMemo(() => {
    const links: NavLink[] = [];
    if (
      isAssistantsEndpoint(endpoint) &&
      endpointsConfig?.[EModelEndpoint.assistants] &&
      endpointsConfig[EModelEndpoint.assistants].disableBuilder !== true &&
      keyProvided
    ) {
      links.push({
        title: 'com_sidepanel_assistant_builder',
        label: '',
        icon: Blocks,
        id: 'assistants',
        Component: PanelSwitch,
      });
    }

    if (
      endpointsConfig?.[EModelEndpoint.agents] &&
      hasAccessToAgents &&
      hasAccessToCreateAgents &&
      endpointsConfig[EModelEndpoint.agents].disableBuilder !== true
    ) {
      links.push({
        title: 'com_sidepanel_agent_builder',
        label: '',
        icon: Blocks,
        id: 'agents',
        Component: AgentPanelSwitch,
      });
    }

    if (hasAccessToPrompts) {
      links.push({
        title: 'com_ui_prompts',
        label: '',
        icon: MessageSquareQuote,
        id: 'prompts',
        Component: PromptsAccordion,
      });
    }

    if (
      interfaceConfig.parameters === true &&
      isParamEndpoint(endpoint ?? '', endpointType ?? '') === true &&
      !isAgentsEndpoint(endpoint) &&
      keyProvided
    ) {
      links.push({
        title: 'com_sidepanel_parameters',
        label: '',
        icon: Settings2,
        id: 'parameters',
        Component: Parameters,
      });
    }

    links.push({
      title: 'com_sidepanel_attach_files',
      label: '',
      icon: AttachmentIcon,
      id: 'files',
      Component: FilesPanel,
    });

    if (hasAccessToBookmarks) {
      links.push({
        title: 'com_sidepanel_conversation_tags',
        label: '',
        icon: Bookmark,
        id: 'bookmarks',
        Component: BookmarkPanel,
      });
    }

    if(customLinks) {
      links.push(...customLinks);
    }

    links.push({
      title: 'com_sidepanel_hide_panel',
      label: '',
      icon: ArrowRightToLine,
      onClick: hidePanel,
      id: 'hide-panel',
    });

    return links;
  }, [
    endpointsConfig,
    interfaceConfig.parameters,
    keyProvided,
    endpointType,
    endpoint,
    hasAccessToAgents,
    hasAccessToPrompts,
    hasAccessToBookmarks,
    hasAccessToCreateAgents,
    hidePanel,
  ]);

  return Links;
}<|MERGE_RESOLUTION|>--- conflicted
+++ resolved
@@ -25,22 +25,16 @@
   endpoint,
   endpointType,
   interfaceConfig,
-<<<<<<< HEAD
   customLinks,
-=======
   endpointsConfig,
->>>>>>> 650e9b4f
 }: {
   hidePanel: () => void;
   keyProvided: boolean;
   endpoint?: EModelEndpoint | null;
   endpointType?: EModelEndpoint | null;
   interfaceConfig: Partial<TInterfaceConfig>;
-<<<<<<< HEAD
   customLinks?: NavLink[];
-=======
   endpointsConfig: TEndpointsConfig;
->>>>>>> 650e9b4f
 }) {
   const hasAccessToPrompts = useHasAccess({
     permissionType: PermissionTypes.PROMPTS,
