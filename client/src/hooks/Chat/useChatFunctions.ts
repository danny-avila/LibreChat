import { v4 } from 'uuid';
import { useQueryClient } from '@tanstack/react-query';
import {
  Constants,
  QueryKeys,
  ContentTypes,
  parseCompactConvo,
  isAssistantsEndpoint,
  EModelEndpoint,
} from 'librechat-data-provider';
import { useSetRecoilState, useResetRecoilState, useRecoilValue } from 'recoil';
import type {
  TMessage,
  TSubmission,
  TConversation,
  TEndpointOption,
  TEndpointsConfig,
} from 'librechat-data-provider';
import type { SetterOrUpdater } from 'recoil';
import type { TAskFunction, ExtendedFile } from '~/common';
import useSetFilesToDelete from '~/hooks/Files/useSetFilesToDelete';
import useGetSender from '~/hooks/Conversations/useGetSender';
import { getArtifactsMode } from '~/utils/artifacts';
import { getEndpointField, logger } from '~/utils';
import useUserKey from '~/hooks/Input/useUserKey';
import store from '~/store';

const logChatRequest = (request: Record<string, unknown>) => {
  logger.log('=====================================\nAsk function called with:');
  logger.dir(request);
  logger.log('=====================================');
};

export default function useChatFunctions({
  index = 0,
  files,
  setFiles,
  getMessages,
  setMessages,
  isSubmitting,
  conversation,
  latestMessage,
  setSubmission,
  setLatestMessage,
}: {
  index?: number;
  isSubmitting: boolean;
  paramId?: string | undefined;
  conversation: TConversation | null;
  latestMessage: TMessage | null;
  getMessages: () => TMessage[] | undefined;
  setMessages: (messages: TMessage[]) => void;
  files?: Map<string, ExtendedFile>;
  setFiles?: SetterOrUpdater<Map<string, ExtendedFile>>;
  setSubmission: SetterOrUpdater<TSubmission | null>;
  setLatestMessage?: SetterOrUpdater<TMessage | null>;
}) {
  const codeArtifacts = useRecoilValue(store.codeArtifacts);
  const includeShadcnui = useRecoilValue(store.includeShadcnui);
  const customPromptMode = useRecoilValue(store.customPromptMode);
  const resetLatestMultiMessage = useResetRecoilState(store.latestMessageFamily(index + 1));
  const setShowStopButton = useSetRecoilState(store.showStopButtonByIndex(index));
  const setFilesToDelete = useSetFilesToDelete();
  const getSender = useGetSender();

  const queryClient = useQueryClient();
  const { getExpiry } = useUserKey(conversation?.endpoint ?? '');

  const ask: TAskFunction = (
    {
      text,
      overrideConvoId,
      overrideUserMessageId,
      parentMessageId = null,
      conversationId = null,
      messageId = null,
    },
    {
      editedText = null,
      editedMessageId = null,
      resubmitFiles = false,
      isRegenerate = false,
      isContinued = false,
      isEdited = false,
      overrideMessages,
    } = {},
  ) => {
    setShowStopButton(false);
    resetLatestMultiMessage();
    if (!!isSubmitting || text === '') {
      return;
    }

    const endpoint = conversation?.endpoint;
    if (endpoint === null) {
      console.error('No endpoint available');
      return;
    }

    conversationId = conversationId ?? conversation?.conversationId ?? null;
    if (conversationId == 'search') {
      console.error('cannot send any message under search view!');
      return;
    }

    if (isContinued && !latestMessage) {
      console.error('cannot continue AI message without latestMessage!');
      return;
    }

    const isEditOrContinue = isEdited || isContinued;

    let currentMessages: TMessage[] | null = overrideMessages ?? getMessages() ?? [];

    // construct the query message
    // this is not a real messageId, it is used as placeholder before real messageId returned
    text = text.trim();
    const intermediateId = overrideUserMessageId ?? v4();
    parentMessageId = parentMessageId || latestMessage?.messageId || Constants.NO_PARENT;

    logChatRequest({
      index,
      conversation,
      latestMessage,
      conversationId,
      intermediateId,
      parentMessageId,
      currentMessages,
    });

    if (conversationId == Constants.NEW_CONVO) {
      parentMessageId = Constants.NO_PARENT;
      currentMessages = [];
      conversationId = null;
    }

    const parentMessage = currentMessages.find(
      (msg) => msg.messageId === latestMessage?.parentMessageId,
    );

    let thread_id = parentMessage?.thread_id ?? latestMessage?.thread_id;
    if (!thread_id) {
      thread_id = currentMessages.find((message) => message.thread_id)?.thread_id;
    }

    const endpointsConfig = queryClient.getQueryData<TEndpointsConfig>([QueryKeys.endpoints]);
    const endpointType = getEndpointField(endpointsConfig, endpoint, 'type');

    // set the endpoint option
    const convo = parseCompactConvo({
      endpoint,
      endpointType,
      conversation: conversation ?? {},
    });

    const { modelDisplayLabel } = endpointsConfig?.[endpoint ?? ''] ?? {};
<<<<<<< HEAD
    const endpointOption = Object.assign(
      {
        endpoint,
        endpointType,
        overrideConvoId,
        overrideUserMessageId,
      },
      convo,
    ) as TEndpointOption;
    if (endpoint !== EModelEndpoint.agents) {
      endpointOption.key = getExpiry();
      endpointOption.thread_id = thread_id;
      endpointOption.modelDisplayLabel = modelDisplayLabel;
    }
=======
    const endpointOption = {
      ...convo,
      endpoint,
      thread_id,
      endpointType,
      overrideConvoId,
      key: getExpiry(),
      modelDisplayLabel,
      overrideUserMessageId,
      artifacts: getArtifactsMode({ codeArtifacts, includeShadcnui, customPromptMode }),
    } as TEndpointOption;
>>>>>>> 757b6d32
    const responseSender = getSender({ model: conversation?.model, ...endpointOption });

    const currentMsg: TMessage = {
      text,
      sender: 'User',
      isCreatedByUser: true,
      parentMessageId,
      conversationId,
      messageId: isContinued && messageId ? messageId : intermediateId,
      thread_id,
      error: false,
    };

    const reuseFiles = (isRegenerate || resubmitFiles) && parentMessage?.files;
    if (setFiles && reuseFiles && parentMessage.files?.length) {
      currentMsg.files = parentMessage.files;
      setFiles(new Map());
      setFilesToDelete({});
    } else if (setFiles && files && files.size > 0) {
      currentMsg.files = Array.from(files.values()).map((file) => ({
        file_id: file.file_id,
        filepath: file.filepath,
        type: file.type || '', // Ensure type is not undefined
        height: file.height,
        width: file.width,
      }));
      setFiles(new Map());
      setFilesToDelete({});
    }

    // construct the placeholder response message
    const generation = editedText ?? latestMessage?.text ?? '';
    const responseText = isEditOrContinue ? generation : '';

    const responseMessageId = editedMessageId ?? latestMessage?.messageId ?? null;
    const initialResponse: TMessage = {
      sender: responseSender,
      text: responseText,
      endpoint: endpoint ?? '',
      parentMessageId: isRegenerate ? messageId : intermediateId,
      messageId: responseMessageId ?? `${isRegenerate ? messageId : intermediateId}_`,
      thread_id,
      conversationId,
      unfinished: false,
      isCreatedByUser: false,
      isEdited: isEditOrContinue,
      iconURL: convo.iconURL,
      error: false,
    };

    if (isAssistantsEndpoint(endpoint)) {
      initialResponse.model = conversation?.assistant_id ?? '';
      initialResponse.text = '';
      initialResponse.content = [
        {
          type: ContentTypes.TEXT,
          [ContentTypes.TEXT]: {
            value: responseText,
          },
        },
      ];
    } else if (endpoint === EModelEndpoint.agents) {
      initialResponse.text = '';
      initialResponse.content = [
        {
          type: ContentTypes.TEXT,
          [ContentTypes.TEXT]: {
            value: responseText,
          },
        },
      ];
    } else {
      setShowStopButton(true);
    }

    if (isContinued) {
      currentMessages = currentMessages.filter((msg) => msg.messageId !== responseMessageId);
    }

    const submission: TSubmission = {
      conversation: {
        ...conversation,
        conversationId,
      },
      endpointOption,
      userMessage: {
        ...currentMsg,
        generation,
        responseMessageId,
        overrideParentMessageId: isRegenerate ? messageId : null,
      },
      messages: currentMessages,
      isEdited: isEditOrContinue,
      isContinued,
      isRegenerate,
      initialResponse,
    };

    if (isRegenerate) {
      setMessages([...submission.messages, initialResponse]);
    } else {
      setMessages([...submission.messages, currentMsg, initialResponse]);
    }
    if (index === 0 && setLatestMessage) {
      setLatestMessage(initialResponse);
    }

    setSubmission(submission);
    logger.dir('message_stream', submission, { depth: null });
  };

  const regenerate = ({ parentMessageId }) => {
    const messages = getMessages();
    const parentMessage = messages?.find((element) => element.messageId == parentMessageId);

    if (parentMessage && parentMessage.isCreatedByUser) {
      ask({ ...parentMessage }, { isRegenerate: true });
    } else {
      console.error(
        'Failed to regenerate the message: parentMessage not found or not created by user.',
      );
    }
  };

  return {
    ask,
    regenerate,
  };
}<|MERGE_RESOLUTION|>--- conflicted
+++ resolved
@@ -154,13 +154,13 @@
     });
 
     const { modelDisplayLabel } = endpointsConfig?.[endpoint ?? ''] ?? {};
-<<<<<<< HEAD
     const endpointOption = Object.assign(
       {
         endpoint,
         endpointType,
         overrideConvoId,
         overrideUserMessageId,
+      artifacts: getArtifactsMode({ codeArtifacts, includeShadcnui, customPromptMode }),
       },
       convo,
     ) as TEndpointOption;
@@ -169,19 +169,6 @@
       endpointOption.thread_id = thread_id;
       endpointOption.modelDisplayLabel = modelDisplayLabel;
     }
-=======
-    const endpointOption = {
-      ...convo,
-      endpoint,
-      thread_id,
-      endpointType,
-      overrideConvoId,
-      key: getExpiry(),
-      modelDisplayLabel,
-      overrideUserMessageId,
-      artifacts: getArtifactsMode({ codeArtifacts, includeShadcnui, customPromptMode }),
-    } as TEndpointOption;
->>>>>>> 757b6d32
     const responseSender = getSender({ model: conversation?.model, ...endpointOption });
 
     const currentMsg: TMessage = {
