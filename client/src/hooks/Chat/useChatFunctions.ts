import { v4 } from 'uuid';
import { useQueryClient } from '@tanstack/react-query';
import {
  Constants,
  QueryKeys,
  ContentTypes,
  EModelEndpoint,
  parseCompactConvo,
  replaceSpecialVars,
  isAssistantsEndpoint,
} from 'librechat-data-provider';
import { useSetRecoilState, useResetRecoilState, useRecoilValue } from 'recoil';
import type {
  TMessage,
  TSubmission,
  TConversation,
  TEndpointOption,
  TEndpointsConfig,
  EndpointSchemaKey,
} from 'librechat-data-provider';
import type { SetterOrUpdater } from 'recoil';
import type { TAskFunction, ExtendedFile } from '~/common';
import useSetFilesToDelete from '~/hooks/Files/useSetFilesToDelete';
import useGetSender from '~/hooks/Conversations/useGetSender';
import store, { useGetEphemeralAgent } from '~/store';
import { getArtifactsMode } from '~/utils/artifacts';
import { getEndpointField, logger } from '~/utils';
import useUserKey from '~/hooks/Input/useUserKey';
import { useNavigate } from 'react-router-dom';
<<<<<<< HEAD
=======
import { useAuthContext } from '~/hooks';
>>>>>>> dff4fcac

const logChatRequest = (request: Record<string, unknown>) => {
  logger.log('=====================================\nAsk function called with:');
  logger.dir(request);
  logger.log('=====================================');
};

const usesContentStream = (endpoint: EModelEndpoint | undefined, endpointType?: string) => {
  if (endpointType === EModelEndpoint.custom) {
    return true;
  }
  if (endpoint === EModelEndpoint.openAI || endpoint === EModelEndpoint.azureOpenAI) {
    return true;
  }
};

export default function useChatFunctions({
  index = 0,
  files,
  setFiles,
  getMessages,
  setMessages,
  isSubmitting,
  conversation,
  latestMessage,
  setSubmission,
  setLatestMessage,
}: {
  index?: number;
  isSubmitting: boolean;
  paramId?: string | undefined;
  conversation: TConversation | null;
  latestMessage: TMessage | null;
  getMessages: () => TMessage[] | undefined;
  setMessages: (messages: TMessage[]) => void;
  files?: Map<string, ExtendedFile>;
  setFiles?: SetterOrUpdater<Map<string, ExtendedFile>>;
  setSubmission: SetterOrUpdater<TSubmission | null>;
  setLatestMessage?: SetterOrUpdater<TMessage | null>;
}) {
  const navigate = useNavigate();
  const getSender = useGetSender();
  const { user } = useAuthContext();
  const queryClient = useQueryClient();
  const setFilesToDelete = useSetFilesToDelete();
  const getEphemeralAgent = useGetEphemeralAgent();
  const isTemporary = useRecoilValue(store.isTemporary);
  const codeArtifacts = useRecoilValue(store.codeArtifacts);
  const includeShadcnui = useRecoilValue(store.includeShadcnui);
  const { getExpiry } = useUserKey(conversation?.endpoint ?? '');
  const customPromptMode = useRecoilValue(store.customPromptMode);
<<<<<<< HEAD
  const navigate = useNavigate();
  const resetLatestMultiMessage = useResetRecoilState(store.latestMessageFamily(index + 1));
=======
>>>>>>> dff4fcac
  const setShowStopButton = useSetRecoilState(store.showStopButtonByIndex(index));
  const resetLatestMultiMessage = useResetRecoilState(store.latestMessageFamily(index + 1));

  const ask: TAskFunction = (
    {
      text,
      overrideConvoId,
      overrideUserMessageId,
      parentMessageId = null,
      conversationId = null,
      messageId = null,
    },
    {
      editedText = null,
      editedMessageId = null,
      isResubmission = false,
      isRegenerate = false,
      isContinued = false,
      isEdited = false,
      overrideMessages,
      overrideFiles,
    } = {},
  ) => {
    setShowStopButton(false);
    resetLatestMultiMessage();
    if (!!isSubmitting || text === '') {
      return;
    }

    const endpoint = conversation?.endpoint;
    if (endpoint === null) {
      console.error('No endpoint available');
      return;
    }

    conversationId = conversationId ?? conversation?.conversationId ?? null;
    if (conversationId == 'search') {
      console.error('cannot send any message under search view!');
      return;
    }

    if (isContinued && !latestMessage) {
      console.error('cannot continue AI message without latestMessage!');
      return;
    }

    const ephemeralAgent = getEphemeralAgent(conversationId ?? Constants.NEW_CONVO);
    const isEditOrContinue = isEdited || isContinued;

    let currentMessages: TMessage[] | null = overrideMessages ?? getMessages() ?? [];

    if (conversation?.promptPrefix) {
      conversation.promptPrefix = replaceSpecialVars({
        text: conversation.promptPrefix,
        user,
      });
    }

    // construct the query message
    // this is not a real messageId, it is used as placeholder before real messageId returned
    text = text.trim();
    const intermediateId = overrideUserMessageId ?? v4();
    parentMessageId = parentMessageId ?? latestMessage?.messageId ?? Constants.NO_PARENT;

    logChatRequest({
      index,
      conversation,
      latestMessage,
      conversationId,
      intermediateId,
      parentMessageId,
      currentMessages,
    });

    if (conversationId == Constants.NEW_CONVO) {
      parentMessageId = Constants.NO_PARENT;
      currentMessages = [];
      conversationId = null;
      navigate('/c/new', { state: { focusChat: true } });
    }

    const targetParentMessageId = isRegenerate ? messageId : latestMessage?.parentMessageId;
    /**
     * If the user regenerated or resubmitted the message, the current parent is technically
     * the latest user message, which is passed into `ask`; otherwise, we can rely on the
     * latestMessage to find the parent.
     */
    const targetParentMessage = currentMessages.find(
      (msg) => msg.messageId === targetParentMessageId,
    );

    let thread_id = targetParentMessage?.thread_id ?? latestMessage?.thread_id;
    if (thread_id == null) {
      thread_id = currentMessages.find((message) => message.thread_id)?.thread_id;
    }

    const endpointsConfig = queryClient.getQueryData<TEndpointsConfig>([QueryKeys.endpoints]);
    const endpointType = getEndpointField(endpointsConfig, endpoint, 'type');

    /** This becomes part of the `endpointOption` */
    const convo = parseCompactConvo({
      endpoint: endpoint as EndpointSchemaKey,
      endpointType: endpointType as EndpointSchemaKey,
      conversation: conversation ?? {},
    });

    const { modelDisplayLabel } = endpointsConfig?.[endpoint ?? ''] ?? {};
    const endpointOption = Object.assign(
      {
        endpoint,
        endpointType,
        overrideConvoId,
        overrideUserMessageId,
        artifacts:
          endpoint !== EModelEndpoint.agents
            ? getArtifactsMode({ codeArtifacts, includeShadcnui, customPromptMode })
            : undefined,
      },
      convo,
    ) as TEndpointOption;
    if (endpoint !== EModelEndpoint.agents) {
      endpointOption.key = getExpiry();
      endpointOption.thread_id = thread_id;
      endpointOption.modelDisplayLabel = modelDisplayLabel;
    } else {
      endpointOption.key = new Date(Date.now() + 60 * 60 * 1000).toISOString();
    }
    const responseSender = getSender({ model: conversation?.model, ...endpointOption });

    const currentMsg: TMessage = {
      text,
      sender: 'User',
      clientTimestamp: new Date().toLocaleString('sv').replace(' ', 'T'),
      isCreatedByUser: true,
      parentMessageId,
      conversationId,
      messageId: isContinued && messageId != null && messageId ? messageId : intermediateId,
      thread_id,
      error: false,
    };

    const submissionFiles = overrideFiles ?? targetParentMessage?.files;
    const reuseFiles =
      (isRegenerate || (overrideFiles != null && overrideFiles.length)) &&
      submissionFiles &&
      submissionFiles.length > 0;

    if (setFiles && reuseFiles === true) {
      currentMsg.files = [...submissionFiles];
      setFiles(new Map());
      setFilesToDelete({});
    } else if (setFiles && files && files.size > 0) {
      currentMsg.files = Array.from(files.values()).map((file) => ({
        file_id: file.file_id,
        filepath: file.filepath,
        type: file.type ?? '', // Ensure type is not undefined
        height: file.height,
        width: file.width,
      }));
      setFiles(new Map());
      setFilesToDelete({});
    }

    const generation = editedText ?? latestMessage?.text ?? '';
    const responseText = isEditOrContinue ? generation : '';

    const responseMessageId =
      editedMessageId ?? (latestMessage?.messageId ? latestMessage?.messageId + '_' : null) ?? null;
    const initialResponse: TMessage = {
      sender: responseSender,
      text: responseText,
      endpoint: endpoint ?? '',
      parentMessageId: isRegenerate ? messageId : intermediateId,
      messageId: responseMessageId ?? `${isRegenerate ? messageId : intermediateId}_`,
      thread_id,
      conversationId,
      unfinished: false,
      isCreatedByUser: false,
      iconURL: convo?.iconURL,
      model: convo?.model,
      error: false,
    };

    if (isAssistantsEndpoint(endpoint)) {
      initialResponse.model = conversation?.assistant_id ?? '';
      initialResponse.text = '';
      initialResponse.content = [
        {
          type: ContentTypes.TEXT,
          [ContentTypes.TEXT]: {
            value: responseText,
          },
        },
      ];
    } else if (endpoint === EModelEndpoint.agents) {
      initialResponse.model = conversation?.agent_id ?? '';
      initialResponse.text = '';
      initialResponse.content = [
        {
          type: ContentTypes.TEXT,
          [ContentTypes.TEXT]: {
            value: responseText,
          },
        },
      ];
      setShowStopButton(true);
    } else if (usesContentStream(endpoint, endpointType)) {
      initialResponse.text = '';
      initialResponse.content = [
        {
          type: ContentTypes.TEXT,
          [ContentTypes.TEXT]: {
            value: responseText,
          },
        },
      ];
      setShowStopButton(true);
    } else {
      setShowStopButton(true);
    }

    if (isContinued) {
      currentMessages = currentMessages.filter((msg) => msg.messageId !== responseMessageId);
    }

    logger.log('message_state', initialResponse);
    const submission: TSubmission = {
      conversation: {
        ...conversation,
        conversationId,
      },
      endpointOption,
      userMessage: {
        ...currentMsg,
        generation,
        responseMessageId,
        overrideParentMessageId: isRegenerate ? messageId : null,
      },
      messages: currentMessages,
      isEdited: isEditOrContinue,
      isContinued,
      isRegenerate,
      isResubmission,
      initialResponse,
      isTemporary,
      ephemeralAgent,
    };

    if (isRegenerate) {
      setMessages([...submission.messages, initialResponse]);
    } else {
      setMessages([...submission.messages, currentMsg, initialResponse]);
    }
    if (index === 0 && setLatestMessage) {
      setLatestMessage(initialResponse);
    }

    setSubmission(submission);
    logger.dir('message_stream', submission, { depth: null });
  };

  const regenerate = ({ parentMessageId }) => {
    const messages = getMessages();
    const parentMessage = messages?.find((element) => element.messageId == parentMessageId);

    if (parentMessage && parentMessage.isCreatedByUser) {
      ask({ ...parentMessage }, { isRegenerate: true });
    } else {
      console.error(
        'Failed to regenerate the message: parentMessage not found or not created by user.',
      );
    }
  };

  return {
    ask,
    regenerate,
  };
}<|MERGE_RESOLUTION|>--- conflicted
+++ resolved
@@ -27,10 +27,7 @@
 import { getEndpointField, logger } from '~/utils';
 import useUserKey from '~/hooks/Input/useUserKey';
 import { useNavigate } from 'react-router-dom';
-<<<<<<< HEAD
-=======
 import { useAuthContext } from '~/hooks';
->>>>>>> dff4fcac
 
 const logChatRequest = (request: Record<string, unknown>) => {
   logger.log('=====================================\nAsk function called with:');
@@ -82,11 +79,6 @@
   const includeShadcnui = useRecoilValue(store.includeShadcnui);
   const { getExpiry } = useUserKey(conversation?.endpoint ?? '');
   const customPromptMode = useRecoilValue(store.customPromptMode);
-<<<<<<< HEAD
-  const navigate = useNavigate();
-  const resetLatestMultiMessage = useResetRecoilState(store.latestMessageFamily(index + 1));
-=======
->>>>>>> dff4fcac
   const setShowStopButton = useSetRecoilState(store.showStopButtonByIndex(index));
   const resetLatestMultiMessage = useResetRecoilState(store.latestMessageFamily(index + 1));
 
