--- conflicted
+++ resolved
@@ -33,13 +33,8 @@
 export { default as useOriginNavigate } from './useOriginNavigate';
 export { default as useNavigateToConvo } from './useNavigateToConvo';
 export { default as useSetIndexOptions } from './useSetIndexOptions';
-<<<<<<< HEAD
-export { default as useSetFilesToDelete } from './useSetFilesToDelete';
 export { default as useGenerationsByLatest } from './useGenerationsByLatest';
 export { default as useSpeechToText } from './useSpeechToText';
 export { default as useSpeechToTextExternal } from './useSpeechToTextExternal';
 export { default as useTextToSpeech } from './useTextToSpeech';
-export { default as useTextToSpeechExternal } from './useTextToSpeechExternal';
-=======
-export { default as useGenerationsByLatest } from './useGenerationsByLatest';
->>>>>>> 9d3215dc
+export { default as useTextToSpeechExternal } from './useTextToSpeechExternal';