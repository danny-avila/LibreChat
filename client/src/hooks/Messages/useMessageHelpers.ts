import copy from 'copy-to-clipboard';
<<<<<<< HEAD
import { useEffect, useState, useRef } from 'react';
=======
import { useEffect, useRef, useCallback } from 'react';
>>>>>>> a91042b6
import { useGetEndpointsQuery } from 'librechat-data-provider/react-query';
import type { TMessage } from 'librechat-data-provider';
import type { TMessageProps } from '~/common';
import Icon from '~/components/Endpoints/Icon';
import { useChatContext } from '~/Providers';
import { getEndpointField } from '~/utils';

export default function useMessageHelpers(props: TMessageProps) {
  const latestText = useRef('');
  const { data: endpointsConfig } = useGetEndpointsQuery();
  const { message, currentEditId, setCurrentEditId } = props;

  const {
    ask,
    regenerate,
    isSubmitting,
    conversation,
    latestMessage,
    setAbortScroll,
    handleContinue,
    setLatestMessage,
  } = useChatContext();

  const { text, children, messageId = null, isCreatedByUser } = message ?? {};
  const edit = messageId === currentEditId;
  const isLast = !children?.length;
  const messageRef = useRef<HTMLDivElement>(null);
  const [isExpand, setIsExpand] = useState(false);
  const [showExpand, setShowExpand] = useState(false);

  useEffect(() => {
    const calculateLines = () => {
      if (!messageRef.current) {
        return 1;
      }
      const messageHeight = messageRef.current.clientHeight;
      const lineHeight = parseInt(window.getComputedStyle(messageRef.current).lineHeight);
      const lines = Math.floor(messageHeight / lineHeight);
      return lines;
    };
    const lines = calculateLines();
    if (lines > 3) {
      setShowExpand(true);
    } else {
      setShowExpand(false);
      setIsExpand(true);
    }
  }, [message]);

  useEffect(() => {
    if (!message) {
      return;
    } else if (
      isLast &&
      conversation?.conversationId !== 'new' &&
      latestText.current !== message.text
    ) {
      setLatestMessage({ ...message });
      latestText.current = message.text;
    }
  }, [isLast, message, setLatestMessage, conversation?.conversationId]);

  const enterEdit = (cancel?: boolean) =>
    setCurrentEditId && setCurrentEditId(cancel ? -1 : messageId);

  const handleScroll = useCallback(() => {
    if (isSubmitting) {
      setAbortScroll(true);
    } else {
      setAbortScroll(false);
    }
  }, [isSubmitting, setAbortScroll]);

  const icon = Icon({
    ...conversation,
    ...(message as TMessage),
    iconURL: getEndpointField(endpointsConfig, conversation?.endpoint, 'iconURL'),
    model: message?.model ?? conversation?.model,
    size: 28.8,
  });

  const regenerateMessage = () => {
    if ((isSubmitting && isCreatedByUser) || !message) {
      return;
    }

    regenerate(message);
  };

  const copyToClipboard = (
    e: React.MouseEvent<HTMLButtonElement, MouseEvent>,
    setIsCopied: React.Dispatch<React.SetStateAction<boolean>>,
  ) => {
    setIsCopied(true);
    copy(text ?? '');
    e.stopPropagation();

    setTimeout(() => {
      setIsCopied(false);
    }, 3000);
  };

  const handleExpand = () => {
    if (!showExpand) {
      return;
    }
    setIsExpand(!isExpand);
  };

  return {
    ask,
    icon,
    edit,
    isLast,
    enterEdit,
    conversation,
    isSubmitting,
    handleScroll,
    latestMessage,
    handleContinue,
    copyToClipboard,
    regenerateMessage,
    messageRef,
    showExpand,
    isExpand,
    handleExpand,
  };
}<|MERGE_RESOLUTION|>--- conflicted
+++ resolved
@@ -1,9 +1,5 @@
 import copy from 'copy-to-clipboard';
-<<<<<<< HEAD
-import { useEffect, useState, useRef } from 'react';
-=======
-import { useEffect, useRef, useCallback } from 'react';
->>>>>>> a91042b6
+import { useEffect, useState, useRef, useCallback } from 'react';
 import { useGetEndpointsQuery } from 'librechat-data-provider/react-query';
 import type { TMessage } from 'librechat-data-provider';
 import type { TMessageProps } from '~/common';
