--- conflicted
+++ resolved
@@ -188,11 +188,7 @@
           `${LocalStorageKeys.TEXT_DRAFT}${Constants.PENDING_CONVO}`,
         );
 
-<<<<<<< HEAD
-        // Clear the pending draft, if it exists, and save the current draft to the new conversationId;
-=======
         // Clear the pending text draft, if it exists, and save the current draft to the new conversationId;
->>>>>>> dff4fcac
         // otherwise, save the current text area value to the new conversationId
         localStorage.removeItem(`${LocalStorageKeys.TEXT_DRAFT}${Constants.PENDING_CONVO}`);
         if (pendingDraft) {
@@ -203,8 +199,6 @@
             encodeBase64(textAreaRef.current.value),
           );
         }
-<<<<<<< HEAD
-=======
         const pendingFileDraft = localStorage.getItem(
           `${LocalStorageKeys.FILES_DRAFT}${Constants.PENDING_CONVO}`,
         );
@@ -220,7 +214,6 @@
             restoreFiles(conversationId);
           }
         }
->>>>>>> dff4fcac
       } else if (currentConversationId != null && currentConversationId) {
         saveText(currentConversationId);
       }
