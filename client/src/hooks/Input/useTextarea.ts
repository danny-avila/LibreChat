--- conflicted
+++ resolved
@@ -1,13 +1,10 @@
 import debounce from 'lodash/debounce';
 import React, { useEffect, useRef, useCallback } from 'react';
-<<<<<<< HEAD
 import { useRecoilState } from 'recoil';
 import store from '~/store';
-=======
 import { EModelEndpoint } from 'librechat-data-provider';
 import type { TEndpointOption } from 'librechat-data-provider';
 import type { UseFormSetValue } from 'react-hook-form';
->>>>>>> f427ad79
 import type { KeyboardEvent } from 'react';
 import type { TEndpointOption } from 'librechat-data-provider';
 import { EModelEndpoint } from 'librechat-data-provider';
