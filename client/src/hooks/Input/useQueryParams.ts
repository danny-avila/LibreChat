--- conflicted
+++ resolved
@@ -16,7 +16,6 @@
   TStartupConfig,
   AgentListResponse,
 } from 'librechat-data-provider';
-<<<<<<< HEAD
 import type {
   TPreset,
   TEndpointsConfig,
@@ -24,8 +23,6 @@
   TConfig,
   TModelSpec,
 } from 'librechat-data-provider';
-=======
->>>>>>> e705b092
 import type { ZodAny } from 'zod';
 import { getConvoSwitchLogic, getModelSpecIconURL, removeUnavailableTools, logger } from '~/utils';
 import { useAuthContext, useAgentsMap, useDefaultConvo, useSubmitMessage } from '~/hooks';
