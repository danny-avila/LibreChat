--- conflicted
+++ resolved
@@ -8,11 +8,7 @@
   useContext,
 } from 'react';
 import { useRecoilState } from 'recoil';
-<<<<<<< HEAD
-import { TUser, TLoginResponse, setTokenHeader, TLoginUser } from 'librechat-data-provider';
-=======
 import { TLoginResponse, setTokenHeader, TLoginUser } from 'librechat-data-provider';
->>>>>>> 302b28fc
 import {
   useGetUserQuery,
   useLoginUserMutation,
@@ -87,10 +83,7 @@
     loginUser.mutate(data, {
       onSuccess: (data: TLoginResponse) => {
         const { user, token } = data;
-<<<<<<< HEAD
-=======
         setError(undefined);
->>>>>>> 302b28fc
         setUserContext({ token, isAuthenticated: true, user, redirect: '/c/new' });
       },
       onError: (error: TResError | unknown) => {
