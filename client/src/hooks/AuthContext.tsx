import {
  useMemo,
  useState,
  useEffect,
  ReactNode,
  useContext,
  useCallback,
  createContext,
} from 'react';
import { useNavigate } from 'react-router-dom';
import { useRecoilState, useRecoilValue } from 'recoil';
import { setTokenHeader, SystemRoles } from 'librechat-data-provider';
import type * as t from 'librechat-data-provider';
import {
  useGetRole,
  useGetUserQuery,
  useLoginUserMutation,
  useLogoutUserMutation,
  useRefreshTokenMutation,
} from '~/data-provider';
import { TAuthConfig, TUserContext, TAuthContext, TResError } from '~/common';
import useTimeout from './useTimeout';
import store from '~/store';

const AuthContext = createContext<TAuthContext | undefined>(undefined);

const AuthContextProvider = ({
  authConfig,
  children,
}: {
  authConfig?: TAuthConfig;
  children: ReactNode;
}) => {
  const [user, setUser] = useRecoilState(store.user);
  const [token, setToken] = useState<string | undefined>(undefined);
  const [error, setError] = useState<string | undefined>(undefined);
  const [isAuthenticated, setIsAuthenticated] = useState<boolean>(false);
  const { data: userRole = null } = useGetRole(SystemRoles.USER, {
    enabled: !!(isAuthenticated && (user?.role ?? '')),
  });
  const { data: adminRole = null } = useGetRole(SystemRoles.ADMIN, {
    enabled: !!(isAuthenticated && user?.role === SystemRoles.ADMIN),
  });

  const navigate = useNavigate();

  const setUserContext = useCallback(
    (userContext: TUserContext) => {
      const { token, isAuthenticated, user, redirect } = userContext;
      setUser(user);
      setToken(token);
      //@ts-ignore - ok for token to be undefined initially
      setTokenHeader(token);
      setIsAuthenticated(isAuthenticated);
      if (redirect == null) {
        return;
      }
      if (redirect.startsWith('http://') || redirect.startsWith('https://')) {
        // For external links, use window.location
        window.location.href = redirect;
        // Or if you want to open in a new tab:
        // window.open(redirect, '_blank');
      } else {
        navigate(redirect, { replace: true });
      }
    },
    [navigate, setUser],
  );
  const doSetError = useTimeout({ callback: (error) => setError(error as string | undefined) });

  const loginUser = useLoginUserMutation({
    onSuccess: (data: t.TLoginResponse) => {
      const { user, token } = data;
      setError(undefined);
      setUserContext({ token, isAuthenticated: true, user, redirect: '/c/new' });
    },
    onError: (error: TResError | unknown) => {
      const resError = error as TResError;
      doSetError(resError.message);
      navigate('/login', { replace: true });
    },
  });
  const logoutUser = useLogoutUserMutation({
    onSuccess: (data) => {
      setUserContext({
        token: undefined,
        isAuthenticated: false,
        user: undefined,
        redirect: data.redirect ?? '/login',
      });
    },
    onError: (error) => {
      doSetError((error as Error).message);
      setUserContext({
        token: undefined,
        isAuthenticated: false,
        user: undefined,
        redirect: '/login',
      });
    },
  });
  const refreshToken = useRefreshTokenMutation();

  const logout = useCallback(() => logoutUser.mutate(undefined), [logoutUser]);
  const userQuery = useGetUserQuery({ enabled: !!(token ?? '') });

<<<<<<< HEAD
  const login = (data: t.TLoginUser) => {
    loginUser.mutate(data);
=======
  /**
   * Updated login function:
   * - Uses async mutation (mutateAsync) so that it can await and return the backend response.
   * - If the response indicates that 2FA is pending (twoFAPending === true),
   *   it returns the result (which includes a tempToken) without calling setUserContext.
   * - Otherwise, it proceeds with normal login.
   */
  const login = async (data: TLoginUser) => {
    try {
      const result: TLoginResponse = await loginUser.mutateAsync(data);
      // If 2FA is required, navigate to the 2FA route with the temp token as a query parameter.
      if (result.twoFAPending) {
        // Redirect to the two-factor authentication route.
        navigate(`/login/2fa?tempToken=${result.tempToken}`, { replace: true });
        return result;
      }
      // Otherwise, complete normal login.
      const { user, token } = result;
      setError(undefined);
      setUserContext({ token, isAuthenticated: true, user, redirect: '/c/new' });
      return result;
    } catch (error) {
      const resError = error as TResError;
      doSetError(resError.message);
      navigate('/login', { replace: true });
      throw error;
    }
>>>>>>> 10a898a4
  };

  const silentRefresh = useCallback(() => {
    if (authConfig?.test === true) {
      console.log('Test mode. Skipping silent refresh.');
      return;
    }
    refreshToken.mutate(undefined, {
      onSuccess: (data: t.TRefreshTokenResponse | undefined) => {
        const { user, token = '' } = data ?? {};
        if (token) {
          setUserContext({ token, isAuthenticated: true, user });
        } else {
          console.log('Token is not present. User is not authenticated.');
          if (authConfig?.test === true) {
            return;
          }
          navigate('/login');
        }
      },
      onError: (error) => {
        console.log('refreshToken mutation error:', error);
        if (authConfig?.test === true) {
          return;
        }
        navigate('/login');
      },
    });
  }, []);

  useEffect(() => {
    if (userQuery.data) {
      setUser(userQuery.data);
    } else if (userQuery.isError) {
      doSetError((userQuery.error as Error).message);
      navigate('/login', { replace: true });
    }
    if (error != null && error && isAuthenticated) {
      doSetError(undefined);
    }
    if (token == null || !token || !isAuthenticated) {
      silentRefresh();
    }
  }, [
    token,
    isAuthenticated,
    userQuery.data,
    userQuery.isError,
    userQuery.error,
    error,
    setUser,
    navigate,
    silentRefresh,
    setUserContext,
  ]);

  useEffect(() => {
    const handleTokenUpdate = (event) => {
      console.log('tokenUpdated event received event');
      const newToken = event.detail;
      setUserContext({
        token: newToken,
        isAuthenticated: true,
        user: user,
      });
    };

    window.addEventListener('tokenUpdated', handleTokenUpdate);

    return () => {
      window.removeEventListener('tokenUpdated', handleTokenUpdate);
    };
  }, [setUserContext, user]);

  // Make the provider update only when it should
  const memoedValue = useMemo(
    () => ({
      user,
      token,
      error,
      login,
      logout,
      setError,
      roles: {
        [SystemRoles.USER]: userRole,
        [SystemRoles.ADMIN]: adminRole,
      },
      isAuthenticated,
    }),
    // eslint-disable-next-line react-hooks/exhaustive-deps
    [user, error, isAuthenticated, token, userRole, adminRole],
  );

  return <AuthContext.Provider value={memoedValue}>{children}</AuthContext.Provider>;
};

const useAuthContext = () => {
  const context = useContext(AuthContext);

  if (context === undefined) {
    throw new Error('useAuthContext should be used inside AuthProvider');
  }

  return context;
};

export { AuthContextProvider, useAuthContext };<|MERGE_RESOLUTION|>--- conflicted
+++ resolved
@@ -104,10 +104,7 @@
   const logout = useCallback(() => logoutUser.mutate(undefined), [logoutUser]);
   const userQuery = useGetUserQuery({ enabled: !!(token ?? '') });
 
-<<<<<<< HEAD
-  const login = (data: t.TLoginUser) => {
-    loginUser.mutate(data);
-=======
+
   /**
    * Updated login function:
    * - Uses async mutation (mutateAsync) so that it can await and return the backend response.
@@ -135,7 +132,7 @@
       navigate('/login', { replace: true });
       throw error;
     }
->>>>>>> 10a898a4
+
   };
 
   const silentRefresh = useCallback(() => {
