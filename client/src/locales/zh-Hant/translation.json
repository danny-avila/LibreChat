--- conflicted
+++ resolved
@@ -178,11 +178,6 @@
   "com_endpoint_google_temp": "較高的值表示更隨機，而較低的值表示更集中和確定。我們建議修改這個或 Top P，但不建議兩者都修改。",
   "com_endpoint_google_topk": "Top-k 調整模型如何選取輸出的 token。當 Top-k 設為 1 時，模型會選取在其詞彙庫中機率最高的 token 進行輸出（這也被稱為貪婪解碼）。相對地，當 Top-k 設為 3 時，模型會從機率最高的三個 token 中選取下一個輸出 token（這會涉及到所謂的「溫度」調整）",
   "com_endpoint_google_topp": "Top-p 調整模型在輸出 token 時的選擇機制。從最可能的 K（見 topK 參數）開始選擇 token，直到它們的機率之和達到 top-p 值。",
-<<<<<<< HEAD
-  "com_endpoint_hide": "隱藏",
-=======
-  "com_endpoint_import": "匯入",
->>>>>>> 52a6de2a
   "com_endpoint_instructions_assistants": "覆寫提示指令",
   "com_endpoint_instructions_assistants_placeholder": "覆寫助理的提示指令。這對於在每次執行時修改行為很有用。",
   "com_endpoint_max_output_tokens": "最大輸出 token 數",
@@ -383,13 +378,6 @@
   "com_nav_setting_speech": "語音",
   "com_nav_settings": "設定",
   "com_nav_shared_links": "共享連結",
-<<<<<<< HEAD
-  "com_nav_shared_links_date_shared": "共享日期",
-  "com_nav_shared_links_empty": "您沒有任何共享連結。",
-  "com_nav_shared_links_name": "名稱",
-=======
-  "com_nav_shared_links_manage": "管理",
->>>>>>> 52a6de2a
   "com_nav_show_code": "一律顯示使用程式碼解譯器時的程式碼",
   "com_nav_slash_command": "/指令",
   "com_nav_slash_command_description": "使用鍵盤按下 \"/\" 快速選擇提示詞",
