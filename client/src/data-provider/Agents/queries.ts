--- conflicted
+++ resolved
@@ -77,133 +77,6 @@
 };
 
 /**
-<<<<<<< HEAD
- * MARKETPLACE QUERIES
- */
-
-/**
- * Hook for getting all agent categories with counts
- */
-export const useGetAgentCategoriesQuery = <TData = t.TMarketplaceCategory[]>(
-  config?: UseQueryOptions<t.TMarketplaceCategory[], unknown, TData>,
-): QueryObserverResult<TData> => {
-  const queryClient = useQueryClient();
-  const endpointsConfig = queryClient.getQueryData<t.TEndpointsConfig>([QueryKeys.endpoints]);
-
-  const enabled = !!endpointsConfig?.[EModelEndpoint.agents];
-  return useQuery<t.TMarketplaceCategory[], unknown, TData>(
-    [QueryKeys.agents, 'categories'],
-    () => dataService.getAgentCategories(),
-    {
-      staleTime: 1000 * 60 * 15, // 15 minutes - categories rarely change
-      refetchOnWindowFocus: false,
-      refetchOnReconnect: false,
-      refetchOnMount: false,
-      retry: false,
-      ...config,
-      enabled: config?.enabled !== undefined ? config.enabled && enabled : enabled,
-    },
-  );
-};
-
-/**
- * Hook for getting promoted/top picks agents with pagination
- */
-export const useGetPromotedAgentsQuery = <TData = t.AgentListResponse>(
-  params: { page?: number; limit?: number; showAll?: string } = { page: 1, limit: 6 },
-  config?: UseQueryOptions<t.AgentListResponse, unknown, TData>,
-): QueryObserverResult<TData> => {
-  const queryClient = useQueryClient();
-  const endpointsConfig = queryClient.getQueryData<t.TEndpointsConfig>([QueryKeys.endpoints]);
-
-  const enabled = !!endpointsConfig?.[EModelEndpoint.agents];
-  return useQuery<t.AgentListResponse, unknown, TData>(
-    [QueryKeys.agents, 'promoted', params],
-    () => dataService.getPromotedAgents(params),
-    {
-      staleTime: 1000 * 60, // 1 minute stale time
-      refetchOnWindowFocus: false,
-      refetchOnReconnect: false,
-      refetchOnMount: false,
-      retry: false,
-      keepPreviousData: true,
-      ...config,
-      enabled: config?.enabled !== undefined ? config.enabled && enabled : enabled,
-    },
-  );
-};
-
-/**
- * Hook for getting all agents with pagination (for "all" category)
- */
-export const useGetAllAgentsQuery = <TData = t.AgentListResponse>(
-  params: { page?: number; limit?: number } = { page: 1, limit: 6 },
-  config?: UseQueryOptions<t.AgentListResponse, unknown, TData>,
-): QueryObserverResult<TData> => {
-  const queryClient = useQueryClient();
-  const endpointsConfig = queryClient.getQueryData<t.TEndpointsConfig>([QueryKeys.endpoints]);
-
-  const enabled = !!endpointsConfig?.[EModelEndpoint.agents];
-  return useQuery<t.AgentListResponse, unknown, TData>(
-    [QueryKeys.agents, 'all', params],
-    () => dataService.getAllAgents(params),
-    {
-      staleTime: 1000 * 60, // 1 minute stale time
-      refetchOnWindowFocus: false,
-      refetchOnReconnect: false,
-      refetchOnMount: false,
-      retry: false,
-      keepPreviousData: true,
-      ...config,
-      enabled: config?.enabled !== undefined ? config.enabled && enabled : enabled,
-    },
-  );
-};
-
-/**
- * Hook for getting agents by category with pagination
- */
-export const useGetAgentsByCategoryQuery = <TData = t.AgentListResponse>(
-  params: { category: string; page?: number; limit?: number },
-  config?: UseQueryOptions<t.AgentListResponse, unknown, TData>,
-): QueryObserverResult<TData> => {
-  const queryClient = useQueryClient();
-  const endpointsConfig = queryClient.getQueryData<t.TEndpointsConfig>([QueryKeys.endpoints]);
-
-  const enabled = !!endpointsConfig?.[EModelEndpoint.agents];
-  return useQuery<t.AgentListResponse, unknown, TData>(
-    [QueryKeys.agents, 'category', params],
-    () => dataService.getAgentsByCategory(params),
-    {
-      staleTime: 1000 * 60, // 1 minute stale time
-      refetchOnWindowFocus: false,
-      refetchOnReconnect: false,
-      refetchOnMount: false,
-      retry: false,
-      keepPreviousData: true,
-      ...config,
-      enabled: config?.enabled !== undefined ? config.enabled && enabled : enabled,
-    },
-  );
-};
-
-/**
- * Hook for searching agents with pagination and filtering
- */
-export const useSearchAgentsQuery = <TData = t.AgentListResponse>(
-  params: { q: string; category?: string; page?: number; limit?: number },
-  config?: UseQueryOptions<t.AgentListResponse, unknown, TData>,
-): QueryObserverResult<TData> => {
-  const queryClient = useQueryClient();
-  const endpointsConfig = queryClient.getQueryData<t.TEndpointsConfig>([QueryKeys.endpoints]);
-
-  const enabled = !!endpointsConfig?.[EModelEndpoint.agents] && !!params.q;
-  return useQuery<t.AgentListResponse, unknown, TData>(
-    [QueryKeys.agents, 'search', params],
-    () => dataService.searchAgents(params),
-    {
-      staleTime: 1000 * 60, // 1 minute stale time
-=======
  * Hook for retrieving full agent details including sensitive configuration (EDIT permission)
  */
 export const useGetExpandedAgentByIdQuery = (
@@ -217,18 +90,148 @@
         agent_id,
       }),
     {
->>>>>>> f71504a7
-      refetchOnWindowFocus: false,
-      refetchOnReconnect: false,
-      refetchOnMount: false,
-      retry: false,
-<<<<<<< HEAD
-      keepPreviousData: true,
-      ...config,
-      enabled: config?.enabled !== undefined ? config.enabled && enabled : enabled,
-=======
-      ...config,
->>>>>>> f71504a7
+      refetchOnWindowFocus: false,
+      refetchOnReconnect: false,
+      refetchOnMount: false,
+      retry: false,
+      ...config,
+    },
+  );
+};
+
+/**
+ * MARKETPLACE QUERIES
+ */
+
+/**
+ * Hook for getting all agent categories with counts
+ */
+export const useGetAgentCategoriesQuery = <TData = t.TMarketplaceCategory[]>(
+  config?: UseQueryOptions<t.TMarketplaceCategory[], unknown, TData>,
+): QueryObserverResult<TData> => {
+  const queryClient = useQueryClient();
+  const endpointsConfig = queryClient.getQueryData<t.TEndpointsConfig>([QueryKeys.endpoints]);
+
+  const enabled = !!endpointsConfig?.[EModelEndpoint.agents];
+  return useQuery<t.TMarketplaceCategory[], unknown, TData>(
+    [QueryKeys.agents, 'categories'],
+    () => dataService.getAgentCategories(),
+    {
+      staleTime: 1000 * 60 * 15, // 15 minutes - categories rarely change
+      refetchOnWindowFocus: false,
+      refetchOnReconnect: false,
+      refetchOnMount: false,
+      retry: false,
+      ...config,
+      enabled: config?.enabled !== undefined ? config.enabled && enabled : enabled,
+    },
+  );
+};
+
+/**
+ * Hook for getting promoted/top picks agents with pagination
+ */
+export const useGetPromotedAgentsQuery = <TData = t.AgentListResponse>(
+  params: { page?: number; limit?: number; showAll?: string } = { page: 1, limit: 6 },
+  config?: UseQueryOptions<t.AgentListResponse, unknown, TData>,
+): QueryObserverResult<TData> => {
+  const queryClient = useQueryClient();
+  const endpointsConfig = queryClient.getQueryData<t.TEndpointsConfig>([QueryKeys.endpoints]);
+
+  const enabled = !!endpointsConfig?.[EModelEndpoint.agents];
+  return useQuery<t.AgentListResponse, unknown, TData>(
+    [QueryKeys.agents, 'promoted', params],
+    () => dataService.getPromotedAgents(params),
+    {
+      staleTime: 1000 * 60, // 1 minute stale time
+      refetchOnWindowFocus: false,
+      refetchOnReconnect: false,
+      refetchOnMount: false,
+      retry: false,
+      keepPreviousData: true,
+      ...config,
+      enabled: config?.enabled !== undefined ? config.enabled && enabled : enabled,
+    },
+  );
+};
+
+/**
+ * Hook for getting all agents with pagination (for "all" category)
+ */
+export const useGetAllAgentsQuery = <TData = t.AgentListResponse>(
+  params: { page?: number; limit?: number } = { page: 1, limit: 6 },
+  config?: UseQueryOptions<t.AgentListResponse, unknown, TData>,
+): QueryObserverResult<TData> => {
+  const queryClient = useQueryClient();
+  const endpointsConfig = queryClient.getQueryData<t.TEndpointsConfig>([QueryKeys.endpoints]);
+
+  const enabled = !!endpointsConfig?.[EModelEndpoint.agents];
+  return useQuery<t.AgentListResponse, unknown, TData>(
+    [QueryKeys.agents, 'all', params],
+    () => dataService.getAllAgents(params),
+    {
+      staleTime: 1000 * 60, // 1 minute stale time
+      refetchOnWindowFocus: false,
+      refetchOnReconnect: false,
+      refetchOnMount: false,
+      retry: false,
+      keepPreviousData: true,
+      ...config,
+      enabled: config?.enabled !== undefined ? config.enabled && enabled : enabled,
+    },
+  );
+};
+
+/**
+ * Hook for getting agents by category with pagination
+ */
+export const useGetAgentsByCategoryQuery = <TData = t.AgentListResponse>(
+  params: { category: string; page?: number; limit?: number },
+  config?: UseQueryOptions<t.AgentListResponse, unknown, TData>,
+): QueryObserverResult<TData> => {
+  const queryClient = useQueryClient();
+  const endpointsConfig = queryClient.getQueryData<t.TEndpointsConfig>([QueryKeys.endpoints]);
+
+  const enabled = !!endpointsConfig?.[EModelEndpoint.agents];
+  return useQuery<t.AgentListResponse, unknown, TData>(
+    [QueryKeys.agents, 'category', params],
+    () => dataService.getAgentsByCategory(params),
+    {
+      staleTime: 1000 * 60, // 1 minute stale time
+      refetchOnWindowFocus: false,
+      refetchOnReconnect: false,
+      refetchOnMount: false,
+      retry: false,
+      keepPreviousData: true,
+      ...config,
+      enabled: config?.enabled !== undefined ? config.enabled && enabled : enabled,
+    },
+  );
+};
+
+/**
+ * Hook for searching agents with pagination and filtering
+ */
+export const useSearchAgentsQuery = <TData = t.AgentListResponse>(
+  params: { q: string; category?: string; page?: number; limit?: number },
+  config?: UseQueryOptions<t.AgentListResponse, unknown, TData>,
+): QueryObserverResult<TData> => {
+  const queryClient = useQueryClient();
+  const endpointsConfig = queryClient.getQueryData<t.TEndpointsConfig>([QueryKeys.endpoints]);
+
+  const enabled = !!endpointsConfig?.[EModelEndpoint.agents] && !!params.q;
+  return useQuery<t.AgentListResponse, unknown, TData>(
+    [QueryKeys.agents, 'search', params],
+    () => dataService.searchAgents(params),
+    {
+      staleTime: 1000 * 60, // 1 minute stale time
+      refetchOnWindowFocus: false,
+      refetchOnReconnect: false,
+      refetchOnMount: false,
+      retry: false,
+      keepPreviousData: true,
+      ...config,
+      enabled: config?.enabled !== undefined ? config.enabled && enabled : enabled,
     },
   );
 };