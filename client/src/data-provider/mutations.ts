--- conflicted
+++ resolved
@@ -291,7 +291,6 @@
   });
 };
 
-<<<<<<< HEAD
 /* Speech to text */
 export const useSpeechToTextMutation = (
   options?: SpeechToTextOptions,
@@ -303,7 +302,10 @@
 > => {
   return useMutation([MutationKeys.speechToText], {
     mutationFn: (variables: FormData) => dataService.speechToText(variables),
-=======
+    ...(options || {}),
+  });
+};
+
 /**
  * ASSISTANTS
  */
@@ -431,12 +433,10 @@
     // eslint-disable-next-line @typescript-eslint/no-unused-vars
     mutationFn: ({ postCreation, ...variables }: AssistantAvatarVariables) =>
       dataService.uploadAssistantAvatar(variables),
->>>>>>> 9d3215dc
-    ...(options || {}),
-  });
-};
-
-<<<<<<< HEAD
+    ...(options || {}),
+  });
+};
+
 /* Text to speech */
 export const useTextToSpeechMutation = (
   options?: TextToSpeechOptions,
@@ -449,7 +449,9 @@
   return useMutation([MutationKeys.textToSpeech], {
     mutationFn: (variables: FormData) => dataService.textToSpeech(variables),
     ...(options || {}),
-=======
+  });
+};
+
 /**
  * Hook for updating Assistant Actions
  */
@@ -558,6 +560,5 @@
 
       return options?.onSuccess?.(_data, variables, context);
     },
->>>>>>> 9d3215dc
   });
 };