import {
  Constants,
  defaultAssistantsVersion,
  ConversationListResponse,
} from 'librechat-data-provider';
import { useMutation, useQueryClient } from '@tanstack/react-query';
import {
  dataService,
  request,
  MutationKeys,
  QueryKeys,
  defaultOrderQuery,
} from 'librechat-data-provider';
import type { InfiniteData, UseMutationResult } from '@tanstack/react-query';
import type * as t from 'librechat-data-provider';
import {
  logger,
  /* Conversations */
  addConvoToAllQueries,
  updateConvoInAllQueries,
  removeConvoFromAllQueries,
} from '~/utils';
<<<<<<< HEAD
import { useEffect } from 'react';
=======
import useUpdateTagsInConvo from '~/hooks/Conversations/useUpdateTagsInConvo';
import { updateConversationTag } from '~/utils/conversationTags';
import { useConversationTagsQuery } from './queries';
>>>>>>> 28b76ce3

export type TGenTitleMutation = UseMutationResult<
  t.TGenTitleResponse,
  unknown,
  t.TGenTitleRequest,
  unknown
>;

export const useGenTitleMutation = (): TGenTitleMutation => {
  const queryClient = useQueryClient();
  return useMutation((payload: t.TGenTitleRequest) => dataService.genTitle(payload), {
    onSuccess: (response, vars) => {
      queryClient.setQueryData(
        [QueryKeys.conversation, vars.conversationId],
        (convo: t.TConversation | undefined) =>
          convo ? { ...convo, title: response.title } : convo,
      );
      updateConvoInAllQueries(queryClient, vars.conversationId, (c) => ({
        ...c,
        title: response.title,
      }));
      document.title = response.title;
    },
  });
};

export const useUpdateConversationMutation = (
  id: string,
): UseMutationResult<
  t.TUpdateConversationResponse,
  unknown,
  t.TUpdateConversationRequest,
  unknown
> => {
  const queryClient = useQueryClient();
  return useMutation(
    (payload: t.TUpdateConversationRequest) => dataService.updateConversation(payload),
    {
      onSuccess: (updatedConvo) => {
        queryClient.setQueryData([QueryKeys.conversation, id], updatedConvo);
        updateConvoInAllQueries(queryClient, id, () => updatedConvo);
      },
    },
  );
};

export const useTagConversationMutation = (
  conversationId: string,
  options?: t.updateTagsInConvoOptions,
): UseMutationResult<t.TTagConversationResponse, unknown, t.TTagConversationRequest, unknown> => {
  const query = useConversationTagsQuery();
  const { updateTagsInConversation } = useUpdateTagsInConvo();
  return useMutation(
    (payload: t.TTagConversationRequest) =>
      dataService.addTagToConversation(conversationId, payload),
    {
      onSuccess: (updatedTags, ...rest) => {
        query.refetch();
        updateTagsInConversation(conversationId, updatedTags);
        options?.onSuccess?.(updatedTags, ...rest);
      },
      onError: options?.onError,
      onMutate: options?.onMutate,
    },
  );
};

export const useArchiveConvoMutation = (
  options?: t.ArchiveConversationOptions,
): UseMutationResult<
  t.TArchiveConversationResponse,
  unknown,
  t.TArchiveConversationRequest,
  unknown
> => {
  const queryClient = useQueryClient();
  const convoQueryKey = [QueryKeys.allConversations];
  const archivedConvoQueryKey = [QueryKeys.archivedConversations];
  const { onMutate, onError, onSettled, onSuccess, ..._options } = options || {};

  return useMutation(
    (payload: t.TArchiveConversationRequest) => dataService.archiveConversation(payload),
    {
      onMutate,
      onSuccess: (_data, vars, context) => {
        const isArchived = vars.isArchived === true;

        removeConvoFromAllQueries(queryClient, vars.conversationId);

        const archivedQueries = queryClient
          .getQueryCache()
          .findAll([QueryKeys.archivedConversations], { exact: false });

        for (const query of archivedQueries) {
          queryClient.setQueryData<InfiniteData<ConversationListResponse>>(
            query.queryKey,
            (oldData) => {
              if (!oldData) {
                return oldData;
              }
              if (isArchived) {
                return {
                  ...oldData,
                  pages: [
                    {
                      ...oldData.pages[0],
                      conversations: [_data, ...oldData.pages[0].conversations],
                    },
                    ...oldData.pages.slice(1),
                  ],
                };
              } else {
                return {
                  ...oldData,
                  pages: oldData.pages.map((page) => ({
                    ...page,
                    conversations: page.conversations.filter(
                      (conv) => conv.conversationId !== vars.conversationId,
                    ),
                  })),
                };
              }
            },
          );
        }

        queryClient.setQueryData(
          [QueryKeys.conversation, vars.conversationId],
          isArchived ? null : _data,
        );

        onSuccess?.(_data, vars, context);
      },
      onError,
      onSettled: () => {
        queryClient.invalidateQueries({
          queryKey: convoQueryKey,
          refetchPage: (_, index) => index === 0,
        });
        queryClient.invalidateQueries({
          queryKey: archivedConvoQueryKey,
          refetchPage: (_, index) => index === 0,
        });
      },
      ..._options,
    },
  );
};

export const useCreateSharedLinkMutation = (
  options?: t.MutationOptions<t.TCreateShareLinkRequest, { conversationId: string }>,
): UseMutationResult<t.TSharedLinkResponse, unknown, { conversationId: string }, unknown> => {
  const queryClient = useQueryClient();

  const { onSuccess, ..._options } = options || {};
  return useMutation(
    ({ conversationId }: { conversationId: string }) => {
      if (!conversationId) {
        throw new Error('Conversation ID is required');
      }

      return dataService.createSharedLink(conversationId);
    },
    {
      onSuccess: (_data: t.TSharedLinkResponse, vars, context) => {
        queryClient.setQueryData([QueryKeys.sharedLinks, _data.conversationId], _data);

        onSuccess?.(_data, vars, context);
      },
      ..._options,
    },
  );
};

export const useUpdateSharedLinkMutation = (
  options?: t.MutationOptions<t.TUpdateShareLinkRequest, { shareId: string }>,
): UseMutationResult<t.TSharedLinkResponse, unknown, { shareId: string }, unknown> => {
  const queryClient = useQueryClient();

  const { onSuccess, ..._options } = options || {};
  return useMutation(
    ({ shareId }) => {
      if (!shareId) {
        throw new Error('Share ID is required');
      }
      return dataService.updateSharedLink(shareId);
    },
    {
      onSuccess: (_data: t.TSharedLinkResponse, vars, context) => {
        queryClient.setQueryData([QueryKeys.sharedLinks, _data.conversationId], _data);

        onSuccess?.(_data, vars, context);
      },
      ..._options,
    },
  );
};

export const useDeleteSharedLinkMutation = (
  options?: t.DeleteSharedLinkOptions,
): UseMutationResult<
  t.TDeleteSharedLinkResponse,
  unknown,
  { shareId: string },
  t.DeleteSharedLinkContext
> => {
  const queryClient = useQueryClient();
  const { onSuccess } = options || {};

  return useMutation((vars) => dataService.deleteSharedLink(vars.shareId), {
    onMutate: async (vars) => {
      await queryClient.cancelQueries({
        queryKey: [QueryKeys.sharedLinks],
        exact: false,
      });

      const previousQueries = new Map();
      const queryKeys = queryClient.getQueryCache().findAll([QueryKeys.sharedLinks]);

      queryKeys.forEach((query) => {
        const previousData = queryClient.getQueryData(query.queryKey);
        previousQueries.set(query.queryKey, previousData);

        queryClient.setQueryData<t.SharedLinkQueryData>(query.queryKey, (old) => {
          if (!old?.pages) {
            return old;
          }

          const updatedPages = old.pages.map((page) => ({
            ...page,
            links: page.links.filter((link) => link.shareId !== vars.shareId),
          }));

          const nonEmptyPages = updatedPages.filter((page) => page.links.length > 0);

          return {
            ...old,
            pages: nonEmptyPages,
          };
        });
      });

      return { previousQueries };
    },

    onError: (_err, _vars, context) => {
      if (context?.previousQueries) {
        context.previousQueries.forEach((prevData: unknown, prevQueryKey: unknown) => {
          queryClient.setQueryData(prevQueryKey as string[], prevData);
        });
      }
    },

    onSettled: () => {
      queryClient.invalidateQueries({
        queryKey: [QueryKeys.sharedLinks],
        exact: false,
      });
    },

    onSuccess: (data, variables) => {
      if (onSuccess) {
        onSuccess(data, variables);
      }

      queryClient.refetchQueries({
        queryKey: [QueryKeys.sharedLinks],
        exact: true,
      });
    },
  });
};

// Add a tag or update tag information (tag, description, position, etc.)
export const useConversationTagMutation = ({
  context,
  tag,
  options,
}: {
  context: string;
  tag?: string;
  options?: t.UpdateConversationTagOptions;
}): UseMutationResult<t.TConversationTagResponse, unknown, t.TConversationTagRequest, unknown> => {
  const queryClient = useQueryClient();
  const { onSuccess, ..._options } = options || {};
  const onMutationSuccess: typeof onSuccess = (_data, vars) => {
    queryClient.setQueryData<t.TConversationTag[]>([QueryKeys.conversationTags], (queryData) => {
      if (!queryData) {
        return [
          {
            count: 1,
            position: 0,
            tag: Constants.SAVED_TAG,
            createdAt: new Date().toISOString(),
            updatedAt: new Date().toISOString(),
          },
        ] as t.TConversationTag[];
      }
      if (tag === undefined || !tag.length) {
        // Check if the tag already exists
        const existingTagIndex = queryData.findIndex((item) => item.tag === _data.tag);
        if (existingTagIndex !== -1) {
          logger.log(
            'tag_mutation',
            `"Created" tag exists, updating from ${context}`,
            queryData,
            _data,
          );
          // If the tag exists, update it
          const updatedData = [...queryData];
          updatedData[existingTagIndex] = { ...updatedData[existingTagIndex], ..._data };
          return updatedData.sort((a, b) => a.position - b.position);
        } else {
          // If the tag doesn't exist, add it
          logger.log(
            'tag_mutation',
            `"Created" tag is new, adding from ${context}`,
            queryData,
            _data,
          );
          return [...queryData, _data].sort((a, b) => a.position - b.position);
        }
      }
      logger.log('tag_mutation', `Updating tag from ${context}`, queryData, _data);
      return updateConversationTag(queryData, vars, _data, tag);
    });
    if (vars.addToConversation === true && vars.conversationId != null && _data.tag) {
      const currentConvo = queryClient.getQueryData<t.TConversation>([
        QueryKeys.conversation,
        vars.conversationId,
      ]);
      if (!currentConvo) {
        return;
      }
      logger.log(
        'tag_mutation',
        `\`updateTagsInConversation\` Update from ${context}`,
        currentConvo,
      );
      updateTagsInConversation(vars.conversationId, [...(currentConvo.tags || []), _data.tag]);
    }
    // Change the tag title to the new title
    if (tag != null) {
      replaceTagsInAllConversations(tag, _data.tag);
    }
  };
  const { updateTagsInConversation, replaceTagsInAllConversations } = useUpdateTagsInConvo();
  return useMutation(
    (payload: t.TConversationTagRequest) =>
      tag != null
        ? dataService.updateConversationTag(tag, payload)
        : dataService.createConversationTag(payload),
    {
      onSuccess: (...args) => {
        onMutationSuccess(...args);
        onSuccess?.(...args);
      },
      ..._options,
    },
  );
};

// When a bookmark is deleted, remove that bookmark(tag) from all conversations associated with it
export const useDeleteTagInConversations = () => {
  const queryClient = useQueryClient();
  const deleteTagInAllConversation = (deletedTag: string) => {
    const data = queryClient.getQueryData<InfiniteData<ConversationListResponse>>([
      QueryKeys.allConversations,
    ]);

    const conversationIdsWithTag: string[] = [];

    // Remove deleted tag from conversations
    const newData = JSON.parse(JSON.stringify(data)) as InfiniteData<ConversationListResponse>;
    for (let pageIndex = 0; pageIndex < newData.pages.length; pageIndex++) {
      const page = newData.pages[pageIndex];
      page.conversations = page.conversations.map((conversation) => {
        if (
          conversation.conversationId &&
          'tags' in conversation &&
          Array.isArray(conversation.tags) &&
          conversation.tags.includes(deletedTag)
        ) {
          conversationIdsWithTag.push(conversation.conversationId);
          conversation.tags = conversation.tags.filter((tag: string) => tag !== deletedTag);
        }
        return conversation;
      });
    }
    queryClient.setQueryData<InfiniteData<ConversationListResponse>>(
      [QueryKeys.allConversations],
      newData,
    );

    // Remove the deleted tag from the cache of each conversation
    for (let i = 0; i < conversationIdsWithTag.length; i++) {
      const conversationId = conversationIdsWithTag[i];
      const conversationData = queryClient.getQueryData<t.TConversation>([
        QueryKeys.conversation,
        conversationId,
      ]);
      if (conversationData && 'tags' in conversationData && Array.isArray(conversationData.tags)) {
        conversationData.tags = conversationData.tags.filter((tag: string) => tag !== deletedTag);
        queryClient.setQueryData<t.TConversation>(
          [QueryKeys.conversation, conversationId],
          conversationData,
        );
      }
    }
  };
  return deleteTagInAllConversation;
};

export const useDeleteConversationTagMutation = (
  options?: t.DeleteConversationTagOptions,
): UseMutationResult<t.TConversationTagResponse, unknown, string, void> => {
  const queryClient = useQueryClient();
  const deleteTagInAllConversations = useDeleteTagInConversations();

  const { onSuccess, ..._options } = options || {};

  return useMutation((tag: string) => dataService.deleteConversationTag(tag), {
    onSuccess: (_data, tagToDelete, context) => {
      queryClient.setQueryData<t.TConversationTag[]>([QueryKeys.conversationTags], (data) => {
        if (!data) {
          return data;
        }
        return data.filter((t) => t.tag !== tagToDelete);
      });

      deleteTagInAllConversations(tagToDelete);
      onSuccess?.(_data, tagToDelete, context);
    },
    ..._options,
  });
};

export const useDeleteConversationMutation = (
  options?: t.DeleteConversationOptions,
): UseMutationResult<
  t.TDeleteConversationResponse,
  unknown,
  t.TDeleteConversationRequest,
  unknown
> => {
  const queryClient = useQueryClient();

  return useMutation(
    (payload: t.TDeleteConversationRequest) =>
      dataService.deleteConversation(payload) as Promise<t.TDeleteConversationResponse>,
    {
      onMutate: async () => {
        await queryClient.cancelQueries([QueryKeys.allConversations]);
        await queryClient.cancelQueries([QueryKeys.archivedConversations]);
        // could store old state if needed for rollback
      },
      onError: () => {
        // TODO: CHECK THIS, no-op; restore if needed
      },
      onSuccess: (data, vars, context) => {
        if (vars.conversationId) {
          removeConvoFromAllQueries(queryClient, vars.conversationId);
        }

        // Also remove from all archivedConversations caches
        const archivedQueries = queryClient
          .getQueryCache()
          .findAll([QueryKeys.archivedConversations], { exact: false });

        for (const query of archivedQueries) {
          queryClient.setQueryData<InfiniteData<ConversationListResponse>>(
            query.queryKey,
            (oldData) => {
              if (!oldData) {
                return oldData;
              }
              return {
                ...oldData,
                pages: oldData.pages
                  .map((page) => ({
                    ...page,
                    conversations: page.conversations.filter(
                      (conv) => conv.conversationId !== vars.conversationId,
                    ),
                  }))
                  .filter((page) => page.conversations.length > 0),
              };
            },
          );
        }

        queryClient.removeQueries({
          queryKey: [QueryKeys.conversation, vars.conversationId],
          exact: true,
        });

        queryClient.invalidateQueries({
          queryKey: [QueryKeys.allConversations],
          refetchPage: (_, index) => index === 0,
        });
        queryClient.invalidateQueries({
          queryKey: [QueryKeys.archivedConversations],
          refetchPage: (_, index) => index === 0,
        });

        options?.onSuccess?.(data, vars, context);
      },
    },
  );
};

export const useDuplicateConversationMutation = (
  options?: t.DuplicateConvoOptions,
): UseMutationResult<t.TDuplicateConvoResponse, unknown, t.TDuplicateConvoRequest, unknown> => {
  const queryClient = useQueryClient();
  const { onSuccess, ..._options } = options ?? {};
  return useMutation((payload) => dataService.duplicateConversation(payload), {
    onSuccess: (data, vars, context) => {
      const duplicatedConversation = data.conversation;
      if (!duplicatedConversation?.conversationId) {
        return;
      }
      queryClient.setQueryData(
        [QueryKeys.conversation, duplicatedConversation.conversationId],
        duplicatedConversation,
      );
      addConvoToAllQueries(queryClient, duplicatedConversation);
      queryClient.setQueryData(
        [QueryKeys.messages, duplicatedConversation.conversationId],
        data.messages,
      );
      queryClient.invalidateQueries({
        queryKey: [QueryKeys.allConversations],
        refetchPage: (_, index) => index === 0,
      });
      onSuccess?.(data, vars, context);
    },
    ..._options,
  });
};

export const useForkConvoMutation = (
  options?: t.ForkConvoOptions,
): UseMutationResult<t.TForkConvoResponse, unknown, t.TForkConvoRequest, unknown> => {
  const queryClient = useQueryClient();
  const { onSuccess, ..._options } = options || {};

  return useMutation((payload: t.TForkConvoRequest) => dataService.forkConversation(payload), {
    onSuccess: (data, vars, context) => {
      if (!vars.conversationId) {
        return;
      }
      const forkedConversation = data.conversation;
      const forkedConversationId = forkedConversation.conversationId;
      if (!forkedConversationId) {
        return;
      }

      queryClient.setQueryData([QueryKeys.conversation, forkedConversationId], forkedConversation);
      addConvoToAllQueries(queryClient, forkedConversation);
      queryClient.setQueryData([QueryKeys.messages, forkedConversationId], data.messages);
      queryClient.invalidateQueries({
        queryKey: [QueryKeys.allConversations],
        refetchPage: (_, index) => index === 0,
      });
      onSuccess?.(data, vars, context);
    },
    ..._options,
  });
};

export const useUploadConversationsMutation = (
  _options?: t.MutationOptions<t.TImportResponse, FormData>,
) => {
  const queryClient = useQueryClient();
  const { onSuccess, onError, onMutate } = _options || {};

  return useMutation<t.TImportResponse, unknown, FormData>({
    mutationFn: (formData: FormData) => dataService.importConversationsFile(formData),
    onSuccess: (data, variables, context) => {
      /* TODO: optimize to return imported conversations and add manually */
      queryClient.invalidateQueries([QueryKeys.allConversations]);
      if (onSuccess) {
        onSuccess(data, variables, context);
      }
    },
    onError: (err, variables, context) => {
      if (onError) {
        onError(err, variables, context);
      }
    },
    onMutate,
  });
};

export const useUpdatePresetMutation = (
  options?: t.UpdatePresetOptions,
): UseMutationResult<
  t.TPreset, // response data
  unknown,
  t.TPreset,
  unknown
> => {
  return useMutation([MutationKeys.updatePreset], {
    mutationFn: (preset: t.TPreset) => dataService.updatePreset(preset),
    ...(options || {}),
  });
};

export const useDeletePresetMutation = (
  options?: t.DeletePresetOptions,
): UseMutationResult<
  t.PresetDeleteResponse, // response data
  unknown,
  t.TPreset | undefined,
  unknown
> => {
  return useMutation([MutationKeys.deletePreset], {
    mutationFn: (preset: t.TPreset | undefined) => dataService.deletePreset(preset),
    ...(options || {}),
  });
};

/* Avatar upload */
export const useUploadAvatarMutation = (
  options?: t.UploadAvatarOptions,
): UseMutationResult<
  t.AvatarUploadResponse, // response data
  unknown, // error
  FormData, // request
  unknown // context
> => {
  return useMutation([MutationKeys.avatarUpload], {
    mutationFn: (variables: FormData) => dataService.uploadAvatar(variables),
    ...(options || {}),
  });
};

/* Speech to text */
export const useSpeechToTextMutation = (
  options?: t.SpeechToTextOptions,
): UseMutationResult<
  t.SpeechToTextResponse, // response data
  unknown, // error
  FormData, // request
  unknown // context
> => {
  return useMutation([MutationKeys.speechToText], {
    mutationFn: (variables: FormData) => dataService.speechToText(variables),
    ...(options || {}),
  });
};

/* Text to speech */
export const useTextToSpeechMutation = (
  options?: t.TextToSpeechOptions,
): UseMutationResult<
  ArrayBuffer, // response data
  unknown, // error
  FormData, // request
  unknown // context
> => {
  return useMutation([MutationKeys.textToSpeech], {
    mutationFn: (variables: FormData) => dataService.textToSpeech(variables),
    ...(options || {}),
  });
};

/**
 * ASSISTANTS
 */

/**
 * Create a new assistant
 */
export const useCreateAssistantMutation = (
  options?: t.CreateAssistantMutationOptions,
): UseMutationResult<t.Assistant, Error, t.AssistantCreateParams> => {
  const queryClient = useQueryClient();
  return useMutation(
    (newAssistantData: t.AssistantCreateParams) => dataService.createAssistant(newAssistantData),
    {
      onMutate: (variables) => options?.onMutate?.(variables),
      onError: (error, variables, context) => options?.onError?.(error, variables, context),
      onSuccess: (newAssistant, variables, context) => {
        const listRes = queryClient.getQueryData<t.AssistantListResponse>([
          QueryKeys.assistants,
          variables.endpoint,
          defaultOrderQuery,
        ]);

        if (!listRes) {
          return options?.onSuccess?.(newAssistant, variables, context);
        }

        const currentAssistants = [newAssistant, ...JSON.parse(JSON.stringify(listRes.data))];

        queryClient.setQueryData<t.AssistantListResponse>(
          [QueryKeys.assistants, variables.endpoint, defaultOrderQuery],
          {
            ...listRes,
            data: currentAssistants,
          },
        );
        return options?.onSuccess?.(newAssistant, variables, context);
      },
    },
  );
};

/**
 * Hook for updating an assistant
 */
export const useUpdateAssistantMutation = (
  options?: t.UpdateAssistantMutationOptions,
): UseMutationResult<
  t.Assistant,
  Error,
  { assistant_id: string; data: t.AssistantUpdateParams }
> => {
  const queryClient = useQueryClient();
  return useMutation(
    ({ assistant_id, data }: { assistant_id: string; data: t.AssistantUpdateParams }) => {
      const { endpoint } = data;
      const endpointsConfig = queryClient.getQueryData<t.TEndpointsConfig>([QueryKeys.endpoints]);
      const endpointConfig = endpointsConfig?.[endpoint];
      const version = endpointConfig?.version ?? defaultAssistantsVersion[endpoint];
      return dataService.updateAssistant({
        data,
        version,
        assistant_id,
      });
    },
    {
      onMutate: (variables) => options?.onMutate?.(variables),
      onError: (error, variables, context) => options?.onError?.(error, variables, context),
      onSuccess: (updatedAssistant, variables, context) => {
        const listRes = queryClient.getQueryData<t.AssistantListResponse>([
          QueryKeys.assistants,
          variables.data.endpoint,
          defaultOrderQuery,
        ]);

        if (!listRes) {
          return options?.onSuccess?.(updatedAssistant, variables, context);
        }

        queryClient.setQueryData<t.AssistantDocument[]>(
          [QueryKeys.assistantDocs, variables.data.endpoint],
          (prev) => {
            if (!prev) {
              return prev;
            }
            return prev.map((doc) => {
              if (doc.assistant_id === variables.assistant_id) {
                return {
                  ...doc,
                  conversation_starters: updatedAssistant.conversation_starters,
                  append_current_datetime: variables.data.append_current_datetime,
                };
              }
              return doc;
            });
          },
        );

        queryClient.setQueryData<t.AssistantListResponse>(
          [QueryKeys.assistants, variables.data.endpoint, defaultOrderQuery],
          {
            ...listRes,
            data: listRes.data.map((assistant) => {
              if (assistant.id === variables.assistant_id) {
                return updatedAssistant;
              }
              return assistant;
            }),
          },
        );
        return options?.onSuccess?.(updatedAssistant, variables, context);
      },
    },
  );
};

/**
 * Hook for deleting an assistant
 */
export const useDeleteAssistantMutation = (
  options?: t.DeleteAssistantMutationOptions,
): UseMutationResult<void, Error, t.DeleteAssistantBody> => {
  const queryClient = useQueryClient();
  return useMutation(
    ({ assistant_id, model, endpoint }: t.DeleteAssistantBody) => {
      const endpointsConfig = queryClient.getQueryData<t.TEndpointsConfig>([QueryKeys.endpoints]);
      const version = endpointsConfig?.[endpoint]?.version ?? defaultAssistantsVersion[endpoint];
      return dataService.deleteAssistant({ assistant_id, model, version, endpoint });
    },
    {
      onMutate: (variables) => options?.onMutate?.(variables),
      onError: (error, variables, context) => options?.onError?.(error, variables, context),
      onSuccess: (_data, variables, context) => {
        const listRes = queryClient.getQueryData<t.AssistantListResponse>([
          QueryKeys.assistants,
          variables.endpoint,
          defaultOrderQuery,
        ]);

        if (!listRes) {
          return options?.onSuccess?.(_data, variables, context);
        }

        const data = listRes.data.filter((assistant) => assistant.id !== variables.assistant_id);

        queryClient.setQueryData<t.AssistantListResponse>(
          [QueryKeys.assistants, variables.endpoint, defaultOrderQuery],
          {
            ...listRes,
            data,
          },
        );

        return options?.onSuccess?.(_data, variables, data);
      },
    },
  );
};

/**
 * Hook for uploading an assistant avatar
 */
export const useUploadAssistantAvatarMutation = (
  options?: t.UploadAssistantAvatarOptions,
): UseMutationResult<
  t.Assistant, // response data
  unknown, // error
  t.AssistantAvatarVariables, // request
  unknown // context
> => {
  return useMutation([MutationKeys.assistantAvatarUpload], {
    mutationFn: ({ postCreation, ...variables }: t.AssistantAvatarVariables) =>
      dataService.uploadAssistantAvatar(variables),
    ...(options || {}),
  });
};

/**
 * Hook for updating Assistant Actions
 */
export const useUpdateAction = (
  options?: t.UpdateActionOptions,
): UseMutationResult<
  t.UpdateActionResponse, // response data
  unknown, // error
  t.UpdateActionVariables, // request
  unknown // context
> => {
  const queryClient = useQueryClient();
  return useMutation([MutationKeys.updateAction], {
    mutationFn: (variables: t.UpdateActionVariables) => dataService.updateAction(variables),

    onMutate: (variables) => options?.onMutate?.(variables),
    onError: (error, variables, context) => options?.onError?.(error, variables, context),
    onSuccess: (updateActionResponse, variables, context) => {
      const listRes = queryClient.getQueryData<t.AssistantListResponse>([
        QueryKeys.assistants,
        variables.endpoint,
        defaultOrderQuery,
      ]);

      if (!listRes) {
        return options?.onSuccess?.(updateActionResponse, variables, context);
      }

      const updatedAssistant = updateActionResponse[1];

      queryClient.setQueryData<t.AssistantListResponse>(
        [QueryKeys.assistants, variables.endpoint, defaultOrderQuery],
        {
          ...listRes,
          data: listRes.data.map((assistant) => {
            if (assistant.id === variables.assistant_id) {
              return updatedAssistant;
            }
            return assistant;
          }),
        },
      );

      queryClient.setQueryData<t.Action[]>([QueryKeys.actions], (prev) => {
        return prev
          ?.map((action) => {
            if (action.action_id === variables.action_id) {
              return updateActionResponse[2];
            }
            return action;
          })
          .concat(
            variables.action_id != null && variables.action_id ? [] : [updateActionResponse[2]],
          );
      });

      return options?.onSuccess?.(updateActionResponse, variables, context);
    },
  });
};

/**
 * Hook for deleting an Assistant Action
 */
export const useDeleteAction = (
  options?: t.DeleteActionOptions,
): UseMutationResult<
  void, // response data for a delete operation is typically void
  Error, // error type
  t.DeleteActionVariables, // request variables
  unknown // context
> => {
  const queryClient = useQueryClient();
  return useMutation([MutationKeys.deleteAction], {
    mutationFn: (variables: t.DeleteActionVariables) => {
      const { endpoint } = variables;
      const endpointsConfig = queryClient.getQueryData<t.TEndpointsConfig>([QueryKeys.endpoints]);
      const version = endpointsConfig?.[endpoint]?.version ?? defaultAssistantsVersion[endpoint];
      return dataService.deleteAction({
        ...variables,
        version,
      });
    },

    onMutate: (variables) => options?.onMutate?.(variables),
    onError: (error, variables, context) => options?.onError?.(error, variables, context),
    onSuccess: (_data, variables, context) => {
      let domain: string | undefined = '';
      queryClient.setQueryData<t.Action[]>([QueryKeys.actions], (prev) => {
        return prev?.filter((action) => {
          domain = action.metadata.domain;
          return action.action_id !== variables.action_id;
        });
      });

      queryClient.setQueryData<t.AssistantListResponse>(
        [QueryKeys.assistants, variables.endpoint, defaultOrderQuery],
        (prev) => {
          if (!prev) {
            return prev;
          }

          return {
            ...prev,
            data: prev.data.map((assistant) => {
              if (assistant.id === variables.assistant_id) {
                return {
                  ...assistant,
                  tools: (assistant.tools ?? []).filter(
                    (tool) => !(tool.function?.name.includes(domain ?? '') ?? false),
                  ),
                };
              }
              return assistant;
            }),
          };
        },
      );

      return options?.onSuccess?.(_data, variables, context);
    },
  });
};

/**
 * Hook for verifying email address
 */
export const useVerifyEmailMutation = (
  options?: t.VerifyEmailOptions,
): UseMutationResult<t.VerifyEmailResponse, unknown, t.TVerifyEmail, unknown> => {
  return useMutation({
    mutationFn: (variables: t.TVerifyEmail) => dataService.verifyEmail(variables),
    ...(options || {}),
  });
};

/**
 * Hook for resending verficiation email
 */
export const useResendVerificationEmail = (
  options?: t.ResendVerifcationOptions,
): UseMutationResult<t.VerifyEmailResponse, unknown, t.TResendVerificationEmail, unknown> => {
  return useMutation({
    mutationFn: (variables: t.TResendVerificationEmail) =>
      dataService.resendVerificationEmail(variables),
    ...(options || {}),
  });
};

export const useAcceptTermsMutation = (
  options?: t.AcceptTermsMutationOptions,
): UseMutationResult<t.TAcceptTermsResponse, unknown, void, unknown> => {
  const queryClient = useQueryClient();
  return useMutation(() => dataService.acceptTerms(), {
    onSuccess: (data, variables, context) => {
      queryClient.setQueryData<t.TUserTermsResponse>([QueryKeys.userTerms], {
        termsAccepted: true,
      });
      options?.onSuccess?.(data, variables, context);
    },
    onError: options?.onError,
    onMutate: options?.onMutate,
  });
};

export const useCreateApiKeyMutation = (): UseMutationResult<
  t.TCreateApiKeyResponse,
  unknown,
  t.TCreateApiKeyRequest,
  unknown
> => {
  return useMutation((payload: t.TCreateApiKeyRequest) => dataService.createApiKey(payload));
};<|MERGE_RESOLUTION|>--- conflicted
+++ resolved
@@ -20,13 +20,9 @@
   updateConvoInAllQueries,
   removeConvoFromAllQueries,
 } from '~/utils';
-<<<<<<< HEAD
-import { useEffect } from 'react';
-=======
 import useUpdateTagsInConvo from '~/hooks/Conversations/useUpdateTagsInConvo';
 import { updateConversationTag } from '~/utils/conversationTags';
 import { useConversationTagsQuery } from './queries';
->>>>>>> 28b76ce3
 
 export type TGenTitleMutation = UseMutationResult<
   t.TGenTitleResponse,
