<<<<<<< HEAD
import English from './languages/Eng';
import Chinese from './languages/Zh';
import German from './languages/De';
import Italian from './languages/It';
import Polish from './languages/Pl';
import Portuguese from './languages/Br';
import Spanish from './languages/Es';
import French from './languages/Fr';
import Russian from './languages/Ru';
import Japanese from './languages/Jp';
import Swedish from './languages/Sv';
import Korean from './languages/Ko';
import TraditionalChinese from './languages/ZhTraditional';
import Vietnamese from './languages/Vi';
import Turkish from './languages/Tr';
// === import additional language files here === //

const languageMap: { [key: string]: unknown } = {
  'en-US': English,
  'zh-CN': Chinese,
  'de-DE': German,
  'es-ES': Spanish,
  'fr-FR': French,
  'it-IT': Italian,
  'pl-PL': Polish,
  'pt-BR': Portuguese,
  'ru-RU': Russian,
  'ja-JP': Japanese,
  'sv-SE': Swedish,
  'ko-KR': Korean,
  'zh-TC': TraditionalChinese,
  'vi-VN': Vietnamese,
  'tr-TR': Turkish,
  // Add additional language mappings here
};

// New method on String allow using "{\d}" placeholder for
// loading value dynamically.
declare global {
  interface String {
    format(...replacements: string[]): string;
  }
}

if (!String.prototype.format) {
  String.prototype.format = function (...args: string[]) {
    return this.replace(/{(\d+)}/g, function (match, number) {
      return typeof args[number] !== 'undefined' ? args[number] : match;
    });
  };
}

// input: language code in string
// returns an object of translated strings in the language
export const getTranslations = (langCode: string) => {
  const language = languageMap[langCode] || English;
  return language;
};

// input: language code in string & phrase key in string
// returns an corresponding phrase value in string
export const localize = (langCode: string, phraseKey: string, ...values: string[]) => {
  const lang = getTranslations(langCode);
  const phrase = lang[phraseKey] || English[phraseKey] || '';

  return phrase.format(...values);
};
=======
import English from './languages/Eng';
import Arabic from './languages/Ar';
import Chinese from './languages/Zh';
import German from './languages/De';
import Italian from './languages/It';
import Polish from './languages/Pl';
import Portuguese from './languages/Br';
import Spanish from './languages/Es';
import French from './languages/Fr';
import Russian from './languages/Ru';
import Japanese from './languages/Jp';
import Swedish from './languages/Sv';
import Korean from './languages/Ko';
import TraditionalChinese from './languages/ZhTraditional';
import Vietnamese from './languages/Vi';
import Turkish from './languages/Tr';
import Dutch from './languages/Nl';
// === import additional language files here === //

const languageMap: { [key: string]: unknown } = {
  'en-US': English,
  'ar-EG': Arabic,
  'zh-CN': Chinese,
  'de-DE': German,
  'es-ES': Spanish,
  'fr-FR': French,
  'it-IT': Italian,
  'pl-PL': Polish,
  'pt-BR': Portuguese,
  'ru-RU': Russian,
  'ja-JP': Japanese,
  'sv-SE': Swedish,
  'ko-KR': Korean,
  'zh-TC': TraditionalChinese,
  'vi-VN': Vietnamese,
  'tr-TR': Turkish,
  'nl-NL': Dutch,
  // Add additional language mappings here
};

// New method on String allow using "{\d}" placeholder for
// loading value dynamically.
declare global {
  interface String {
    format(...replacements: string[]): string;
  }
}

if (!String.prototype.format) {
  String.prototype.format = function (...args: string[]) {
    return this.replace(/{(\d+)}/g, function (match, number) {
      return typeof args[number] !== 'undefined' ? args[number] : match;
    });
  };
}

// input: language code in string
// returns an object of translated strings in the language
export const getTranslations = (langCode: string) => {
  const language = languageMap[langCode] || English;
  return language;
};

// input: language code in string & phrase key in string
// returns an corresponding phrase value in string
export const localize = (langCode: string, phraseKey: string, ...values: string[]) => {
  const lang = getTranslations(langCode);
  const phrase = lang[phraseKey] || English[phraseKey] || '';

  return phrase.format(...values);
};
>>>>>>> ae03267d
<|MERGE_RESOLUTION|>--- conflicted
+++ resolved
@@ -1,141 +1,71 @@
-<<<<<<< HEAD
-import English from './languages/Eng';
-import Chinese from './languages/Zh';
-import German from './languages/De';
-import Italian from './languages/It';
-import Polish from './languages/Pl';
-import Portuguese from './languages/Br';
-import Spanish from './languages/Es';
-import French from './languages/Fr';
-import Russian from './languages/Ru';
-import Japanese from './languages/Jp';
-import Swedish from './languages/Sv';
-import Korean from './languages/Ko';
-import TraditionalChinese from './languages/ZhTraditional';
-import Vietnamese from './languages/Vi';
-import Turkish from './languages/Tr';
-// === import additional language files here === //
-
-const languageMap: { [key: string]: unknown } = {
-  'en-US': English,
-  'zh-CN': Chinese,
-  'de-DE': German,
-  'es-ES': Spanish,
-  'fr-FR': French,
-  'it-IT': Italian,
-  'pl-PL': Polish,
-  'pt-BR': Portuguese,
-  'ru-RU': Russian,
-  'ja-JP': Japanese,
-  'sv-SE': Swedish,
-  'ko-KR': Korean,
-  'zh-TC': TraditionalChinese,
-  'vi-VN': Vietnamese,
-  'tr-TR': Turkish,
-  // Add additional language mappings here
-};
-
-// New method on String allow using "{\d}" placeholder for
-// loading value dynamically.
-declare global {
-  interface String {
-    format(...replacements: string[]): string;
-  }
-}
-
-if (!String.prototype.format) {
-  String.prototype.format = function (...args: string[]) {
-    return this.replace(/{(\d+)}/g, function (match, number) {
-      return typeof args[number] !== 'undefined' ? args[number] : match;
-    });
-  };
-}
-
-// input: language code in string
-// returns an object of translated strings in the language
-export const getTranslations = (langCode: string) => {
-  const language = languageMap[langCode] || English;
-  return language;
-};
-
-// input: language code in string & phrase key in string
-// returns an corresponding phrase value in string
-export const localize = (langCode: string, phraseKey: string, ...values: string[]) => {
-  const lang = getTranslations(langCode);
-  const phrase = lang[phraseKey] || English[phraseKey] || '';
-
-  return phrase.format(...values);
-};
-=======
-import English from './languages/Eng';
-import Arabic from './languages/Ar';
-import Chinese from './languages/Zh';
-import German from './languages/De';
-import Italian from './languages/It';
-import Polish from './languages/Pl';
-import Portuguese from './languages/Br';
-import Spanish from './languages/Es';
-import French from './languages/Fr';
-import Russian from './languages/Ru';
-import Japanese from './languages/Jp';
-import Swedish from './languages/Sv';
-import Korean from './languages/Ko';
-import TraditionalChinese from './languages/ZhTraditional';
-import Vietnamese from './languages/Vi';
-import Turkish from './languages/Tr';
-import Dutch from './languages/Nl';
-// === import additional language files here === //
-
-const languageMap: { [key: string]: unknown } = {
-  'en-US': English,
-  'ar-EG': Arabic,
-  'zh-CN': Chinese,
-  'de-DE': German,
-  'es-ES': Spanish,
-  'fr-FR': French,
-  'it-IT': Italian,
-  'pl-PL': Polish,
-  'pt-BR': Portuguese,
-  'ru-RU': Russian,
-  'ja-JP': Japanese,
-  'sv-SE': Swedish,
-  'ko-KR': Korean,
-  'zh-TC': TraditionalChinese,
-  'vi-VN': Vietnamese,
-  'tr-TR': Turkish,
-  'nl-NL': Dutch,
-  // Add additional language mappings here
-};
-
-// New method on String allow using "{\d}" placeholder for
-// loading value dynamically.
-declare global {
-  interface String {
-    format(...replacements: string[]): string;
-  }
-}
-
-if (!String.prototype.format) {
-  String.prototype.format = function (...args: string[]) {
-    return this.replace(/{(\d+)}/g, function (match, number) {
-      return typeof args[number] !== 'undefined' ? args[number] : match;
-    });
-  };
-}
-
-// input: language code in string
-// returns an object of translated strings in the language
-export const getTranslations = (langCode: string) => {
-  const language = languageMap[langCode] || English;
-  return language;
-};
-
-// input: language code in string & phrase key in string
-// returns an corresponding phrase value in string
-export const localize = (langCode: string, phraseKey: string, ...values: string[]) => {
-  const lang = getTranslations(langCode);
-  const phrase = lang[phraseKey] || English[phraseKey] || '';
-
-  return phrase.format(...values);
-};
->>>>>>> ae03267d
+import English from './languages/Eng';
+import Arabic from './languages/Ar';
+import Chinese from './languages/Zh';
+import German from './languages/De';
+import Italian from './languages/It';
+import Polish from './languages/Pl';
+import Portuguese from './languages/Br';
+import Spanish from './languages/Es';
+import French from './languages/Fr';
+import Russian from './languages/Ru';
+import Japanese from './languages/Jp';
+import Swedish from './languages/Sv';
+import Korean from './languages/Ko';
+import TraditionalChinese from './languages/ZhTraditional';
+import Vietnamese from './languages/Vi';
+import Turkish from './languages/Tr';
+import Dutch from './languages/Nl';
+// === import additional language files here === //
+
+const languageMap: { [key: string]: unknown } = {
+  'en-US': English,
+  'ar-EG': Arabic,
+  'zh-CN': Chinese,
+  'de-DE': German,
+  'es-ES': Spanish,
+  'fr-FR': French,
+  'it-IT': Italian,
+  'pl-PL': Polish,
+  'pt-BR': Portuguese,
+  'ru-RU': Russian,
+  'ja-JP': Japanese,
+  'sv-SE': Swedish,
+  'ko-KR': Korean,
+  'zh-TC': TraditionalChinese,
+  'vi-VN': Vietnamese,
+  'tr-TR': Turkish,
+  'nl-NL': Dutch,
+  // Add additional language mappings here
+};
+
+// New method on String allow using "{\d}" placeholder for
+// loading value dynamically.
+declare global {
+  interface String {
+    format(...replacements: string[]): string;
+  }
+}
+
+if (!String.prototype.format) {
+  String.prototype.format = function (...args: string[]) {
+    return this.replace(/{(\d+)}/g, function (match, number) {
+      return typeof args[number] !== 'undefined' ? args[number] : match;
+    });
+  };
+}
+
+// input: language code in string
+// returns an object of translated strings in the language
+export const getTranslations = (langCode: string) => {
+  const language = languageMap[langCode] || English;
+  return language;
+};
+
+// input: language code in string & phrase key in string
+// returns an corresponding phrase value in string
+export const localize = (langCode: string, phraseKey: string, ...values: string[]) => {
+  const lang = getTranslations(langCode);
+  const phrase = lang[phraseKey] || English[phraseKey] || '';
+
+  return phrase.format(...values);
+};