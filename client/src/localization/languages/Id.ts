// Indonesia phrases
// file deepcode ignore NoHardcodedPasswords: No hardcoded values present in this file
// file deepcode ignore HardcodedNonCryptoSecret: No hardcoded secrets present in this file

export default {
  com_ui_examples: 'Contoh',
  com_ui_new_chat: 'Chat Baru',
  com_ui_happy_birthday: 'Ini ulang tahun pertamaku!',
  com_ui_example_quantum_computing: 'Jelaskan komputasi kuantum dengan istilah yang sederhana',
  com_ui_example_10_year_old_b_day: 'Ada ide kreatif untuk ulang tahun anak 10 tahun?',
  com_ui_example_http_in_js: 'Bagaimana cara membuat permintaan HTTP dalam Javascript?',
  com_ui_capabilities: 'Kemampuan',
  com_ui_capability_remember: 'Mengingat apa yang pengguna katakan sebelumnya dalam percakapan',
  com_ui_capability_correction: 'Memungkinkan pengguna untuk memberikan koreksi tindak lanjut',
  com_ui_capability_decline_requests: 'Dilatih untuk menolak permintaan yang tidak pantas',
  com_ui_limitations: 'Keterbatasan',
  com_ui_limitation_incorrect_info: 'Mungkin sesekali menghasilkan informasi yang salah',
  com_ui_limitation_harmful_biased:
    'Mungkin sesekali menghasilkan instruksi yang berbahaya atau konten yang bias',
  com_ui_limitation_limited_2021: 'Pengetahuan terbatas tentang dunia dan peristiwa setelah 2021',
  com_ui_experimental: 'Fitur Eksperimental',
  com_ui_input: 'Masukan',
  com_ui_close: 'Tutup',
  com_ui_model: 'Model',
  com_ui_select_model: 'Pilih model',
  com_ui_use_prompt: 'Gunakan petunjuk',
  com_ui_prev: 'Sebelumnya',
  com_ui_next: 'Berikutnya',
  com_ui_stop: 'Berhenti',
  com_ui_prompt_templates: 'Template Petunjuk',
  com_ui_hide_prompt_templates: 'Sembunyikan Template Petunjuk',
  com_ui_showing: 'Menampilkan',
  com_ui_of: 'dari',
  com_ui_entries: 'Entri',
  com_ui_pay_per_call:
    'Semua percakapan AI di satu tempat. Bayar per panggilan dan bukan per bulan',
  com_ui_new_footer: 'Semua percakapan AI di satu tempat.',
  com_ui_enter: 'Masuk',
  com_ui_submit: 'Kirim',
  com_ui_upload_success: 'Berhasil mengunggah file',
  com_ui_upload_error: 'Ada kesalahan saat mengunggah file Anda',
  com_ui_cancel: 'Batal',
  com_ui_save: 'Simpan',
  com_ui_save_submit: 'Simpan & Kirim',
  com_user_message: 'Kamu',
  com_ui_copy_to_clipboard: 'Salin ke papan klip',
  com_ui_copied_to_clipboard: 'Disalin ke papan klip',
  com_ui_regenerate: 'Regenerasi',
  com_ui_continue: 'Lanjutkan',
  com_ui_edit: 'Edit',
  com_ui_success: 'Berhasil',
  com_ui_all: 'semua',
  com_ui_clear: 'Bersihkan',
  com_ui_revoke: 'Cabut',
  com_ui_revoke_info: 'Cabut semua kredensial yang diberikan pengguna',
  com_ui_import_conversation: 'Impor',
  com_ui_import_conversation_info: 'Impor percakapan dari file JSON',
  com_ui_import_conversation_success: 'Percakapan berhasil diimpor',
  com_ui_import_conversation_error: 'Terjadi kesalahan saat mengimpor percakapan Anda',
  com_ui_confirm_action: 'Konfirmasi Aksi',
  com_ui_chats: 'chat',
  com_ui_share: 'Bagikan',
  com_ui_copy_link: 'Salin tautan',
  com_ui_update_link: 'Perbarui tautan',
  com_ui_create_link: 'Buat tautan',
  com_ui_share_link_to_chat: 'Bagikan tautan ke chat',
  com_ui_share_error: 'Terjadi kesalahan saat membagikan tautan chat',
<<<<<<< HEAD
  com_ui_share_retrieve_error: 'Terjadi kesalahan saat menghapus tautan yang dibagikan.',
  com_ui_share_delete_error: 'Terjadi kesalahan saat menghapus tautan yang dibagikan.',
=======
>>>>>>> 0cd3c833
  com_ui_share_create_message:
    'Nama Anda dan pesan apa pun yang Anda tambahkan setelah berbagi tetap pribadi.',
  com_ui_share_created_message:
    'Tautan berbagi ke chat Anda telah dibuat. Kelola chat yang pernah dibagikan kapan saja melalui Pengaturan.',
  com_ui_share_update_message:
    'Nama Anda, petunjuk khusus, dan pesan apa pun yang Anda tambahkan setelah berbagi tetap pribadi.',
  com_ui_share_updated_message:
    'Tautan berbagi ke chat Anda telah diperbarui. Kelola chat yang pernah dibagikan kapan saja melalui Pengaturan.',
  com_ui_shared_link_not_found: 'Tautan berbagi tidak ditemukan',
  com_ui_delete: 'Hapus',
  com_ui_delete_conversation: 'Hapus chat?',
  com_ui_delete_confirm: 'Ini akan menghapus',
  com_ui_rename: 'Renombrar',
  com_ui_archive: 'Arsip',
  com_ui_archive_error: 'Gagal mengarsipkan percakapan',
  com_ui_unarchive: 'Buka Arsip',
  com_ui_unarchive_error: 'Gagal membuka arsip',
  com_ui_more_options: 'Lebih',
  com_ui_preview: 'Pratinjau',
  com_ui_upload: 'Unggah',
  com_ui_connect: 'Hubungkan',
  com_auth_error_login:
    'Tidak dapat masuk dengan informasi yang diberikan. Silakan periksa kredensial Anda dan coba lagi.',
  com_auth_error_login_rl:
    'Terlalu banyak upaya masuk dalam waktu singkat. Silakan coba lagi nanti.',
  com_auth_error_login_ban: 'Akun Anda telah dilarang sementara karena pelanggaran layanan kami.',
  com_auth_error_login_server:
    'Ada kesalahan server internal. Harap tunggu beberapa saat dan coba lagi.',
  com_auth_no_account: 'Tidak memiliki akun?',
  com_auth_sign_up: 'Daftar',
  com_auth_sign_in: 'Masuk',
  com_auth_google_login: 'Masuk dengan Google',
  com_auth_facebook_login: 'Masuk dengan Facebook',
  com_auth_github_login: 'Masuk dengan Github',
  com_auth_discord_login: 'Masuk dengan Discord',
  com_auth_email: 'Email',
  com_auth_email_required: 'Email diperlukan',
  com_auth_email_min_length: 'Email harus setidaknya 6 karakter',
  com_auth_email_max_length: 'Email tidak boleh lebih dari 120 karakter',
  com_auth_email_pattern: 'Anda harus memasukkan alamat email yang valid',
  com_auth_email_address: 'Alamat email',
  com_auth_password: 'Kata sandi',
  com_auth_password_required: 'Kata sandi diperlukan',
  com_auth_password_min_length: 'Kata sandi harus setidaknya 8 karakter',
  com_auth_password_max_length: 'Kata sandi harus kurang dari 128 karakter',
  com_auth_password_forgot: 'Lupa Kata Sandi?',
  com_auth_password_confirm: 'Konfirmasi kata sandi',
  com_auth_password_not_match: 'Kata sandi tidak cocok',
  com_auth_continue: 'Lanjutkan',
  com_auth_create_account: 'Buat akun Anda',
  com_auth_error_create: 'Ada kesalahan saat mencoba mendaftarkan akun Anda. Silakan coba lagi.',
  com_auth_full_name: 'Nama lengkap',
  com_auth_name_required: 'Nama diperlukan',
  com_auth_name_min_length: 'Nama harus setidaknya 3 karakter',
  com_auth_name_max_length: 'Nama harus kurang dari 80 karakter',
  com_auth_username: 'Nama pengguna (opsional)',
  com_auth_username_required: 'Nama pengguna diperlukan',
  com_auth_username_min_length: 'Nama pengguna harus setidaknya 2 karakter',
  com_auth_username_max_length: 'Nama pengguna harus kurang dari 20 karakter',
  com_auth_already_have_account: 'Sudah memiliki akun?',
  com_auth_login: 'Masuk',
  com_auth_reset_password: 'Atur ulang kata sandi Anda',
  com_auth_click: 'Klik',
  com_auth_here: 'DI SINI',
  com_auth_to_reset_your_password: 'untuk mengatur ulang kata sandi Anda.',
  com_auth_reset_password_link_sent: 'Email Terkirim',
  com_auth_reset_password_email_sent:
    'Email telah dikirim kepada Anda dengan instruksi lebih lanjut untuk mengatur ulang kata sandi Anda.',
  com_auth_error_reset_password:
    'Ada masalah saat mengatur ulang kata sandi Anda. Tidak ada pengguna yang ditemukan dengan alamat email yang diberikan. Silakan coba lagi.',
  com_auth_reset_password_success: 'Berhasil Mengatur Ulang Kata Sandi',
  com_auth_login_with_new_password: 'Anda sekarang dapat masuk dengan kata sandi baru Anda.',
  com_auth_error_invalid_reset_token: 'Token pengaturan ulang kata sandi ini tidak lagi valid.',
  com_auth_click_here: 'Klik di sini',
  com_auth_to_try_again: 'untuk mencoba lagi.',
  com_auth_submit_registration: 'Kirim pendaftaran',
  com_auth_welcome_back: 'Selamat datang kembali',
  com_endpoint_open_menu: 'Buka Menu',
  com_endpoint_bing_enable_sydney: 'Aktifkan Sydney',
  com_endpoint_bing_to_enable_sydney: 'Untuk mengaktifkan Sydney',
  com_endpoint_bing_jailbreak: 'Jailbreak',
  com_endpoint_bing_context_placeholder:
    'Bing dapat menggunakan hingga 7k token untuk \'konteks\', yang dapat dirujuk untuk percakapan. Batas spesifik tidak diketahui tetapi mungkin menemui kesalahan melebihi 7k token',
  com_endpoint_bing_system_message_placeholder:
    'PERINGATAN: Penyalahgunaan fitur ini dapat membuat Anda DILARANG menggunakan Bing! Klik pada \'Pesan Sistem\' untuk instruksi lengkap dan pesan default jika diabaikan, yang merupakan preset \'Sydney\' yang dianggap aman.',
  com_endpoint_system_message: 'Pesan Sistem',
  com_endpoint_message: 'Pesan',
  com_endpoint_message_not_appendable: 'Edit pesan Anda atau Regenerasi.',
  com_endpoint_default_blank: 'default: kosong',
  com_endpoint_default_false: 'default: salah',
  com_endpoint_default_creative: 'default: kreatif',
  com_endpoint_default_empty: 'default: kosong',
  com_endpoint_default_with_num: 'default: {0}',
  com_endpoint_context: 'Konteks',
  com_endpoint_tone_style: 'Gaya Nada',
  com_endpoint_token_count: 'Jumlah Token',
  com_endpoint_output: 'Output',
  com_endpoint_google_temp:
    'Nilai yang lebih tinggi = lebih acak, sedangkan nilai yang lebih rendah = lebih fokus dan deterministik. Kami merekomendasikan untuk mengubah ini atau Top P tetapi tidak keduanya.',
  com_endpoint_google_topp:
    'Top-p mengubah cara model memilih token untuk output. Token dipilih dari yang paling mungkin (lihat parameter topK) hingga yang paling tidak mungkin sampai jumlah probabilitas mereka sama dengan nilai top-p.',
  com_endpoint_google_topk:
    'Top-k mengubah cara model memilih token untuk output. Top-k 1 berarti token yang dipilih adalah yang paling mungkin di antara semua token dalam kosakata model (juga disebut decoding serakah), sedangkan top-k 3 berarti token berikutnya dipilih dari antara 3 token yang paling mungkin (menggunakan temperatur).',
  com_endpoint_google_maxoutputtokens:
    'Jumlah maksimum token yang dapat dihasilkan dalam respons. Tentukan nilai yang lebih rendah untuk respons yang lebih pendek dan nilai yang lebih tinggi untuk respons yang lebih panjang.',
  com_endpoint_google_custom_name_placeholder: 'Tetapkan nama kustom untuk Google',
  com_endpoint_prompt_prefix_placeholder:
    'Tetapkan instruksi kustom atau konteks. Diabaikan jika kosong.',
  com_endpoint_custom_name: 'Nama Kustom',
  com_endpoint_prompt_prefix: 'Awalan Prompt',
  com_endpoint_temperature: 'Temperatur',
  com_endpoint_default: 'default',
  com_endpoint_top_p: 'Top P',
  com_endpoint_top_k: 'Top K',
  com_endpoint_max_output_tokens: 'Token Output Maks',
  com_endpoint_openai_temp:
    'Nilai yang lebih tinggi = lebih acak, sedangkan nilai yang lebih rendah = lebih fokus dan deterministik. Kami merekomendasikan untuk mengubah ini atau Top P tetapi tidak keduanya.',
  com_endpoint_openai_max:
    'Token maksimum yang akan dihasilkan. Panjang total token masukan dan token yang dihasilkan dibatasi oleh panjang konteks model.',
  com_endpoint_openai_topp:
    'Sebuah alternatif untuk pengambilan sampel dengan suhu, disebut pengambilan sampel inti, di mana model mempertimbangkan hasil dari token dengan massa probabilitas top_p. Jadi 0,1 berarti hanya token yang mencakup 10% massa probabilitas teratas yang dipertimbangkan. Kami merekomendasikan untuk mengubah ini atau suhu tetapi tidak keduanya.',
  com_endpoint_openai_freq:
    'Angka antara -2,0 dan 2,0. Nilai positif menghukum token baru berdasarkan frekuensi mereka yang ada dalam teks sejauh ini, mengurangi kemungkinan model untuk mengulangi baris yang sama secara harfiah.',
  com_endpoint_openai_pres:
    'Angka antara -2,0 dan 2,0. Nilai positif menghukum token baru berdasarkan apakah mereka muncul dalam teks sejauh ini, meningkatkan kemungkinan model untuk berbicara tentang topik baru.',
  com_endpoint_openai_resend:
    'Kirim ulang semua gambar yang sebelumnya dilampirkan. Catatan: ini dapat meningkatkan biaya token secara signifikan dan Anda mungkin mengalami kesalahan dengan banyak lampiran gambar.',
  com_endpoint_openai_detail:
    'Resolusi untuk permintaan Vision. "Rendah" lebih murah dan lebih cepat, "Tinggi" lebih detail dan mahal, dan "Otomatis" akan secara otomatis memilih antara keduanya berdasarkan resolusi gambar.',
  com_endpoint_openai_custom_name_placeholder: 'Tetapkan nama kustom untuk ChatGPT',
  com_endpoint_openai_prompt_prefix_placeholder:
    'Tetapkan instruksi kustom untuk dimasukkan dalam Pesan Sistem. Default: tidak ada',
  com_endpoint_anthropic_temp:
    'Berkisar dari 0 hingga 1. Gunakan temp yang lebih dekat ke 0 untuk analitis / pilihan ganda, dan lebih dekat ke 1 untuk tugas kreatif dan generatif. Kami merekomendasikan untuk mengubah ini atau Top P tetapi tidak keduanya.',
  com_endpoint_anthropic_topp:
    'Top-p mengubah cara model memilih token untuk output. Token dipilih dari yang paling mungkin (lihat parameter topK) hingga yang paling tidak mungkin sampai jumlah probabilitas mereka sama dengan nilai top-p.',
  com_endpoint_anthropic_topk:
    'Top-k mengubah cara model memilih token untuk output. Top-k 1 berarti token yang dipilih adalah yang paling mungkin di antara semua token dalam kosakata model (juga disebut decoding serakah), sedangkan top-k 3 berarti token berikutnya dipilih dari antara 3 token yang paling mungkin (menggunakan suhu).',
  com_endpoint_anthropic_maxoutputtokens:
    'Jumlah maksimum token yang dapat dihasilkan dalam respons. Tentukan nilai yang lebih rendah untuk respons yang lebih pendek dan nilai yang lebih tinggi untuk respons yang lebih panjang.',
  com_endpoint_anthropic_custom_name_placeholder: 'Tetapkan nama kustom untuk Anthropic',
  com_endpoint_frequency_penalty: 'Penalti Frekuensi',
  com_endpoint_presence_penalty: 'Penalti Kehadiran',
  com_endpoint_plug_use_functions: 'Gunakan Fungsi',
  com_endpoint_plug_resend_images: 'Kirim Ulang Gambar',
  com_endpoint_plug_image_detail: 'Rincian Gambar',
  com_endpoint_plug_skip_completion: 'Lewati Penyelesaian',
  com_endpoint_disabled_with_tools: 'dinonaktifkan dengan alat',
  com_endpoint_disabled_with_tools_placeholder: 'Dinonaktifkan dengan Alat yang Dipilih',
  com_endpoint_plug_set_custom_instructions_for_gpt_placeholder:
    'Tetapkan instruksi kustom untuk dimasukkan dalam Pesan Sistem. Default: tidak ada',
  com_endpoint_import: 'Impor',
  com_endpoint_set_custom_name: 'Tetapkan nama kustom, jika Anda dapat menemukan preset ini',
  com_endpoint_preset_delete_confirm: 'Anda yakin ingin menghapus preset ini?',
  com_endpoint_preset_clear_all_confirm: 'Anda yakin ingin menghapus semua preset Anda?',
  com_endpoint_preset_import: 'Preset Diimpor!',
  com_endpoint_preset_import_error: 'Ada kesalahan saat mengimpor preset Anda. Silakan coba lagi.',
  com_endpoint_preset_save_error: 'Ada kesalahan saat menyimpan preset Anda. Silakan coba lagi.',
  com_endpoint_preset_delete_error: 'Ada kesalahan saat menghapus preset Anda. Silakan coba lagi.',
  com_endpoint_preset_default_removed: 'tidak lagi menjadi preset default.',
  com_endpoint_preset_default_item: 'Default:',
  com_endpoint_preset_default_none: 'Tidak ada preset default yang aktif.',
  com_endpoint_preset_title: 'Preset',
  com_endpoint_preset_saved: 'Tersimpan!',
  com_endpoint_preset_default: 'sekarang menjadi preset default.',
  com_endpoint_preset: 'preset',
  com_endpoint_presets: 'presets',
  com_endpoint_preset_selected: 'Preset Aktif!',
  com_endpoint_preset_selected_title: 'Aktif!',
  com_endpoint_preset_name: 'Nama Preset',
  com_endpoint_new_topic: 'Topik Baru',
  com_endpoint: 'Endpoint',
  com_endpoint_hide: 'Sembunyikan',
  com_endpoint_show: 'Tampilkan',
  com_endpoint_examples: ' Preset',
  com_endpoint_completion: 'Penyelesaian',
  com_endpoint_agent: 'Agen',
  com_endpoint_show_what_settings: 'Tampilkan {0} Pengaturan',
  com_endpoint_save: 'Simpan',
  com_endpoint_export: 'Ekspor',
  com_endpoint_save_as_preset: 'Simpan Sebagai Preset',
  com_endpoint_presets_clear_warning:
    'Anda yakin ingin menghapus semua preset? Ini tidak dapat dibatalkan.',
  com_endpoint_not_implemented: 'Belum diimplementasikan',
  com_endpoint_no_presets: 'Belum ada preset, gunakan tombol pengaturan untuk membuat satu',
  com_endpoint_not_available: 'Endpoint tidak tersedia',
  com_endpoint_view_options: 'Lihat Opsi',
  com_endpoint_save_convo_as_preset: 'Simpan Percakapan sebagai Preset',
  com_endpoint_my_preset: 'Preset Saya',
  com_endpoint_agent_model: 'Model Agen (Direkomendasikan: GPT-3.5)',
  com_endpoint_completion_model: 'Model Penyelesaian (Direkomendasikan: GPT-4)',
  com_endpoint_func_hover: 'Aktifkan penggunaan Plugin sebagai Fungsi OpenAI',
  com_endpoint_skip_hover:
    'Aktifkan langkah penyelesaian yang dilewati, yang meninjau jawaban akhir dan langkah yang dihasilkan',
  com_endpoint_config_key: 'Atur Kunci API',
  com_endpoint_config_placeholder: 'Atur Kunci Anda di menu Header untuk mengobrol.',
  com_endpoint_config_key_for: 'Atur Kunci API untuk',
  com_endpoint_config_key_name: 'Kunci',
  com_endpoint_config_value: 'Masukkan nilai untuk',
  com_endpoint_config_key_name_placeholder: 'Atur kunci API terlebih dahulu',
  com_endpoint_config_key_encryption: 'Kunci Anda akan dienkripsi dan dihapus pada',
  com_endpoint_config_key_expiry: 'waktu kedaluwarsa',
  com_endpoint_config_click_here: 'Klik Di Sini',
  com_endpoint_config_google_service_key: 'Kunci Akun Layanan Google',
  com_endpoint_config_google_cloud_platform: '(dari Google Cloud Platform)',
  com_endpoint_config_google_api_key: 'Kunci API Google',
  com_endpoint_config_google_gemini_api: '(Gemini API)',
  com_endpoint_config_google_api_info:
    'Untuk mendapatkan kunci API Bahasa Generatif Anda (untuk Gemini),',
  com_endpoint_config_key_import_json_key: 'Impor Kunci JSON Akun Layanan.',
  com_endpoint_config_key_import_json_key_success: 'Berhasil Mengimpor Kunci JSON Akun Layanan',
  com_endpoint_config_key_import_json_key_invalid:
    'Kunci JSON Akun Layanan Tidak Valid, Apakah Anda mengimpor file yang benar?',
  com_endpoint_config_key_get_edge_key: 'Untuk mendapatkan token akses Anda untuk Bing, masuk ke',
  com_endpoint_config_key_get_edge_key_dev_tool:
    'Gunakan alat pengembang atau ekstensi saat masuk ke situs untuk menyalin konten dari cookie _U. Jika ini gagal, ikuti ini',
  com_endpoint_config_key_edge_instructions: 'instruksi',
  com_endpoint_config_key_edge_full_key_string: 'untuk memberikan string cookie lengkap.',
  com_endpoint_config_key_chatgpt:
    'Untuk mendapatkan token akses Anda Untuk ChatGPT \'Versi Gratis\', masuk ke',
  com_endpoint_config_key_chatgpt_then_visit: 'kemudian kunjungi',
  com_endpoint_config_key_chatgpt_copy_token: 'Salin token akses.',
  com_endpoint_config_key_google_need_to: 'Anda perlu',
  com_endpoint_config_key_google_vertex_ai: 'Aktifkan Vertex AI',
  com_endpoint_config_key_google_vertex_api: 'API di Google Cloud, kemudian',
  com_endpoint_config_key_google_service_account: 'Buat Akun Layanan',
  com_endpoint_config_key_google_vertex_api_role:
    'Pastikan untuk mengklik \'Buat dan Lanjutkan\' untuk memberikan setidaknya peran \'Pengguna Vertex AI\'. Terakhir, buat kunci JSON untuk diimpor di sini.',
  com_nav_welcome_message: 'Bagaimana saya bisa membantu Anda hari ini?',
  com_nav_auto_scroll: 'Otomatis gulir ke Baru saat Buka',
  com_nav_modular_chat: 'Aktifkan penggantian Endpoint di tengah percakapan',
  com_nav_latex_parsing: 'Parsing LaTeX dalam pesan (dapat memengaruhi kinerja)',
  com_nav_profile_picture: 'Foto Profil',
  com_nav_change_picture: 'Ubah foto',
  com_nav_plugin_store: 'Toko plugin',
  com_show_agent_settings: 'Tampilkan Pengaturan Agen',
  com_show_completion_settings: 'Tampilkan Pengaturan Penyelesaian',
  com_hide_examples: 'Sembunyikan Contoh',
  com_show_examples: 'Tampilkan Contoh',
  com_nav_plugin_search: 'Cari plugin',
  com_nav_plugin_auth_error:
    'Ada kesalahan saat mencoba mengautentikasi plugin ini. Silakan coba lagi.',
  com_nav_export_filename: 'Nama File',
  com_nav_export_filename_placeholder: 'Atur nama file',
  com_nav_export_type: 'Tipe',
  com_nav_export_include_endpoint_options: 'Sertakan opsi endpoint',
  com_nav_enabled: 'Diaktifkan',
  com_nav_not_supported: 'Tidak Didukung',
  com_nav_export_all_message_branches: 'Ekspor semua cabang pesan',
  com_nav_export_recursive_or_sequential: 'Rekursif atau berurutan?',
  com_nav_export_recursive: 'Rekursif',
  com_nav_export_conversation: 'Ekspor percakapan',
  com_nav_export: 'Ekspor',
  com_nav_shared_links: 'Link berbagi',
  com_nav_shared_links_manage: 'Pengeluaran',
  com_nav_shared_links_empty: 'Anda tidak memiliki link berbagi.',
  com_nav_shared_links_name: 'Nama',
  com_nav_shared_links_date_shared: 'Tanggal berbagi',
  com_nav_theme: 'Tema',
  com_nav_theme_system: 'Sistem',
  com_nav_theme_dark: 'Gelap',
  com_nav_theme_light: 'Terang',
  com_nav_user_name_display: 'Tampilkan nama pengguna dalam pesan',
  com_nav_save_drafts: 'Simpan draft',
  com_nav_clear_all_chats: 'Hapus semua obrolan',
  com_nav_confirm_clear: 'Konfirmasi Hapus',
  com_nav_close_sidebar: 'Tutup sidebar',
  com_nav_open_sidebar: 'Buka sidebar',
  com_nav_send_message: 'Kirim pesan',
  com_nav_log_out: 'Keluar',
  com_nav_user: 'PENGGUNA',
  com_nav_archived_chats: 'Percakapan Arsip',
  com_nav_archived_chats_manage: 'Pengelolaan',
  com_nav_archived_chats_empty: 'Tidak ada percakapan yang diarsipkan.',
  com_nav_archive_all_chats: 'Arsipkan semua percakapan',
  com_nav_archive_all: 'Arsipkan semua',
  com_nav_archive_name: 'Nama',
  com_nav_archive_created_at: 'TanggalDibuat',
  com_nav_clear_conversation: 'Hapus percakapan',
  com_nav_clear_conversation_confirm_message:
    'Anda yakin ingin menghapus semua percakapan? Ini tidak dapat dibatalkan.',
  com_nav_help_faq: 'Bantuan & FAQ',
  com_nav_settings: 'Pengaturan',
  com_nav_search_placeholder: 'Cari pesan',
  com_nav_setting_general: 'Umum',
  com_nav_setting_beta: 'Fitur beta',
  com_nav_setting_data: 'Kontrol data',
  com_nav_setting_account: 'Akun',
  com_nav_language: 'Bahasa',
  com_nav_lang_auto: 'Deteksi otomatis',
  com_nav_lang_english: 'English',
  com_nav_lang_chinese: '中文',
  com_nav_lang_german: 'Deutsch',
  com_nav_lang_spanish: 'Español',
  com_nav_lang_french: 'Français ',
  com_nav_lang_italian: 'Italiano',
  com_nav_lang_polish: 'Polski',
  com_nav_lang_brazilian_portuguese: 'Português Brasileiro',
  com_nav_lang_russian: 'Русский',
  com_nav_lang_japanese: '日本語',
  com_nav_lang_swedish: 'Svenska',
  com_nav_lang_korean: '한국어',
  com_nav_lang_vietnamese: 'Tiếng Việt',
  com_nav_lang_traditionalchinese: '繁體中文',
  com_nav_lang_arabic: 'العربية',
  com_nav_lang_turkish: 'Türkçe',
  com_nav_lang_dutch: 'Nederlands',
  com_nav_lang_indonesia: 'Indonesia',
};

export const comparisons = {
  com_ui_examples: {
    english: 'Examples',
    translated: 'Contoh',
  },
  com_ui_new_chat: {
    english: 'New chat',
    translated: 'Chat Baru',
  },
  com_ui_happy_birthday: {
    english: 'It\'s my 1st birthday!',
    translated: 'Ini ulang tahun pertamaku!',
  },
  com_ui_example_quantum_computing: {
    english: 'Explain quantum computing in simple terms',
    translated: 'Jelaskan komputasi kuantum dengan istilah yang sederhana',
  },
  com_ui_example_10_year_old_b_day: {
    english: 'Got any creative ideas for a 10 year old\'s birthday?',
    translated: 'Ada ide kreatif untuk ulang tahun anak 10 tahun?',
  },
  com_ui_example_http_in_js: {
    english: 'How do I make an HTTP request in Javascript?',
    translated: 'Bagaimana cara membuat permintaan HTTP dalam Javascript?',
  },
  com_ui_capabilities: {
    english: 'Capabilities',
    translated: 'Kemampuan',
  },
  com_ui_capability_remember: {
    english: 'Remembers what user said earlier in the conversation',
    translated: 'Mengingat apa yang pengguna katakan sebelumnya dalam percakapan',
  },
  com_ui_capability_correction: {
    english: 'Allows user to provide follow-up corrections',
    translated: 'Memungkinkan pengguna untuk memberikan koreksi tindak lanjut',
  },
  com_ui_capability_decline_requests: {
    english: 'Trained to decline inappropriate requests',
    translated: 'Dilatih untuk menolak permintaan yang tidak pantas',
  },
  com_ui_limitations: {
    english: 'Limitations',
    translated: 'Keterbatasan',
  },
  com_ui_limitation_incorrect_info: {
    english: 'May occasionally generate incorrect information',
    translated: 'Mungkin sesekali menghasilkan informasi yang salah',
  },
  com_ui_limitation_harmful_biased: {
    english: 'May occasionally produce harmful instructions or biased content',
    translated: 'Mungkin sesekali menghasilkan instruksi yang berbahaya atau konten yang bias',
  },
  com_ui_limitation_limited_2021: {
    english: 'Limited knowledge of world and events after 2021',
    translated: 'Pengetahuan terbatas tentang dunia dan peristiwa setelah 2021',
  },
  com_ui_experimental: {
    english: 'Experimental Features',
    translated: 'Fitur Eksperimental',
  },
  com_ui_input: {
    english: 'Input',
    translated: 'Masukan',
  },
  com_ui_close: {
    english: 'Close',
    translated: 'Tutup',
  },
  com_ui_model: {
    english: 'Model',
    translated: 'Model',
  },
  com_ui_select_model: {
    english: 'Select a model',
    translated: 'Pilih model',
  },
  com_ui_use_prompt: {
    english: 'Use prompt',
    translated: 'Gunakan petunjuk',
  },
  com_ui_prev: {
    english: 'Prev',
    translated: 'Sebelumnya',
  },
  com_ui_next: {
    english: 'Next',
    translated: 'Berikutnya',
  },
  com_ui_stop: {
    english: 'Stop',
    translated: 'Berhenti',
  },
  com_ui_prompt_templates: {
    english: 'Prompt Templates',
    translated: 'Template Petunjuk',
  },
  com_ui_hide_prompt_templates: {
    english: 'Hide Prompt Templates',
    translated: 'Sembunyikan Template Petunjuk',
  },
  com_ui_showing: {
    english: 'Showing',
    translated: 'Menampilkan',
  },
  com_ui_of: {
    english: 'of',
    translated: 'dari',
  },
  com_ui_entries: {
    english: 'Entries',
    translated: 'Entri',
  },
  com_ui_pay_per_call: {
    english: 'All AI conversations in one place. Pay per call and not per month',
    translated: 'Semua percakapan AI di satu tempat. Bayar per panggilan dan bukan per bulan',
  },
  com_ui_new_footer: {
    english: 'All AI conversations in one place.',
    translated: 'Semua percakapan AI di satu tempat.',
  },
  com_ui_enter: {
    english: 'Enter',
    translated: 'Masuk',
  },
  com_ui_submit: {
    english: 'Submit',
    translated: 'Kirim',
  },
  com_ui_upload_success: {
    english: 'Successfully uploaded file',
    translated: 'Berhasil mengunggah file',
  },
  com_ui_upload_error: {
    english: 'There was an error uploading your file',
    translated: 'Ada kesalahan saat mengunggah file Anda',
  },
  com_ui_upload_invalid: {
    english: 'Invalid file for upload. Must be an image not exceeding 2 MB',
    translated: 'File tidak valid untuk diunggah. Harus berupa gambar yang tidak melebihi 2 MB',
  },
  com_ui_cancel: {
    english: 'Cancel',
    translated: 'Batal',
  },
  com_ui_save: {
    english: 'Save',
    translated: 'Simpan',
  },
  com_ui_save_submit: {
    english: 'Save & Submit',
    translated: 'Simpan & Kirim',
  },
  com_user_message: {
    english: 'You',
    translated: 'Kamu',
  },
  com_ui_copy_to_clipboard: {
    english: 'Copy to clipboard',
    translated: 'Salin ke papan klip',
  },
  com_ui_copied_to_clipboard: {
    english: 'Copied to clipboard',
    translated: 'Disalin ke papan klip',
  },
  com_ui_regenerate: {
    english: 'Regenerate',
    translated: 'Regenerasi',
  },
  com_ui_continue: {
    english: 'Continue',
    translated: 'Lanjutkan',
  },
  com_ui_edit: {
    english: 'Edit',
    translated: 'Edit',
  },
  com_ui_success: {
    english: 'Success',
    translated: 'Berhasil',
  },
  com_ui_all: {
    english: 'all',
    translated: 'semua',
  },
  com_ui_clear: {
    english: 'Clear',
    translated: 'Bersihkan',
  },
  com_ui_revoke: {
    english: 'Revoke',
    translated: 'Cabut',
  },
  com_ui_revoke_info: {
    english: 'Revoke all user provided credentials',
    translated: 'Cabut semua kredensial yang diberikan pengguna',
  },
  com_ui_import_conversation: {
    english: 'Import',
    translated: 'Impor',
  },
  com_ui_import_conversation_info: {
    english: 'Import conversations from a JSON file',
    translated: 'Impor percakapan dari file JSON',
  },
  com_ui_import_conversation_success: {
    english: 'Conversations imported successfully',
    translated: 'Percakapan berhasil diimpor',
  },
  com_ui_import_conversation_error: {
    english: 'There was an error importing your conversations',
    translated: 'Terjadi kesalahan saat mengimpor percakapan Anda',
  },
  com_ui_confirm_action: {
    english: 'Confirm Action',
    translated: 'Konfirmasi Aksi',
  },
  com_ui_chats: {
    english: 'chats',
    translated: 'chat',
  },
  com_ui_share: {
    english: 'Share',
    translated: 'Bagikan',
  },
  com_ui_copy_link: {
    english: 'Copy link',
    translated: 'Salin tautan',
  },
  com_ui_update_link: {
    english: 'Update link',
    translated: 'Perbarui tautan',
  },
  com_ui_create_link: {
    english: 'Create link',
    translated: 'Buat tautan',
  },
  com_ui_share_link_to_chat: {
    english: 'Share link to chat',
    translated: 'Bagikan tautan ke chat',
  },
  com_ui_share_retrieve_error: {
    english: 'There was an error deleting the shared link.',
    translated: 'Terjadi kesalahan saat menghapus tautan yang dibagikan.',
  },
  com_ui_share_delete_error: {
    english: 'There was an error deleting the shared link.',
    translated: 'Terjadi kesalahan saat menghapus tautan yang dibagikan.',
  },
  com_ui_share_error: {
    english: 'There was an error sharing the chat link',
    translated: 'Terjadi kesalahan saat membagikan tautan chat',
  },
  com_ui_share_create_message: {
    english: 'Your name and any messages you add after sharing stay private.',
    translated: 'Nama Anda dan pesan apa pun yang Anda tambahkan setelah berbagi tetap pribadi.',
  },
  com_ui_share_created_message: {
    english:
      'A shared link to your chat has been created. Manage previously shared chats at any time via Settings.',
    translated:
      'Tautan berbagi ke chat Anda telah dibuat. Kelola chat yang pernah dibagikan kapan saja melalui Pengaturan.',
  },
  com_ui_share_update_message: {
    english: 'Your name, custom instructions, and any messages you add after sharing stay private.',
    translated:
      'Nama Anda, petunjuk khusus, dan pesan apa pun yang Anda tambahkan setelah berbagi tetap pribadi.',
  },
  com_ui_share_updated_message: {
    english:
      'A shared link to your chat has been updated. Manage previously shared chats at any time via Settings.',
    translated:
      'Tautan berbagi ke chat Anda telah diperbarui. Kelola chat yang pernah dibagikan kapan saja melalui Pengaturan.',
  },
  com_ui_shared_link_not_found: {
    english: 'Shared link not found',
    translated: 'Tautan berbagi tidak ditemukan',
  },
  com_ui_delete: {
    english: 'Delete',
    translated: 'Hapus',
  },
  com_ui_delete_conversation: {
    english: 'Delete chat?',
    translated: 'Hapus chat?',
  },
  com_ui_delete_confirm: {
    english: 'This will delete',
    translated: 'Ini akan menghapus',
  },
  com_ui_rename: {
    english: 'Rename',
    translated: 'Renombrar',
  },
  com_ui_archive: {
    english: 'Archive',
    translated: 'Arsip',
  },
  com_ui_archive_error: {
    english: 'Failed to archive conversation',
    translated: 'Gagal mengarsipkan percakapan',
  },
  com_ui_unarchive: {
    english: 'Unarchive',
    translated: 'Buka Arsip',
  },
  com_ui_unarchive_error: {
    english: 'Failed to unarchive conversation',
    translated: 'Gagal membuka arsip',
  },
  com_ui_more_options: {
    english: 'More',
    translated: 'Lebih',
  },
  com_ui_preview: {
    english: 'Preview',
    translated: 'Pratinjau',
  },
  com_ui_upload: {
    english: 'Upload',
    translated: 'Unggah',
  },
  com_ui_connect: {
    english: 'Connect',
    translated: 'Hubungkan',
  },
  com_auth_error_login: {
    english:
      'Unable to login with the information provided. Please check your credentials and try again.',
    translated:
      'Tidak dapat masuk dengan informasi yang diberikan. Silakan periksa kredensial Anda dan coba lagi.',
  },
  com_auth_error_login_rl: {
    english: 'Too many login attempts in a short amount of time. Please try again later.',
    translated: 'Terlalu banyak upaya masuk dalam waktu singkat. Silakan coba lagi nanti.',
  },
  com_auth_error_login_ban: {
    english: 'Your account has been temporarily banned due to violations of our service.',
    translated: 'Akun Anda telah dilarang sementara karena pelanggaran layanan kami.',
  },
  com_auth_error_login_server: {
    english: 'There was an internal server error. Please wait a few moments and try again.',
    translated: 'Ada kesalahan server internal. Harap tunggu beberapa saat dan coba lagi.',
  },
  com_auth_no_account: {
    english: 'Don\'t have an account?',
    translated: 'Tidak memiliki akun?',
  },
  com_auth_sign_up: {
    english: 'Sign up',
    translated: 'Daftar',
  },
  com_auth_sign_in: {
    english: 'Sign in',
    translated: 'Masuk',
  },
  com_auth_google_login: {
    english: 'Continue with Google',
    translated: 'Masuk dengan Google',
  },
  com_auth_facebook_login: {
    english: 'Continue with Facebook',
    translated: 'Masuk dengan Facebook',
  },
  com_auth_github_login: {
    english: 'Continue with Github',
    translated: 'Masuk dengan Github',
  },
  com_auth_discord_login: {
    english: 'Continue with Discord',
    translated: 'Masuk dengan Discord',
  },
  com_auth_email: {
    english: 'Email',
    translated: 'Email',
  },
  com_auth_email_required: {
    english: 'Email is required',
    translated: 'Email diperlukan',
  },
  com_auth_email_min_length: {
    english: 'Email must be at least 6 characters',
    translated: 'Email harus setidaknya 6 karakter',
  },
  com_auth_email_max_length: {
    english: 'Email should not be longer than 120 characters',
    translated: 'Email tidak boleh lebih dari 120 karakter',
  },
  com_auth_email_pattern: {
    english: 'You must enter a valid email address',
    translated: 'Anda harus memasukkan alamat email yang valid',
  },
  com_auth_email_address: {
    english: 'Email address',
    translated: 'Alamat email',
  },
  com_auth_password: {
    english: 'Password',
    translated: 'Kata sandi',
  },
  com_auth_password_required: {
    english: 'Password is required',
    translated: 'Kata sandi diperlukan',
  },
  com_auth_password_min_length: {
    english: 'Password must be at least 8 characters',
    translated: 'Kata sandi harus setidaknya 8 karakter',
  },
  com_auth_password_max_length: {
    english: 'Password must be less than 128 characters',
    translated: 'Kata sandi harus kurang dari 128 karakter',
  },
  com_auth_password_forgot: {
    english: 'Forgot Password?',
    translated: 'Lupa Kata Sandi?',
  },
  com_auth_password_confirm: {
    english: 'Confirm password',
    translated: 'Konfirmasi kata sandi',
  },
  com_auth_password_not_match: {
    english: 'Passwords do not match',
    translated: 'Kata sandi tidak cocok',
  },
  com_auth_continue: {
    english: 'Continue',
    translated: 'Lanjutkan',
  },
  com_auth_create_account: {
    english: 'Create your account',
    translated: 'Buat akun Anda',
  },
  com_auth_error_create: {
    english: 'There was an error attempting to register your account. Please try again.',
    translated: 'Ada kesalahan saat mencoba mendaftarkan akun Anda. Silakan coba lagi.',
  },
  com_auth_full_name: {
    english: 'Full name',
    translated: 'Nama lengkap',
  },
  com_auth_name_required: {
    english: 'Name is required',
    translated: 'Nama diperlukan',
  },
  com_auth_name_min_length: {
    english: 'Name must be at least 3 characters',
    translated: 'Nama harus setidaknya 3 karakter',
  },
  com_auth_name_max_length: {
    english: 'Name must be less than 80 characters',
    translated: 'Nama harus kurang dari 80 karakter',
  },
  com_auth_username: {
    english: 'Username (optional)',
    translated: 'Nama pengguna (opsional)',
  },
  com_auth_username_required: {
    english: 'Username is required',
    translated: 'Nama pengguna diperlukan',
  },
  com_auth_username_min_length: {
    english: 'Username must be at least 2 characters',
    translated: 'Nama pengguna harus setidaknya 2 karakter',
  },
  com_auth_username_max_length: {
    english: 'Username must be less than 20 characters',
    translated: 'Nama pengguna harus kurang dari 20 karakter',
  },
  com_auth_already_have_account: {
    english: 'Already have an account?',
    translated: 'Sudah memiliki akun?',
  },
  com_auth_login: {
    english: 'Login',
    translated: 'Masuk',
  },
  com_auth_reset_password: {
    english: 'Reset your password',
    translated: 'Atur ulang kata sandi Anda',
  },
  com_auth_click: {
    english: 'Click',
    translated: 'Klik',
  },
  com_auth_here: {
    english: 'HERE',
    translated: 'DI SINI',
  },
  com_auth_to_reset_your_password: {
    english: 'to reset your password.',
    translated: 'untuk mengatur ulang kata sandi Anda.',
  },
  com_auth_reset_password_link_sent: {
    english: 'Email Sent',
    translated: 'Email Terkirim',
  },
  com_auth_reset_password_email_sent: {
    english: 'An email has been sent to you with further instructions to reset your password.',
    translated:
      'Email telah dikirim kepada Anda dengan instruksi lebih lanjut untuk mengatur ulang kata sandi Anda.',
  },
  com_auth_error_reset_password: {
    english:
      'There was a problem resetting your password. There was no user found with the email address provided. Please try again.',
    translated:
      'Ada masalah saat mengatur ulang kata sandi Anda. Tidak ada pengguna yang ditemukan dengan alamat email yang diberikan. Silakan coba lagi.',
  },
  com_auth_reset_password_success: {
    english: 'Password Reset Success',
    translated: 'Berhasil Mengatur Ulang Kata Sandi',
  },
  com_auth_login_with_new_password: {
    english: 'You may now login with your new password.',
    translated: 'Anda sekarang dapat masuk dengan kata sandi baru Anda.',
  },
  com_auth_error_invalid_reset_token: {
    english: 'This password reset token is no longer valid.',
    translated: 'Token pengaturan ulang kata sandi ini tidak lagi valid.',
  },
  com_auth_click_here: {
    english: 'Click here',
    translated: 'Klik di sini',
  },
  com_auth_to_try_again: {
    english: 'to try again.',
    translated: 'untuk mencoba lagi.',
  },
  com_auth_submit_registration: {
    english: 'Submit registration',
    translated: 'Kirim pendaftaran',
  },
  com_auth_welcome_back: {
    english: 'Welcome back',
    translated: 'Selamat datang kembali',
  },
  com_endpoint_open_menu: {
    english: 'Open Menu',
    translated: 'Buka Menu',
  },
  com_endpoint_bing_enable_sydney: {
    english: 'Enable Sydney',
    translated: 'Aktifkan Sydney',
  },
  com_endpoint_bing_to_enable_sydney: {
    english: 'To enable Sydney',
    translated: 'Untuk mengaktifkan Sydney',
  },
  com_endpoint_bing_jailbreak: {
    english: 'Jailbreak',
    translated: 'Jailbreak',
  },
  com_endpoint_bing_context_placeholder: {
    english:
      'Bing can use up to 7k tokens for \'context\', which it can reference for the conversation. The specific limit is not known but may run into errors exceeding 7k tokens',
    translated:
      'Bing dapat menggunakan hingga 7k token untuk \'konteks\', yang dapat dirujuk untuk percakapan. Batas spesifik tidak diketahui tetapi mungkin menemui kesalahan melebihi 7k token',
  },
  com_endpoint_bing_system_message_placeholder: {
    english:
      'WARNING: Misuse of this feature can get you BANNED from using Bing! Click on \'System Message\' for full instructions and the default message if omitted, which is the \'Sydney\' preset that is considered safe.',
    translated:
      'PERINGATAN: Penyalahgunaan fitur ini dapat membuat Anda DILARANG menggunakan Bing! Klik pada \'Pesan Sistem\' untuk instruksi lengkap dan pesan default jika diabaikan, yang merupakan preset \'Sydney\' yang dianggap aman.',
  },
  com_endpoint_system_message: {
    english: 'System Message',
    translated: 'Pesan Sistem',
  },
  com_endpoint_message: {
    english: 'Message',
    translated: 'Pesan',
  },
  com_endpoint_message_not_appendable: {
    english: 'Edit your message or Regenerate.',
    translated: 'Edit pesan Anda atau Regenerasi.',
  },
  com_endpoint_default_blank: {
    english: 'default: blank',
    translated: 'default: kosong',
  },
  com_endpoint_default_false: {
    english: 'default: false',
    translated: 'default: salah',
  },
  com_endpoint_default_creative: {
    english: 'default: creative',
    translated: 'default: kreatif',
  },
  com_endpoint_default_empty: {
    english: 'default: empty',
    translated: 'default: kosong',
  },
  com_endpoint_default_with_num: {
    english: 'default: {0}',
    translated: 'default: {0}',
  },
  com_endpoint_context: {
    english: 'Context',
    translated: 'Konteks',
  },
  com_endpoint_tone_style: {
    english: 'Tone Style',
    translated: 'Gaya Nada',
  },
  com_endpoint_token_count: {
    english: 'Token count',
    translated: 'Jumlah Token',
  },
  com_endpoint_output: {
    english: 'Output',
    translated: 'Output',
  },
  com_endpoint_google_temp: {
    english:
      'Higher values = more random, while lower values = more focused and deterministic. We recommend altering this or Top P but not both.',
    translated:
      'Nilai yang lebih tinggi = lebih acak, sedangkan nilai yang lebih rendah = lebih fokus dan deterministik. Kami merekomendasikan untuk mengubah ini atau Top P tetapi tidak keduanya.',
  },
  com_endpoint_google_topp: {
    english:
      'Top-p changes how the model selects tokens for output. Tokens are selected from most K (see topK parameter) probable to least until the sum of their probabilities equals the top-p value.',
    translated:
      'Top-p mengubah cara model memilih token untuk output. Token dipilih dari yang paling mungkin (lihat parameter topK) hingga yang paling tidak mungkin sampai jumlah probabilitas mereka sama dengan nilai top-p.',
  },
  com_endpoint_google_topk: {
    english:
      'Top-k changes how the model selects tokens for output. A top-k of 1 means the selected token is the most probable among all tokens in the model\'s vocabulary (also called greedy decoding), while a top-k of 3 means that the next token is selected from among the 3 most probable tokens (using temperature).',
    translated:
      'Top-k mengubah cara model memilih token untuk output. Top-k 1 berarti token yang dipilih adalah yang paling mungkin di antara semua token dalam kosakata model (juga disebut decoding serakah), sedangkan top-k 3 berarti token berikutnya dipilih dari antara 3 token yang paling mungkin (menggunakan temperatur).',
  },
  com_endpoint_google_maxoutputtokens: {
    english:
      ' \tMaximum number of tokens that can be generated in the response. Specify a lower value for shorter responses and a higher value for longer responses.',
    translated:
      'Jumlah maksimum token yang dapat dihasilkan dalam respons. Tentukan nilai yang lebih rendah untuk respons yang lebih pendek dan nilai yang lebih tinggi untuk respons yang lebih panjang.',
  },
  com_endpoint_google_custom_name_placeholder: {
    english: 'Set a custom name for Google',
    translated: 'Tetapkan nama kustom untuk Google',
  },
  com_endpoint_prompt_prefix_placeholder: {
    english: 'Set custom instructions or context. Ignored if empty.',
    translated: 'Tetapkan instruksi kustom atau konteks. Diabaikan jika kosong.',
  },
  com_endpoint_custom_name: {
    english: 'Custom Name',
    translated: 'Nama Kustom',
  },
  com_endpoint_prompt_prefix: {
    english: 'Custom Instructions',
    translated: 'Awalan Prompt',
  },
  com_endpoint_temperature: {
    english: 'Temperature',
    translated: 'Temperatur',
  },
  com_endpoint_default: {
    english: 'default',
    translated: 'default',
  },
  com_endpoint_top_p: {
    english: 'Top P',
    translated: 'Top P',
  },
  com_endpoint_top_k: {
    english: 'Top K',
    translated: 'Top K',
  },
  com_endpoint_max_output_tokens: {
    english: 'Max Output Tokens',
    translated: 'Token Output Maks',
  },
  com_endpoint_openai_temp: {
    english:
      'Higher values = more random, while lower values = more focused and deterministic. We recommend altering this or Top P but not both.',
    translated:
      'Nilai yang lebih tinggi = lebih acak, sedangkan nilai yang lebih rendah = lebih fokus dan deterministik. Kami merekomendasikan untuk mengubah ini atau Top P tetapi tidak keduanya.',
  },
  com_endpoint_openai_max: {
    english:
      'The max tokens to generate. The total length of input tokens and generated tokens is limited by the model\'s context length.',
    translated:
      'Token maksimum yang akan dihasilkan. Panjang total token masukan dan token yang dihasilkan dibatasi oleh panjang konteks model.',
  },
  com_endpoint_openai_topp: {
    english:
      'An alternative to sampling with temperature, called nucleus sampling, where the model considers the results of the tokens with top_p probability mass. So 0.1 means only the tokens comprising the top 10% probability mass are considered. We recommend altering this or temperature but not both.',
    translated:
      'Sebuah alternatif untuk pengambilan sampel dengan suhu, disebut pengambilan sampel inti, di mana model mempertimbangkan hasil dari token dengan massa probabilitas top_p. Jadi 0,1 berarti hanya token yang mencakup 10% massa probabilitas teratas yang dipertimbangkan. Kami merekomendasikan untuk mengubah ini atau suhu tetapi tidak keduanya.',
  },
  com_endpoint_openai_freq: {
    english:
      'Number between -2.0 and 2.0. Positive values penalize new tokens based on their existing frequency in the text so far, decreasing the model\'s likelihood to repeat the same line verbatim.',
    translated:
      'Angka antara -2,0 dan 2,0. Nilai positif menghukum token baru berdasarkan frekuensi mereka yang ada dalam teks sejauh ini, mengurangi kemungkinan model untuk mengulangi baris yang sama secara harfiah.',
  },
  com_endpoint_openai_pres: {
    english:
      'Number between -2.0 and 2.0. Positive values penalize new tokens based on whether they appear in the text so far, increasing the model\'s likelihood to talk about new topics.',
    translated:
      'Angka antara -2,0 dan 2,0. Nilai positif menghukum token baru berdasarkan apakah mereka muncul dalam teks sejauh ini, meningkatkan kemungkinan model untuk berbicara tentang topik baru.',
  },
  com_endpoint_openai_resend: {
    english:
      'Resend all previously attached images. Note: this can significantly increase token cost and you may experience errors with many image attachments.',
    translated:
      'Kirim ulang semua gambar yang sebelumnya dilampirkan. Catatan: ini dapat meningkatkan biaya token secara signifikan dan Anda mungkin mengalami kesalahan dengan banyak lampiran gambar.',
  },
  com_endpoint_openai_detail: {
    english:
      'The resolution for Vision requests. "Low" is cheaper and faster, "High" is more detailed and expensive, and "Auto" will automatically choose between the two based on the image resolution.',
    translated:
      'Resolusi untuk permintaan Vision. "Rendah" lebih murah dan lebih cepat, "Tinggi" lebih detail dan mahal, dan "Otomatis" akan secara otomatis memilih antara keduanya berdasarkan resolusi gambar.',
  },
  com_endpoint_openai_custom_name_placeholder: {
    english: 'Set a custom name for the AI',
    translated: 'Tetapkan nama kustom untuk ChatGPT',
  },
  com_endpoint_openai_prompt_prefix_placeholder: {
    english: 'Set custom instructions to include in System Message. Default: none',
    translated: 'Tetapkan instruksi kustom untuk dimasukkan dalam Pesan Sistem. Default: tidak ada',
  },
  com_endpoint_anthropic_temp: {
    english:
      'Ranges from 0 to 1. Use temp closer to 0 for analytical / multiple choice, and closer to 1 for creative and generative tasks. We recommend altering this or Top P but not both.',
    translated:
      'Berkisar dari 0 hingga 1. Gunakan temp yang lebih dekat ke 0 untuk analitis / pilihan ganda, dan lebih dekat ke 1 untuk tugas kreatif dan generatif. Kami merekomendasikan untuk mengubah ini atau Top P tetapi tidak keduanya.',
  },
  com_endpoint_anthropic_topp: {
    english:
      'Top-p changes how the model selects tokens for output. Tokens are selected from most K (see topK parameter) probable to least until the sum of their probabilities equals the top-p value.',
    translated:
      'Top-p mengubah cara model memilih token untuk output. Token dipilih dari yang paling mungkin (lihat parameter topK) hingga yang paling tidak mungkin sampai jumlah probabilitas mereka sama dengan nilai top-p.',
  },
  com_endpoint_anthropic_topk: {
    english:
      'Top-k changes how the model selects tokens for output. A top-k of 1 means the selected token is the most probable among all tokens in the model\'s vocabulary (also called greedy decoding), while a top-k of 3 means that the next token is selected from among the 3 most probable tokens (using temperature).',
    translated:
      'Top-k mengubah cara model memilih token untuk output. Top-k 1 berarti token yang dipilih adalah yang paling mungkin di antara semua token dalam kosakata model (juga disebut decoding serakah), sedangkan top-k 3 berarti token berikutnya dipilih dari antara 3 token yang paling mungkin (menggunakan suhu).',
  },
  com_endpoint_anthropic_maxoutputtokens: {
    english:
      'Maximum number of tokens that can be generated in the response. Specify a lower value for shorter responses and a higher value for longer responses.',
    translated:
      'Jumlah maksimum token yang dapat dihasilkan dalam respons. Tentukan nilai yang lebih rendah untuk respons yang lebih pendek dan nilai yang lebih tinggi untuk respons yang lebih panjang.',
  },
  com_endpoint_anthropic_custom_name_placeholder: {
    english: 'Set a custom name for Anthropic',
    translated: 'Tetapkan nama kustom untuk Anthropic',
  },
  com_endpoint_frequency_penalty: {
    english: 'Frequency Penalty',
    translated: 'Penalti Frekuensi',
  },
  com_endpoint_presence_penalty: {
    english: 'Presence Penalty',
    translated: 'Penalti Kehadiran',
  },
  com_endpoint_plug_use_functions: {
    english: 'Use Functions',
    translated: 'Gunakan Fungsi',
  },
  com_endpoint_plug_resend_images: {
    english: 'Resend Images',
    translated: 'Kirim Ulang Gambar',
  },
  com_endpoint_plug_image_detail: {
    english: 'Image Detail',
    translated: 'Rincian Gambar',
  },
  com_endpoint_plug_skip_completion: {
    english: 'Skip Completion',
    translated: 'Lewati Penyelesaian',
  },
  com_endpoint_disabled_with_tools: {
    english: 'disabled with tools',
    translated: 'dinonaktifkan dengan alat',
  },
  com_endpoint_disabled_with_tools_placeholder: {
    english: 'Disabled with Tools Selected',
    translated: 'Dinonaktifkan dengan Alat yang Dipilih',
  },
  com_endpoint_plug_set_custom_instructions_for_gpt_placeholder: {
    english: 'Set custom instructions to include in System Message. Default: none',
    translated: 'Tetapkan instruksi kustom untuk dimasukkan dalam Pesan Sistem. Default: tidak ada',
  },
  com_endpoint_import: {
    english: 'Import',
    translated: 'Impor',
  },
  com_endpoint_set_custom_name: {
    english: 'Set a custom name, in case you can find this preset',
    translated: 'Tetapkan nama kustom, jika Anda dapat menemukan preset ini',
  },
  com_endpoint_preset_delete_confirm: {
    english: 'Are you sure you want to delete this preset?',
    translated: 'Anda yakin ingin menghapus preset ini?',
  },
  com_endpoint_preset_clear_all_confirm: {
    english: 'Are you sure you want to delete all of your presets?',
    translated: 'Anda yakin ingin menghapus semua preset Anda?',
  },
  com_endpoint_preset_import: {
    english: 'Preset Imported!',
    translated: 'Preset Diimpor!',
  },
  com_endpoint_preset_import_error: {
    english: 'There was an error importing your preset. Please try again.',
    translated: 'Ada kesalahan saat mengimpor preset Anda. Silakan coba lagi.',
  },
  com_endpoint_preset_save_error: {
    english: 'There was an error saving your preset. Please try again.',
    translated: 'Ada kesalahan saat menyimpan preset Anda. Silakan coba lagi.',
  },
  com_endpoint_preset_delete_error: {
    english: 'There was an error deleting your preset. Please try again.',
    translated: 'Ada kesalahan saat menghapus preset Anda. Silakan coba lagi.',
  },
  com_endpoint_preset_default_removed: {
    english: 'is no longer the default preset.',
    translated: 'tidak lagi menjadi preset default.',
  },
  com_endpoint_preset_default_item: {
    english: 'Default:',
    translated: 'Default:',
  },
  com_endpoint_preset_default_none: {
    english: 'No default preset active.',
    translated: 'Tidak ada preset default yang aktif.',
  },
  com_endpoint_preset_title: {
    english: 'Preset',
    translated: 'Preset',
  },
  com_endpoint_preset_saved: {
    english: 'Saved!',
    translated: 'Tersimpan!',
  },
  com_endpoint_preset_default: {
    english: 'is now the default preset.',
    translated: 'sekarang menjadi preset default.',
  },
  com_endpoint_preset: {
    english: 'preset',
    translated: 'preset',
  },
  com_endpoint_presets: {
    english: 'presets',
    translated: 'presets',
  },
  com_endpoint_preset_selected: {
    english: 'Preset Active!',
    translated: 'Preset Aktif!',
  },
  com_endpoint_preset_selected_title: {
    english: 'Active!',
    translated: 'Aktif!',
  },
  com_endpoint_preset_name: {
    english: 'Preset Name',
    translated: 'Nama Preset',
  },
  com_endpoint_new_topic: {
    english: 'New Topic',
    translated: 'Topik Baru',
  },
  com_endpoint: {
    english: 'Endpoint',
    translated: 'Endpoint',
  },
  com_endpoint_hide: {
    english: 'Hide',
    translated: 'Sembunyikan',
  },
  com_endpoint_show: {
    english: 'Show',
    translated: 'Tampilkan',
  },
  com_endpoint_examples: {
    english: ' Presets',
    translated: ' Preset',
  },
  com_endpoint_completion: {
    english: 'Completion',
    translated: 'Penyelesaian',
  },
  com_endpoint_agent: {
    english: 'Agent',
    translated: 'Agen',
  },
  com_endpoint_show_what_settings: {
    english: 'Show {0} Settings',
    translated: 'Tampilkan {0} Pengaturan',
  },
  com_endpoint_export: {
    english: 'Export',
    translated: 'Ekspor',
  },
  com_endpoint_save_as_preset: {
    english: 'Save As Preset',
    translated: 'Simpan Sebagai Preset',
  },
  com_endpoint_presets_clear_warning: {
    english: 'Are you sure you want to clear all presets? This is irreversible.',
    translated: 'Anda yakin ingin menghapus semua preset? Ini tidak dapat dibatalkan.',
  },
  com_endpoint_not_implemented: {
    english: 'Not implemented',
    translated: 'Belum diimplementasikan',
  },
  com_endpoint_no_presets: {
    english: 'No presets yet, use the settings button to create one',
    translated: 'Belum ada preset, gunakan tombol pengaturan untuk membuat satu',
  },
  com_endpoint_not_available: {
    english: 'No endpoint available',
    translated: 'Endpoint tidak tersedia',
  },
  com_endpoint_view_options: {
    english: 'View Options',
    translated: 'Lihat Opsi',
  },
  com_endpoint_save_convo_as_preset: {
    english: 'Save Conversation as Preset',
    translated: 'Simpan Percakapan sebagai Preset',
  },
  com_endpoint_my_preset: {
    english: 'My Preset',
    translated: 'Preset Saya',
  },
  com_endpoint_agent_model: {
    english: 'Agent Model (Recommended: GPT-3.5)',
    translated: 'Model Agen (Direkomendasikan: GPT-3.5)',
  },
  com_endpoint_completion_model: {
    english: 'Completion Model (Recommended: GPT-4)',
    translated: 'Model Penyelesaian (Direkomendasikan: GPT-4)',
  },
  com_endpoint_func_hover: {
    english: 'Enable use of Plugins as OpenAI Functions',
    translated: 'Aktifkan penggunaan Plugin sebagai Fungsi OpenAI',
  },
  com_endpoint_skip_hover: {
    english:
      'Enable skipping the completion step, which reviews the final answer and generated steps',
    translated:
      'Aktifkan langkah penyelesaian yang dilewati, yang meninjau jawaban akhir dan langkah yang dihasilkan',
  },
  com_endpoint_config_key: {
    english: 'Set API Key',
    translated: 'Atur Kunci API',
  },
  com_endpoint_config_placeholder: {
    english: 'Set your Key in the Header menu to chat.',
    translated: 'Atur Kunci Anda di menu Header untuk mengobrol.',
  },
  com_endpoint_config_key_for: {
    english: 'Set API Key for',
    translated: 'Atur Kunci API untuk',
  },
  com_endpoint_config_key_name: {
    english: 'Key',
    translated: 'Kunci',
  },
  com_endpoint_config_value: {
    english: 'Enter value for',
    translated: 'Masukkan nilai untuk',
  },
  com_endpoint_config_key_name_placeholder: {
    english: 'Set API key first',
    translated: 'Atur kunci API terlebih dahulu',
  },
  com_endpoint_config_key_encryption: {
    english: 'Your key will be encrypted and deleted at',
    translated: 'Kunci Anda akan dienkripsi dan dihapus pada',
  },
  com_endpoint_config_key_expiry: {
    english: 'the expiry time',
    translated: 'waktu kedaluwarsa',
  },
  com_endpoint_config_click_here: {
    english: 'Click Here',
    translated: 'Klik Di Sini',
  },
  com_endpoint_config_google_service_key: {
    english: 'Google Service Account Key',
    translated: 'Kunci Akun Layanan Google',
  },
  com_endpoint_config_google_cloud_platform: {
    english: '(from Google Cloud Platform)',
    translated: '(dari Google Cloud Platform)',
  },
  com_endpoint_config_google_api_key: {
    english: 'Google API Key',
    translated: 'Kunci API Google',
  },
  com_endpoint_config_google_gemini_api: {
    english: '(Gemini API)',
    translated: '(Gemini API)',
  },
  com_endpoint_config_google_api_info: {
    english: 'To get your Generative Language API key (for Gemini),',
    translated: 'Untuk mendapatkan kunci API Bahasa Generatif Anda (untuk Gemini),',
  },
  com_endpoint_config_key_import_json_key: {
    english: 'Import Service Account JSON Key.',
    translated: 'Impor Kunci JSON Akun Layanan.',
  },
  com_endpoint_config_key_import_json_key_success: {
    english: 'Successfully Imported Service Account JSON Key',
    translated: 'Berhasil Mengimpor Kunci JSON Akun Layanan',
  },
  com_endpoint_config_key_import_json_key_invalid: {
    english: 'Invalid Service Account JSON Key, Did you import the correct file?',
    translated: 'Kunci JSON Akun Layanan Tidak Valid, Apakah Anda mengimpor file yang benar?',
  },
  com_endpoint_config_key_get_edge_key: {
    english: 'To get your Access token for Bing, login to',
    translated: 'Untuk mendapatkan token akses Anda untuk Bing, masuk ke',
  },
  com_endpoint_config_key_get_edge_key_dev_tool: {
    english:
      'Use dev tools or an extension while logged into the site to copy the content of the _U cookie. If this fails, follow these',
    translated:
      'Gunakan alat pengembang atau ekstensi saat masuk ke situs untuk menyalin konten dari cookie _U. Jika ini gagal, ikuti ini',
  },
  com_endpoint_config_key_edge_instructions: {
    english: 'instructions',
    translated: 'instruksi',
  },
  com_endpoint_config_key_edge_full_key_string: {
    english: 'to provide the full cookie strings.',
    translated: 'untuk memberikan string cookie lengkap.',
  },
  com_endpoint_config_key_chatgpt: {
    english: 'To get your Access token For ChatGPT \'Free Version\', login to',
    translated: 'Untuk mendapatkan token akses Anda Untuk ChatGPT \'Versi Gratis\', masuk ke',
  },
  com_endpoint_config_key_chatgpt_then_visit: {
    english: 'then visit',
    translated: 'kemudian kunjungi',
  },
  com_endpoint_config_key_chatgpt_copy_token: {
    english: 'Copy access token.',
    translated: 'Salin token akses.',
  },
  com_endpoint_config_key_google_need_to: {
    english: 'You need to',
    translated: 'Anda perlu',
  },
  com_endpoint_config_key_google_vertex_ai: {
    english: 'Enable Vertex AI',
    translated: 'Aktifkan Vertex AI',
  },
  com_endpoint_config_key_google_vertex_api: {
    english: 'API on Google Cloud, then',
    translated: 'API di Google Cloud, kemudian',
  },
  com_endpoint_config_key_google_service_account: {
    english: 'Create a Service Account',
    translated: 'Buat Akun Layanan',
  },
  com_endpoint_config_key_google_vertex_api_role: {
    english:
      'Make sure to click \'Create and Continue\' to give at least the \'Vertex AI User\' role. Lastly, create a JSON key to import here.',
    translated:
      'Pastikan untuk mengklik \'Buat dan Lanjutkan\' untuk memberikan setidaknya peran \'Pengguna Vertex AI\'. Terakhir, buat kunci JSON untuk diimpor di sini.',
  },
  com_nav_welcome_message: {
    english: 'How can I help you today?',
    translated: 'Bagaimana saya bisa membantu Anda hari ini?',
  },
  com_nav_auto_scroll: {
    english: 'Auto-Scroll to latest message on chat open',
    translated: 'Otomatis gulir ke Baru saat Buka',
  },
  com_nav_modular_chat: {
    english: 'Enable switching Endpoints mid-conversation',
    translated: 'Aktifkan penggantian Endpoint di tengah percakapan',
  },
  com_nav_latex_parsing: {
    english: 'Parsing LaTeX in messages (may affect performance)',
    translated: 'Parsing LaTeX dalam pesan (dapat memengaruhi kinerja)',
  },
  com_nav_profile_picture: {
    english: 'Profile Picture',
    translated: 'Foto Profil',
  },
  com_nav_change_picture: {
    english: 'Change picture',
    translated: 'Ubah foto',
  },
  com_nav_plugin_store: {
    english: 'Plugin store',
    translated: 'Toko plugin',
  },
  com_show_agent_settings: {
    english: 'Show Agent Settings',
    translated: 'Tampilkan Pengaturan Agen',
  },
  com_show_completion_settings: {
    english: 'Show Completion Settings',
    translated: 'Tampilkan Pengaturan Penyelesaian',
  },
  com_hide_examples: {
    english: 'Hide Examples',
    translated: 'Sembunyikan Contoh',
  },
  com_show_examples: {
    english: 'Show Examples',
    translated: 'Tampilkan Contoh',
  },
  com_nav_plugin_search: {
    english: 'Search plugins',
    translated: 'Cari plugin',
  },
  com_nav_plugin_auth_error: {
    english: 'There was an error attempting to authenticate this plugin. Please try again.',
    translated: 'Ada kesalahan saat mencoba mengautentikasi plugin ini. Silakan coba lagi.',
  },
  com_nav_export_filename: {
    english: 'Filename',
    translated: 'Nama File',
  },
  com_nav_export_filename_placeholder: {
    english: 'Set the filename',
    translated: 'Atur nama file',
  },
  com_nav_export_type: {
    english: 'Type',
    translated: 'Tipe',
  },
  com_nav_export_include_endpoint_options: {
    english: 'Include endpoint options',
    translated: 'Sertakan opsi endpoint',
  },
  com_nav_enabled: {
    english: 'Enabled',
    translated: 'Diaktifkan',
  },
  com_nav_not_supported: {
    english: 'Not Supported',
    translated: 'Tidak Didukung',
  },
  com_nav_export_all_message_branches: {
    english: 'Export all message branches',
    translated: 'Ekspor semua cabang pesan',
  },
  com_nav_export_recursive_or_sequential: {
    english: 'Recursive or sequential?',
    translated: 'Rekursif atau berurutan?',
  },
  com_nav_export_recursive: {
    english: 'Recursive',
    translated: 'Rekursif',
  },
  com_nav_export_conversation: {
    english: 'Export conversation',
    translated: 'Ekspor percakapan',
  },
  com_nav_export: {
    english: 'Export',
    translated: 'Ekspor',
  },
  com_nav_shared_links: {
    english: 'Shared links',
    translated: 'Link berbagi',
  },
  com_nav_shared_links_manage: {
    english: 'Manage',
    translated: 'Pengeluaran',
  },
  com_nav_shared_links_empty: {
    english: 'You have no shared links.',
    translated: 'Anda tidak memiliki link berbagi.',
  },
  com_nav_shared_links_name: {
    english: 'Name',
    translated: 'Nama',
  },
  com_nav_shared_links_date_shared: {
    english: 'Date shared',
    translated: 'Tanggal berbagi',
  },
  com_nav_theme: {
    english: 'Theme',
    translated: 'Tema',
  },
  com_nav_theme_system: {
    english: 'System',
    translated: 'Sistem',
  },
  com_nav_theme_dark: {
    english: 'Dark',
    translated: 'Gelap',
  },
  com_nav_theme_light: {
    english: 'Light',
    translated: 'Terang',
  },
  com_nav_user_name_display: {
    english: 'Display username in messages',
    translated: 'Tampilkan nama pengguna dalam pesan',
  },
  com_nav_save_drafts: {
    english: 'Save drafts locally',
    translated: 'Simpan draft',
  },
  com_nav_clear_all_chats: {
    english: 'Clear all chats',
    translated: 'Hapus semua obrolan',
  },
  com_nav_confirm_clear: {
    english: 'Confirm Clear',
    translated: 'Konfirmasi Hapus',
  },
  com_nav_close_sidebar: {
    english: 'Close sidebar',
    translated: 'Tutup sidebar',
  },
  com_nav_open_sidebar: {
    english: 'Open sidebar',
    translated: 'Buka sidebar',
  },
  com_nav_send_message: {
    english: 'Send message',
    translated: 'Kirim pesan',
  },
  com_nav_log_out: {
    english: 'Log out',
    translated: 'Keluar',
  },
  com_nav_user: {
    english: 'USER',
    translated: 'PENGGUNA',
  },
  com_nav_archived_chats: {
    english: 'Archived chats',
    translated: 'Percakapan Arsip',
  },
  com_nav_archived_chats_manage: {
    english: 'Manage',
    translated: 'Pengelolaan',
  },
  com_nav_archived_chats_empty: {
    english: 'You have no archived conversations.',
    translated: 'Tidak ada percakapan yang diarsipkan.',
  },
  com_nav_archive_all_chats: {
    english: 'Archive all chats',
    translated: 'Arsipkan semua percakapan',
  },
  com_nav_archive_all: {
    english: 'Archive all',
    translated: 'Arsipkan semua',
  },
  com_nav_archive_name: {
    english: 'Name',
    translated: 'Nama',
  },
  com_nav_archive_created_at: {
    english: 'DateCreated',
    translated: 'TanggalDibuat',
  },
  com_nav_clear_conversation: {
    english: 'Clear conversations',
    translated: 'Hapus percakapan',
  },
  com_nav_clear_conversation_confirm_message: {
    english: 'Are you sure you want to clear all conversations? This is irreversible.',
    translated: 'Anda yakin ingin menghapus semua percakapan? Ini tidak dapat dibatalkan.',
  },
  com_nav_help_faq: {
    english: 'Help & FAQ',
    translated: 'Bantuan & FAQ',
  },
  com_nav_settings: {
    english: 'Settings',
    translated: 'Pengaturan',
  },
  com_nav_search_placeholder: {
    english: 'Search messages',
    translated: 'Cari pesan',
  },
  com_nav_setting_general: {
    english: 'General',
    translated: 'Umum',
  },
  com_nav_setting_beta: {
    english: 'Beta features',
    translated: 'Fitur beta',
  },
  com_nav_setting_data: {
    english: 'Data controls',
    translated: 'Kontrol data',
  },
  com_nav_setting_account: {
    english: 'Account',
    translated: 'Akun',
  },
  com_nav_language: {
    english: 'Language',
    translated: 'Bahasa',
  },
  com_nav_lang_auto: {
    english: 'Auto detect',
    translated: 'Deteksi otomatis',
  },
  com_nav_lang_english: {
    english: 'English',
    translated: 'English',
  },
  com_nav_lang_chinese: {
    english: '中文',
    translated: '中文',
  },
  com_nav_lang_german: {
    english: 'Deutsch',
    translated: 'Deutsch',
  },
  com_nav_lang_spanish: {
    english: 'Español',
    translated: 'Español',
  },
  com_nav_lang_french: {
    english: 'Français ',
    translated: 'Français ',
  },
  com_nav_lang_italian: {
    english: 'Italiano',
    translated: 'Italiano',
  },
  com_nav_lang_polish: {
    english: 'Polski',
    translated: 'Polski',
  },
  com_nav_lang_brazilian_portuguese: {
    english: 'Português Brasileiro',
    translated: 'Português Brasileiro',
  },
  com_nav_lang_russian: {
    english: 'Русский',
    translated: 'Русский',
  },
  com_nav_lang_japanese: {
    english: '日本語',
    translated: '日本語',
  },
  com_nav_lang_swedish: {
    english: 'Svenska',
    translated: 'Svenska',
  },
  com_nav_lang_korean: {
    english: '한국어',
    translated: '한국어',
  },
  com_nav_lang_vietnamese: {
    english: 'Tiếng Việt',
    translated: 'Tiếng Việt',
  },
  com_nav_lang_traditionalchinese: {
    english: '繁體中文',
    translated: '繁體中文',
  },
  com_nav_lang_arabic: {
    english: 'العربية',
    translated: 'العربية',
  },
  com_nav_lang_turkish: {
    english: 'Türkçe',
    translated: 'Türkçe',
  },
  com_nav_lang_dutch: {
    english: 'Nederlands',
    translated: 'Nederlands',
  },
  com_nav_lang_indonesia: {
    english: 'Indonesia',
    translated: 'Indonesia',
  },
};
<|MERGE_RESOLUTION|>--- conflicted
+++ resolved
@@ -1,1762 +1,1759 @@
-// Indonesia phrases
-// file deepcode ignore NoHardcodedPasswords: No hardcoded values present in this file
-// file deepcode ignore HardcodedNonCryptoSecret: No hardcoded secrets present in this file
-
-export default {
-  com_ui_examples: 'Contoh',
-  com_ui_new_chat: 'Chat Baru',
-  com_ui_happy_birthday: 'Ini ulang tahun pertamaku!',
-  com_ui_example_quantum_computing: 'Jelaskan komputasi kuantum dengan istilah yang sederhana',
-  com_ui_example_10_year_old_b_day: 'Ada ide kreatif untuk ulang tahun anak 10 tahun?',
-  com_ui_example_http_in_js: 'Bagaimana cara membuat permintaan HTTP dalam Javascript?',
-  com_ui_capabilities: 'Kemampuan',
-  com_ui_capability_remember: 'Mengingat apa yang pengguna katakan sebelumnya dalam percakapan',
-  com_ui_capability_correction: 'Memungkinkan pengguna untuk memberikan koreksi tindak lanjut',
-  com_ui_capability_decline_requests: 'Dilatih untuk menolak permintaan yang tidak pantas',
-  com_ui_limitations: 'Keterbatasan',
-  com_ui_limitation_incorrect_info: 'Mungkin sesekali menghasilkan informasi yang salah',
-  com_ui_limitation_harmful_biased:
-    'Mungkin sesekali menghasilkan instruksi yang berbahaya atau konten yang bias',
-  com_ui_limitation_limited_2021: 'Pengetahuan terbatas tentang dunia dan peristiwa setelah 2021',
-  com_ui_experimental: 'Fitur Eksperimental',
-  com_ui_input: 'Masukan',
-  com_ui_close: 'Tutup',
-  com_ui_model: 'Model',
-  com_ui_select_model: 'Pilih model',
-  com_ui_use_prompt: 'Gunakan petunjuk',
-  com_ui_prev: 'Sebelumnya',
-  com_ui_next: 'Berikutnya',
-  com_ui_stop: 'Berhenti',
-  com_ui_prompt_templates: 'Template Petunjuk',
-  com_ui_hide_prompt_templates: 'Sembunyikan Template Petunjuk',
-  com_ui_showing: 'Menampilkan',
-  com_ui_of: 'dari',
-  com_ui_entries: 'Entri',
-  com_ui_pay_per_call:
-    'Semua percakapan AI di satu tempat. Bayar per panggilan dan bukan per bulan',
-  com_ui_new_footer: 'Semua percakapan AI di satu tempat.',
-  com_ui_enter: 'Masuk',
-  com_ui_submit: 'Kirim',
-  com_ui_upload_success: 'Berhasil mengunggah file',
-  com_ui_upload_error: 'Ada kesalahan saat mengunggah file Anda',
-  com_ui_cancel: 'Batal',
-  com_ui_save: 'Simpan',
-  com_ui_save_submit: 'Simpan & Kirim',
-  com_user_message: 'Kamu',
-  com_ui_copy_to_clipboard: 'Salin ke papan klip',
-  com_ui_copied_to_clipboard: 'Disalin ke papan klip',
-  com_ui_regenerate: 'Regenerasi',
-  com_ui_continue: 'Lanjutkan',
-  com_ui_edit: 'Edit',
-  com_ui_success: 'Berhasil',
-  com_ui_all: 'semua',
-  com_ui_clear: 'Bersihkan',
-  com_ui_revoke: 'Cabut',
-  com_ui_revoke_info: 'Cabut semua kredensial yang diberikan pengguna',
-  com_ui_import_conversation: 'Impor',
-  com_ui_import_conversation_info: 'Impor percakapan dari file JSON',
-  com_ui_import_conversation_success: 'Percakapan berhasil diimpor',
-  com_ui_import_conversation_error: 'Terjadi kesalahan saat mengimpor percakapan Anda',
-  com_ui_confirm_action: 'Konfirmasi Aksi',
-  com_ui_chats: 'chat',
-  com_ui_share: 'Bagikan',
-  com_ui_copy_link: 'Salin tautan',
-  com_ui_update_link: 'Perbarui tautan',
-  com_ui_create_link: 'Buat tautan',
-  com_ui_share_link_to_chat: 'Bagikan tautan ke chat',
-  com_ui_share_error: 'Terjadi kesalahan saat membagikan tautan chat',
-<<<<<<< HEAD
-  com_ui_share_retrieve_error: 'Terjadi kesalahan saat menghapus tautan yang dibagikan.',
-  com_ui_share_delete_error: 'Terjadi kesalahan saat menghapus tautan yang dibagikan.',
-=======
->>>>>>> 0cd3c833
-  com_ui_share_create_message:
-    'Nama Anda dan pesan apa pun yang Anda tambahkan setelah berbagi tetap pribadi.',
-  com_ui_share_created_message:
-    'Tautan berbagi ke chat Anda telah dibuat. Kelola chat yang pernah dibagikan kapan saja melalui Pengaturan.',
-  com_ui_share_update_message:
-    'Nama Anda, petunjuk khusus, dan pesan apa pun yang Anda tambahkan setelah berbagi tetap pribadi.',
-  com_ui_share_updated_message:
-    'Tautan berbagi ke chat Anda telah diperbarui. Kelola chat yang pernah dibagikan kapan saja melalui Pengaturan.',
-  com_ui_shared_link_not_found: 'Tautan berbagi tidak ditemukan',
-  com_ui_delete: 'Hapus',
-  com_ui_delete_conversation: 'Hapus chat?',
-  com_ui_delete_confirm: 'Ini akan menghapus',
-  com_ui_rename: 'Renombrar',
-  com_ui_archive: 'Arsip',
-  com_ui_archive_error: 'Gagal mengarsipkan percakapan',
-  com_ui_unarchive: 'Buka Arsip',
-  com_ui_unarchive_error: 'Gagal membuka arsip',
-  com_ui_more_options: 'Lebih',
-  com_ui_preview: 'Pratinjau',
-  com_ui_upload: 'Unggah',
-  com_ui_connect: 'Hubungkan',
-  com_auth_error_login:
-    'Tidak dapat masuk dengan informasi yang diberikan. Silakan periksa kredensial Anda dan coba lagi.',
-  com_auth_error_login_rl:
-    'Terlalu banyak upaya masuk dalam waktu singkat. Silakan coba lagi nanti.',
-  com_auth_error_login_ban: 'Akun Anda telah dilarang sementara karena pelanggaran layanan kami.',
-  com_auth_error_login_server:
-    'Ada kesalahan server internal. Harap tunggu beberapa saat dan coba lagi.',
-  com_auth_no_account: 'Tidak memiliki akun?',
-  com_auth_sign_up: 'Daftar',
-  com_auth_sign_in: 'Masuk',
-  com_auth_google_login: 'Masuk dengan Google',
-  com_auth_facebook_login: 'Masuk dengan Facebook',
-  com_auth_github_login: 'Masuk dengan Github',
-  com_auth_discord_login: 'Masuk dengan Discord',
-  com_auth_email: 'Email',
-  com_auth_email_required: 'Email diperlukan',
-  com_auth_email_min_length: 'Email harus setidaknya 6 karakter',
-  com_auth_email_max_length: 'Email tidak boleh lebih dari 120 karakter',
-  com_auth_email_pattern: 'Anda harus memasukkan alamat email yang valid',
-  com_auth_email_address: 'Alamat email',
-  com_auth_password: 'Kata sandi',
-  com_auth_password_required: 'Kata sandi diperlukan',
-  com_auth_password_min_length: 'Kata sandi harus setidaknya 8 karakter',
-  com_auth_password_max_length: 'Kata sandi harus kurang dari 128 karakter',
-  com_auth_password_forgot: 'Lupa Kata Sandi?',
-  com_auth_password_confirm: 'Konfirmasi kata sandi',
-  com_auth_password_not_match: 'Kata sandi tidak cocok',
-  com_auth_continue: 'Lanjutkan',
-  com_auth_create_account: 'Buat akun Anda',
-  com_auth_error_create: 'Ada kesalahan saat mencoba mendaftarkan akun Anda. Silakan coba lagi.',
-  com_auth_full_name: 'Nama lengkap',
-  com_auth_name_required: 'Nama diperlukan',
-  com_auth_name_min_length: 'Nama harus setidaknya 3 karakter',
-  com_auth_name_max_length: 'Nama harus kurang dari 80 karakter',
-  com_auth_username: 'Nama pengguna (opsional)',
-  com_auth_username_required: 'Nama pengguna diperlukan',
-  com_auth_username_min_length: 'Nama pengguna harus setidaknya 2 karakter',
-  com_auth_username_max_length: 'Nama pengguna harus kurang dari 20 karakter',
-  com_auth_already_have_account: 'Sudah memiliki akun?',
-  com_auth_login: 'Masuk',
-  com_auth_reset_password: 'Atur ulang kata sandi Anda',
-  com_auth_click: 'Klik',
-  com_auth_here: 'DI SINI',
-  com_auth_to_reset_your_password: 'untuk mengatur ulang kata sandi Anda.',
-  com_auth_reset_password_link_sent: 'Email Terkirim',
-  com_auth_reset_password_email_sent:
-    'Email telah dikirim kepada Anda dengan instruksi lebih lanjut untuk mengatur ulang kata sandi Anda.',
-  com_auth_error_reset_password:
-    'Ada masalah saat mengatur ulang kata sandi Anda. Tidak ada pengguna yang ditemukan dengan alamat email yang diberikan. Silakan coba lagi.',
-  com_auth_reset_password_success: 'Berhasil Mengatur Ulang Kata Sandi',
-  com_auth_login_with_new_password: 'Anda sekarang dapat masuk dengan kata sandi baru Anda.',
-  com_auth_error_invalid_reset_token: 'Token pengaturan ulang kata sandi ini tidak lagi valid.',
-  com_auth_click_here: 'Klik di sini',
-  com_auth_to_try_again: 'untuk mencoba lagi.',
-  com_auth_submit_registration: 'Kirim pendaftaran',
-  com_auth_welcome_back: 'Selamat datang kembali',
-  com_endpoint_open_menu: 'Buka Menu',
-  com_endpoint_bing_enable_sydney: 'Aktifkan Sydney',
-  com_endpoint_bing_to_enable_sydney: 'Untuk mengaktifkan Sydney',
-  com_endpoint_bing_jailbreak: 'Jailbreak',
-  com_endpoint_bing_context_placeholder:
-    'Bing dapat menggunakan hingga 7k token untuk \'konteks\', yang dapat dirujuk untuk percakapan. Batas spesifik tidak diketahui tetapi mungkin menemui kesalahan melebihi 7k token',
-  com_endpoint_bing_system_message_placeholder:
-    'PERINGATAN: Penyalahgunaan fitur ini dapat membuat Anda DILARANG menggunakan Bing! Klik pada \'Pesan Sistem\' untuk instruksi lengkap dan pesan default jika diabaikan, yang merupakan preset \'Sydney\' yang dianggap aman.',
-  com_endpoint_system_message: 'Pesan Sistem',
-  com_endpoint_message: 'Pesan',
-  com_endpoint_message_not_appendable: 'Edit pesan Anda atau Regenerasi.',
-  com_endpoint_default_blank: 'default: kosong',
-  com_endpoint_default_false: 'default: salah',
-  com_endpoint_default_creative: 'default: kreatif',
-  com_endpoint_default_empty: 'default: kosong',
-  com_endpoint_default_with_num: 'default: {0}',
-  com_endpoint_context: 'Konteks',
-  com_endpoint_tone_style: 'Gaya Nada',
-  com_endpoint_token_count: 'Jumlah Token',
-  com_endpoint_output: 'Output',
-  com_endpoint_google_temp:
-    'Nilai yang lebih tinggi = lebih acak, sedangkan nilai yang lebih rendah = lebih fokus dan deterministik. Kami merekomendasikan untuk mengubah ini atau Top P tetapi tidak keduanya.',
-  com_endpoint_google_topp:
-    'Top-p mengubah cara model memilih token untuk output. Token dipilih dari yang paling mungkin (lihat parameter topK) hingga yang paling tidak mungkin sampai jumlah probabilitas mereka sama dengan nilai top-p.',
-  com_endpoint_google_topk:
-    'Top-k mengubah cara model memilih token untuk output. Top-k 1 berarti token yang dipilih adalah yang paling mungkin di antara semua token dalam kosakata model (juga disebut decoding serakah), sedangkan top-k 3 berarti token berikutnya dipilih dari antara 3 token yang paling mungkin (menggunakan temperatur).',
-  com_endpoint_google_maxoutputtokens:
-    'Jumlah maksimum token yang dapat dihasilkan dalam respons. Tentukan nilai yang lebih rendah untuk respons yang lebih pendek dan nilai yang lebih tinggi untuk respons yang lebih panjang.',
-  com_endpoint_google_custom_name_placeholder: 'Tetapkan nama kustom untuk Google',
-  com_endpoint_prompt_prefix_placeholder:
-    'Tetapkan instruksi kustom atau konteks. Diabaikan jika kosong.',
-  com_endpoint_custom_name: 'Nama Kustom',
-  com_endpoint_prompt_prefix: 'Awalan Prompt',
-  com_endpoint_temperature: 'Temperatur',
-  com_endpoint_default: 'default',
-  com_endpoint_top_p: 'Top P',
-  com_endpoint_top_k: 'Top K',
-  com_endpoint_max_output_tokens: 'Token Output Maks',
-  com_endpoint_openai_temp:
-    'Nilai yang lebih tinggi = lebih acak, sedangkan nilai yang lebih rendah = lebih fokus dan deterministik. Kami merekomendasikan untuk mengubah ini atau Top P tetapi tidak keduanya.',
-  com_endpoint_openai_max:
-    'Token maksimum yang akan dihasilkan. Panjang total token masukan dan token yang dihasilkan dibatasi oleh panjang konteks model.',
-  com_endpoint_openai_topp:
-    'Sebuah alternatif untuk pengambilan sampel dengan suhu, disebut pengambilan sampel inti, di mana model mempertimbangkan hasil dari token dengan massa probabilitas top_p. Jadi 0,1 berarti hanya token yang mencakup 10% massa probabilitas teratas yang dipertimbangkan. Kami merekomendasikan untuk mengubah ini atau suhu tetapi tidak keduanya.',
-  com_endpoint_openai_freq:
-    'Angka antara -2,0 dan 2,0. Nilai positif menghukum token baru berdasarkan frekuensi mereka yang ada dalam teks sejauh ini, mengurangi kemungkinan model untuk mengulangi baris yang sama secara harfiah.',
-  com_endpoint_openai_pres:
-    'Angka antara -2,0 dan 2,0. Nilai positif menghukum token baru berdasarkan apakah mereka muncul dalam teks sejauh ini, meningkatkan kemungkinan model untuk berbicara tentang topik baru.',
-  com_endpoint_openai_resend:
-    'Kirim ulang semua gambar yang sebelumnya dilampirkan. Catatan: ini dapat meningkatkan biaya token secara signifikan dan Anda mungkin mengalami kesalahan dengan banyak lampiran gambar.',
-  com_endpoint_openai_detail:
-    'Resolusi untuk permintaan Vision. "Rendah" lebih murah dan lebih cepat, "Tinggi" lebih detail dan mahal, dan "Otomatis" akan secara otomatis memilih antara keduanya berdasarkan resolusi gambar.',
-  com_endpoint_openai_custom_name_placeholder: 'Tetapkan nama kustom untuk ChatGPT',
-  com_endpoint_openai_prompt_prefix_placeholder:
-    'Tetapkan instruksi kustom untuk dimasukkan dalam Pesan Sistem. Default: tidak ada',
-  com_endpoint_anthropic_temp:
-    'Berkisar dari 0 hingga 1. Gunakan temp yang lebih dekat ke 0 untuk analitis / pilihan ganda, dan lebih dekat ke 1 untuk tugas kreatif dan generatif. Kami merekomendasikan untuk mengubah ini atau Top P tetapi tidak keduanya.',
-  com_endpoint_anthropic_topp:
-    'Top-p mengubah cara model memilih token untuk output. Token dipilih dari yang paling mungkin (lihat parameter topK) hingga yang paling tidak mungkin sampai jumlah probabilitas mereka sama dengan nilai top-p.',
-  com_endpoint_anthropic_topk:
-    'Top-k mengubah cara model memilih token untuk output. Top-k 1 berarti token yang dipilih adalah yang paling mungkin di antara semua token dalam kosakata model (juga disebut decoding serakah), sedangkan top-k 3 berarti token berikutnya dipilih dari antara 3 token yang paling mungkin (menggunakan suhu).',
-  com_endpoint_anthropic_maxoutputtokens:
-    'Jumlah maksimum token yang dapat dihasilkan dalam respons. Tentukan nilai yang lebih rendah untuk respons yang lebih pendek dan nilai yang lebih tinggi untuk respons yang lebih panjang.',
-  com_endpoint_anthropic_custom_name_placeholder: 'Tetapkan nama kustom untuk Anthropic',
-  com_endpoint_frequency_penalty: 'Penalti Frekuensi',
-  com_endpoint_presence_penalty: 'Penalti Kehadiran',
-  com_endpoint_plug_use_functions: 'Gunakan Fungsi',
-  com_endpoint_plug_resend_images: 'Kirim Ulang Gambar',
-  com_endpoint_plug_image_detail: 'Rincian Gambar',
-  com_endpoint_plug_skip_completion: 'Lewati Penyelesaian',
-  com_endpoint_disabled_with_tools: 'dinonaktifkan dengan alat',
-  com_endpoint_disabled_with_tools_placeholder: 'Dinonaktifkan dengan Alat yang Dipilih',
-  com_endpoint_plug_set_custom_instructions_for_gpt_placeholder:
-    'Tetapkan instruksi kustom untuk dimasukkan dalam Pesan Sistem. Default: tidak ada',
-  com_endpoint_import: 'Impor',
-  com_endpoint_set_custom_name: 'Tetapkan nama kustom, jika Anda dapat menemukan preset ini',
-  com_endpoint_preset_delete_confirm: 'Anda yakin ingin menghapus preset ini?',
-  com_endpoint_preset_clear_all_confirm: 'Anda yakin ingin menghapus semua preset Anda?',
-  com_endpoint_preset_import: 'Preset Diimpor!',
-  com_endpoint_preset_import_error: 'Ada kesalahan saat mengimpor preset Anda. Silakan coba lagi.',
-  com_endpoint_preset_save_error: 'Ada kesalahan saat menyimpan preset Anda. Silakan coba lagi.',
-  com_endpoint_preset_delete_error: 'Ada kesalahan saat menghapus preset Anda. Silakan coba lagi.',
-  com_endpoint_preset_default_removed: 'tidak lagi menjadi preset default.',
-  com_endpoint_preset_default_item: 'Default:',
-  com_endpoint_preset_default_none: 'Tidak ada preset default yang aktif.',
-  com_endpoint_preset_title: 'Preset',
-  com_endpoint_preset_saved: 'Tersimpan!',
-  com_endpoint_preset_default: 'sekarang menjadi preset default.',
-  com_endpoint_preset: 'preset',
-  com_endpoint_presets: 'presets',
-  com_endpoint_preset_selected: 'Preset Aktif!',
-  com_endpoint_preset_selected_title: 'Aktif!',
-  com_endpoint_preset_name: 'Nama Preset',
-  com_endpoint_new_topic: 'Topik Baru',
-  com_endpoint: 'Endpoint',
-  com_endpoint_hide: 'Sembunyikan',
-  com_endpoint_show: 'Tampilkan',
-  com_endpoint_examples: ' Preset',
-  com_endpoint_completion: 'Penyelesaian',
-  com_endpoint_agent: 'Agen',
-  com_endpoint_show_what_settings: 'Tampilkan {0} Pengaturan',
-  com_endpoint_save: 'Simpan',
-  com_endpoint_export: 'Ekspor',
-  com_endpoint_save_as_preset: 'Simpan Sebagai Preset',
-  com_endpoint_presets_clear_warning:
-    'Anda yakin ingin menghapus semua preset? Ini tidak dapat dibatalkan.',
-  com_endpoint_not_implemented: 'Belum diimplementasikan',
-  com_endpoint_no_presets: 'Belum ada preset, gunakan tombol pengaturan untuk membuat satu',
-  com_endpoint_not_available: 'Endpoint tidak tersedia',
-  com_endpoint_view_options: 'Lihat Opsi',
-  com_endpoint_save_convo_as_preset: 'Simpan Percakapan sebagai Preset',
-  com_endpoint_my_preset: 'Preset Saya',
-  com_endpoint_agent_model: 'Model Agen (Direkomendasikan: GPT-3.5)',
-  com_endpoint_completion_model: 'Model Penyelesaian (Direkomendasikan: GPT-4)',
-  com_endpoint_func_hover: 'Aktifkan penggunaan Plugin sebagai Fungsi OpenAI',
-  com_endpoint_skip_hover:
-    'Aktifkan langkah penyelesaian yang dilewati, yang meninjau jawaban akhir dan langkah yang dihasilkan',
-  com_endpoint_config_key: 'Atur Kunci API',
-  com_endpoint_config_placeholder: 'Atur Kunci Anda di menu Header untuk mengobrol.',
-  com_endpoint_config_key_for: 'Atur Kunci API untuk',
-  com_endpoint_config_key_name: 'Kunci',
-  com_endpoint_config_value: 'Masukkan nilai untuk',
-  com_endpoint_config_key_name_placeholder: 'Atur kunci API terlebih dahulu',
-  com_endpoint_config_key_encryption: 'Kunci Anda akan dienkripsi dan dihapus pada',
-  com_endpoint_config_key_expiry: 'waktu kedaluwarsa',
-  com_endpoint_config_click_here: 'Klik Di Sini',
-  com_endpoint_config_google_service_key: 'Kunci Akun Layanan Google',
-  com_endpoint_config_google_cloud_platform: '(dari Google Cloud Platform)',
-  com_endpoint_config_google_api_key: 'Kunci API Google',
-  com_endpoint_config_google_gemini_api: '(Gemini API)',
-  com_endpoint_config_google_api_info:
-    'Untuk mendapatkan kunci API Bahasa Generatif Anda (untuk Gemini),',
-  com_endpoint_config_key_import_json_key: 'Impor Kunci JSON Akun Layanan.',
-  com_endpoint_config_key_import_json_key_success: 'Berhasil Mengimpor Kunci JSON Akun Layanan',
-  com_endpoint_config_key_import_json_key_invalid:
-    'Kunci JSON Akun Layanan Tidak Valid, Apakah Anda mengimpor file yang benar?',
-  com_endpoint_config_key_get_edge_key: 'Untuk mendapatkan token akses Anda untuk Bing, masuk ke',
-  com_endpoint_config_key_get_edge_key_dev_tool:
-    'Gunakan alat pengembang atau ekstensi saat masuk ke situs untuk menyalin konten dari cookie _U. Jika ini gagal, ikuti ini',
-  com_endpoint_config_key_edge_instructions: 'instruksi',
-  com_endpoint_config_key_edge_full_key_string: 'untuk memberikan string cookie lengkap.',
-  com_endpoint_config_key_chatgpt:
-    'Untuk mendapatkan token akses Anda Untuk ChatGPT \'Versi Gratis\', masuk ke',
-  com_endpoint_config_key_chatgpt_then_visit: 'kemudian kunjungi',
-  com_endpoint_config_key_chatgpt_copy_token: 'Salin token akses.',
-  com_endpoint_config_key_google_need_to: 'Anda perlu',
-  com_endpoint_config_key_google_vertex_ai: 'Aktifkan Vertex AI',
-  com_endpoint_config_key_google_vertex_api: 'API di Google Cloud, kemudian',
-  com_endpoint_config_key_google_service_account: 'Buat Akun Layanan',
-  com_endpoint_config_key_google_vertex_api_role:
-    'Pastikan untuk mengklik \'Buat dan Lanjutkan\' untuk memberikan setidaknya peran \'Pengguna Vertex AI\'. Terakhir, buat kunci JSON untuk diimpor di sini.',
-  com_nav_welcome_message: 'Bagaimana saya bisa membantu Anda hari ini?',
-  com_nav_auto_scroll: 'Otomatis gulir ke Baru saat Buka',
-  com_nav_modular_chat: 'Aktifkan penggantian Endpoint di tengah percakapan',
-  com_nav_latex_parsing: 'Parsing LaTeX dalam pesan (dapat memengaruhi kinerja)',
-  com_nav_profile_picture: 'Foto Profil',
-  com_nav_change_picture: 'Ubah foto',
-  com_nav_plugin_store: 'Toko plugin',
-  com_show_agent_settings: 'Tampilkan Pengaturan Agen',
-  com_show_completion_settings: 'Tampilkan Pengaturan Penyelesaian',
-  com_hide_examples: 'Sembunyikan Contoh',
-  com_show_examples: 'Tampilkan Contoh',
-  com_nav_plugin_search: 'Cari plugin',
-  com_nav_plugin_auth_error:
-    'Ada kesalahan saat mencoba mengautentikasi plugin ini. Silakan coba lagi.',
-  com_nav_export_filename: 'Nama File',
-  com_nav_export_filename_placeholder: 'Atur nama file',
-  com_nav_export_type: 'Tipe',
-  com_nav_export_include_endpoint_options: 'Sertakan opsi endpoint',
-  com_nav_enabled: 'Diaktifkan',
-  com_nav_not_supported: 'Tidak Didukung',
-  com_nav_export_all_message_branches: 'Ekspor semua cabang pesan',
-  com_nav_export_recursive_or_sequential: 'Rekursif atau berurutan?',
-  com_nav_export_recursive: 'Rekursif',
-  com_nav_export_conversation: 'Ekspor percakapan',
-  com_nav_export: 'Ekspor',
-  com_nav_shared_links: 'Link berbagi',
-  com_nav_shared_links_manage: 'Pengeluaran',
-  com_nav_shared_links_empty: 'Anda tidak memiliki link berbagi.',
-  com_nav_shared_links_name: 'Nama',
-  com_nav_shared_links_date_shared: 'Tanggal berbagi',
-  com_nav_theme: 'Tema',
-  com_nav_theme_system: 'Sistem',
-  com_nav_theme_dark: 'Gelap',
-  com_nav_theme_light: 'Terang',
-  com_nav_user_name_display: 'Tampilkan nama pengguna dalam pesan',
-  com_nav_save_drafts: 'Simpan draft',
-  com_nav_clear_all_chats: 'Hapus semua obrolan',
-  com_nav_confirm_clear: 'Konfirmasi Hapus',
-  com_nav_close_sidebar: 'Tutup sidebar',
-  com_nav_open_sidebar: 'Buka sidebar',
-  com_nav_send_message: 'Kirim pesan',
-  com_nav_log_out: 'Keluar',
-  com_nav_user: 'PENGGUNA',
-  com_nav_archived_chats: 'Percakapan Arsip',
-  com_nav_archived_chats_manage: 'Pengelolaan',
-  com_nav_archived_chats_empty: 'Tidak ada percakapan yang diarsipkan.',
-  com_nav_archive_all_chats: 'Arsipkan semua percakapan',
-  com_nav_archive_all: 'Arsipkan semua',
-  com_nav_archive_name: 'Nama',
-  com_nav_archive_created_at: 'TanggalDibuat',
-  com_nav_clear_conversation: 'Hapus percakapan',
-  com_nav_clear_conversation_confirm_message:
-    'Anda yakin ingin menghapus semua percakapan? Ini tidak dapat dibatalkan.',
-  com_nav_help_faq: 'Bantuan & FAQ',
-  com_nav_settings: 'Pengaturan',
-  com_nav_search_placeholder: 'Cari pesan',
-  com_nav_setting_general: 'Umum',
-  com_nav_setting_beta: 'Fitur beta',
-  com_nav_setting_data: 'Kontrol data',
-  com_nav_setting_account: 'Akun',
-  com_nav_language: 'Bahasa',
-  com_nav_lang_auto: 'Deteksi otomatis',
-  com_nav_lang_english: 'English',
-  com_nav_lang_chinese: '中文',
-  com_nav_lang_german: 'Deutsch',
-  com_nav_lang_spanish: 'Español',
-  com_nav_lang_french: 'Français ',
-  com_nav_lang_italian: 'Italiano',
-  com_nav_lang_polish: 'Polski',
-  com_nav_lang_brazilian_portuguese: 'Português Brasileiro',
-  com_nav_lang_russian: 'Русский',
-  com_nav_lang_japanese: '日本語',
-  com_nav_lang_swedish: 'Svenska',
-  com_nav_lang_korean: '한국어',
-  com_nav_lang_vietnamese: 'Tiếng Việt',
-  com_nav_lang_traditionalchinese: '繁體中文',
-  com_nav_lang_arabic: 'العربية',
-  com_nav_lang_turkish: 'Türkçe',
-  com_nav_lang_dutch: 'Nederlands',
-  com_nav_lang_indonesia: 'Indonesia',
-};
-
-export const comparisons = {
-  com_ui_examples: {
-    english: 'Examples',
-    translated: 'Contoh',
-  },
-  com_ui_new_chat: {
-    english: 'New chat',
-    translated: 'Chat Baru',
-  },
-  com_ui_happy_birthday: {
-    english: 'It\'s my 1st birthday!',
-    translated: 'Ini ulang tahun pertamaku!',
-  },
-  com_ui_example_quantum_computing: {
-    english: 'Explain quantum computing in simple terms',
-    translated: 'Jelaskan komputasi kuantum dengan istilah yang sederhana',
-  },
-  com_ui_example_10_year_old_b_day: {
-    english: 'Got any creative ideas for a 10 year old\'s birthday?',
-    translated: 'Ada ide kreatif untuk ulang tahun anak 10 tahun?',
-  },
-  com_ui_example_http_in_js: {
-    english: 'How do I make an HTTP request in Javascript?',
-    translated: 'Bagaimana cara membuat permintaan HTTP dalam Javascript?',
-  },
-  com_ui_capabilities: {
-    english: 'Capabilities',
-    translated: 'Kemampuan',
-  },
-  com_ui_capability_remember: {
-    english: 'Remembers what user said earlier in the conversation',
-    translated: 'Mengingat apa yang pengguna katakan sebelumnya dalam percakapan',
-  },
-  com_ui_capability_correction: {
-    english: 'Allows user to provide follow-up corrections',
-    translated: 'Memungkinkan pengguna untuk memberikan koreksi tindak lanjut',
-  },
-  com_ui_capability_decline_requests: {
-    english: 'Trained to decline inappropriate requests',
-    translated: 'Dilatih untuk menolak permintaan yang tidak pantas',
-  },
-  com_ui_limitations: {
-    english: 'Limitations',
-    translated: 'Keterbatasan',
-  },
-  com_ui_limitation_incorrect_info: {
-    english: 'May occasionally generate incorrect information',
-    translated: 'Mungkin sesekali menghasilkan informasi yang salah',
-  },
-  com_ui_limitation_harmful_biased: {
-    english: 'May occasionally produce harmful instructions or biased content',
-    translated: 'Mungkin sesekali menghasilkan instruksi yang berbahaya atau konten yang bias',
-  },
-  com_ui_limitation_limited_2021: {
-    english: 'Limited knowledge of world and events after 2021',
-    translated: 'Pengetahuan terbatas tentang dunia dan peristiwa setelah 2021',
-  },
-  com_ui_experimental: {
-    english: 'Experimental Features',
-    translated: 'Fitur Eksperimental',
-  },
-  com_ui_input: {
-    english: 'Input',
-    translated: 'Masukan',
-  },
-  com_ui_close: {
-    english: 'Close',
-    translated: 'Tutup',
-  },
-  com_ui_model: {
-    english: 'Model',
-    translated: 'Model',
-  },
-  com_ui_select_model: {
-    english: 'Select a model',
-    translated: 'Pilih model',
-  },
-  com_ui_use_prompt: {
-    english: 'Use prompt',
-    translated: 'Gunakan petunjuk',
-  },
-  com_ui_prev: {
-    english: 'Prev',
-    translated: 'Sebelumnya',
-  },
-  com_ui_next: {
-    english: 'Next',
-    translated: 'Berikutnya',
-  },
-  com_ui_stop: {
-    english: 'Stop',
-    translated: 'Berhenti',
-  },
-  com_ui_prompt_templates: {
-    english: 'Prompt Templates',
-    translated: 'Template Petunjuk',
-  },
-  com_ui_hide_prompt_templates: {
-    english: 'Hide Prompt Templates',
-    translated: 'Sembunyikan Template Petunjuk',
-  },
-  com_ui_showing: {
-    english: 'Showing',
-    translated: 'Menampilkan',
-  },
-  com_ui_of: {
-    english: 'of',
-    translated: 'dari',
-  },
-  com_ui_entries: {
-    english: 'Entries',
-    translated: 'Entri',
-  },
-  com_ui_pay_per_call: {
-    english: 'All AI conversations in one place. Pay per call and not per month',
-    translated: 'Semua percakapan AI di satu tempat. Bayar per panggilan dan bukan per bulan',
-  },
-  com_ui_new_footer: {
-    english: 'All AI conversations in one place.',
-    translated: 'Semua percakapan AI di satu tempat.',
-  },
-  com_ui_enter: {
-    english: 'Enter',
-    translated: 'Masuk',
-  },
-  com_ui_submit: {
-    english: 'Submit',
-    translated: 'Kirim',
-  },
-  com_ui_upload_success: {
-    english: 'Successfully uploaded file',
-    translated: 'Berhasil mengunggah file',
-  },
-  com_ui_upload_error: {
-    english: 'There was an error uploading your file',
-    translated: 'Ada kesalahan saat mengunggah file Anda',
-  },
-  com_ui_upload_invalid: {
-    english: 'Invalid file for upload. Must be an image not exceeding 2 MB',
-    translated: 'File tidak valid untuk diunggah. Harus berupa gambar yang tidak melebihi 2 MB',
-  },
-  com_ui_cancel: {
-    english: 'Cancel',
-    translated: 'Batal',
-  },
-  com_ui_save: {
-    english: 'Save',
-    translated: 'Simpan',
-  },
-  com_ui_save_submit: {
-    english: 'Save & Submit',
-    translated: 'Simpan & Kirim',
-  },
-  com_user_message: {
-    english: 'You',
-    translated: 'Kamu',
-  },
-  com_ui_copy_to_clipboard: {
-    english: 'Copy to clipboard',
-    translated: 'Salin ke papan klip',
-  },
-  com_ui_copied_to_clipboard: {
-    english: 'Copied to clipboard',
-    translated: 'Disalin ke papan klip',
-  },
-  com_ui_regenerate: {
-    english: 'Regenerate',
-    translated: 'Regenerasi',
-  },
-  com_ui_continue: {
-    english: 'Continue',
-    translated: 'Lanjutkan',
-  },
-  com_ui_edit: {
-    english: 'Edit',
-    translated: 'Edit',
-  },
-  com_ui_success: {
-    english: 'Success',
-    translated: 'Berhasil',
-  },
-  com_ui_all: {
-    english: 'all',
-    translated: 'semua',
-  },
-  com_ui_clear: {
-    english: 'Clear',
-    translated: 'Bersihkan',
-  },
-  com_ui_revoke: {
-    english: 'Revoke',
-    translated: 'Cabut',
-  },
-  com_ui_revoke_info: {
-    english: 'Revoke all user provided credentials',
-    translated: 'Cabut semua kredensial yang diberikan pengguna',
-  },
-  com_ui_import_conversation: {
-    english: 'Import',
-    translated: 'Impor',
-  },
-  com_ui_import_conversation_info: {
-    english: 'Import conversations from a JSON file',
-    translated: 'Impor percakapan dari file JSON',
-  },
-  com_ui_import_conversation_success: {
-    english: 'Conversations imported successfully',
-    translated: 'Percakapan berhasil diimpor',
-  },
-  com_ui_import_conversation_error: {
-    english: 'There was an error importing your conversations',
-    translated: 'Terjadi kesalahan saat mengimpor percakapan Anda',
-  },
-  com_ui_confirm_action: {
-    english: 'Confirm Action',
-    translated: 'Konfirmasi Aksi',
-  },
-  com_ui_chats: {
-    english: 'chats',
-    translated: 'chat',
-  },
-  com_ui_share: {
-    english: 'Share',
-    translated: 'Bagikan',
-  },
-  com_ui_copy_link: {
-    english: 'Copy link',
-    translated: 'Salin tautan',
-  },
-  com_ui_update_link: {
-    english: 'Update link',
-    translated: 'Perbarui tautan',
-  },
-  com_ui_create_link: {
-    english: 'Create link',
-    translated: 'Buat tautan',
-  },
-  com_ui_share_link_to_chat: {
-    english: 'Share link to chat',
-    translated: 'Bagikan tautan ke chat',
-  },
-  com_ui_share_retrieve_error: {
-    english: 'There was an error deleting the shared link.',
-    translated: 'Terjadi kesalahan saat menghapus tautan yang dibagikan.',
-  },
-  com_ui_share_delete_error: {
-    english: 'There was an error deleting the shared link.',
-    translated: 'Terjadi kesalahan saat menghapus tautan yang dibagikan.',
-  },
-  com_ui_share_error: {
-    english: 'There was an error sharing the chat link',
-    translated: 'Terjadi kesalahan saat membagikan tautan chat',
-  },
-  com_ui_share_create_message: {
-    english: 'Your name and any messages you add after sharing stay private.',
-    translated: 'Nama Anda dan pesan apa pun yang Anda tambahkan setelah berbagi tetap pribadi.',
-  },
-  com_ui_share_created_message: {
-    english:
-      'A shared link to your chat has been created. Manage previously shared chats at any time via Settings.',
-    translated:
-      'Tautan berbagi ke chat Anda telah dibuat. Kelola chat yang pernah dibagikan kapan saja melalui Pengaturan.',
-  },
-  com_ui_share_update_message: {
-    english: 'Your name, custom instructions, and any messages you add after sharing stay private.',
-    translated:
-      'Nama Anda, petunjuk khusus, dan pesan apa pun yang Anda tambahkan setelah berbagi tetap pribadi.',
-  },
-  com_ui_share_updated_message: {
-    english:
-      'A shared link to your chat has been updated. Manage previously shared chats at any time via Settings.',
-    translated:
-      'Tautan berbagi ke chat Anda telah diperbarui. Kelola chat yang pernah dibagikan kapan saja melalui Pengaturan.',
-  },
-  com_ui_shared_link_not_found: {
-    english: 'Shared link not found',
-    translated: 'Tautan berbagi tidak ditemukan',
-  },
-  com_ui_delete: {
-    english: 'Delete',
-    translated: 'Hapus',
-  },
-  com_ui_delete_conversation: {
-    english: 'Delete chat?',
-    translated: 'Hapus chat?',
-  },
-  com_ui_delete_confirm: {
-    english: 'This will delete',
-    translated: 'Ini akan menghapus',
-  },
-  com_ui_rename: {
-    english: 'Rename',
-    translated: 'Renombrar',
-  },
-  com_ui_archive: {
-    english: 'Archive',
-    translated: 'Arsip',
-  },
-  com_ui_archive_error: {
-    english: 'Failed to archive conversation',
-    translated: 'Gagal mengarsipkan percakapan',
-  },
-  com_ui_unarchive: {
-    english: 'Unarchive',
-    translated: 'Buka Arsip',
-  },
-  com_ui_unarchive_error: {
-    english: 'Failed to unarchive conversation',
-    translated: 'Gagal membuka arsip',
-  },
-  com_ui_more_options: {
-    english: 'More',
-    translated: 'Lebih',
-  },
-  com_ui_preview: {
-    english: 'Preview',
-    translated: 'Pratinjau',
-  },
-  com_ui_upload: {
-    english: 'Upload',
-    translated: 'Unggah',
-  },
-  com_ui_connect: {
-    english: 'Connect',
-    translated: 'Hubungkan',
-  },
-  com_auth_error_login: {
-    english:
-      'Unable to login with the information provided. Please check your credentials and try again.',
-    translated:
-      'Tidak dapat masuk dengan informasi yang diberikan. Silakan periksa kredensial Anda dan coba lagi.',
-  },
-  com_auth_error_login_rl: {
-    english: 'Too many login attempts in a short amount of time. Please try again later.',
-    translated: 'Terlalu banyak upaya masuk dalam waktu singkat. Silakan coba lagi nanti.',
-  },
-  com_auth_error_login_ban: {
-    english: 'Your account has been temporarily banned due to violations of our service.',
-    translated: 'Akun Anda telah dilarang sementara karena pelanggaran layanan kami.',
-  },
-  com_auth_error_login_server: {
-    english: 'There was an internal server error. Please wait a few moments and try again.',
-    translated: 'Ada kesalahan server internal. Harap tunggu beberapa saat dan coba lagi.',
-  },
-  com_auth_no_account: {
-    english: 'Don\'t have an account?',
-    translated: 'Tidak memiliki akun?',
-  },
-  com_auth_sign_up: {
-    english: 'Sign up',
-    translated: 'Daftar',
-  },
-  com_auth_sign_in: {
-    english: 'Sign in',
-    translated: 'Masuk',
-  },
-  com_auth_google_login: {
-    english: 'Continue with Google',
-    translated: 'Masuk dengan Google',
-  },
-  com_auth_facebook_login: {
-    english: 'Continue with Facebook',
-    translated: 'Masuk dengan Facebook',
-  },
-  com_auth_github_login: {
-    english: 'Continue with Github',
-    translated: 'Masuk dengan Github',
-  },
-  com_auth_discord_login: {
-    english: 'Continue with Discord',
-    translated: 'Masuk dengan Discord',
-  },
-  com_auth_email: {
-    english: 'Email',
-    translated: 'Email',
-  },
-  com_auth_email_required: {
-    english: 'Email is required',
-    translated: 'Email diperlukan',
-  },
-  com_auth_email_min_length: {
-    english: 'Email must be at least 6 characters',
-    translated: 'Email harus setidaknya 6 karakter',
-  },
-  com_auth_email_max_length: {
-    english: 'Email should not be longer than 120 characters',
-    translated: 'Email tidak boleh lebih dari 120 karakter',
-  },
-  com_auth_email_pattern: {
-    english: 'You must enter a valid email address',
-    translated: 'Anda harus memasukkan alamat email yang valid',
-  },
-  com_auth_email_address: {
-    english: 'Email address',
-    translated: 'Alamat email',
-  },
-  com_auth_password: {
-    english: 'Password',
-    translated: 'Kata sandi',
-  },
-  com_auth_password_required: {
-    english: 'Password is required',
-    translated: 'Kata sandi diperlukan',
-  },
-  com_auth_password_min_length: {
-    english: 'Password must be at least 8 characters',
-    translated: 'Kata sandi harus setidaknya 8 karakter',
-  },
-  com_auth_password_max_length: {
-    english: 'Password must be less than 128 characters',
-    translated: 'Kata sandi harus kurang dari 128 karakter',
-  },
-  com_auth_password_forgot: {
-    english: 'Forgot Password?',
-    translated: 'Lupa Kata Sandi?',
-  },
-  com_auth_password_confirm: {
-    english: 'Confirm password',
-    translated: 'Konfirmasi kata sandi',
-  },
-  com_auth_password_not_match: {
-    english: 'Passwords do not match',
-    translated: 'Kata sandi tidak cocok',
-  },
-  com_auth_continue: {
-    english: 'Continue',
-    translated: 'Lanjutkan',
-  },
-  com_auth_create_account: {
-    english: 'Create your account',
-    translated: 'Buat akun Anda',
-  },
-  com_auth_error_create: {
-    english: 'There was an error attempting to register your account. Please try again.',
-    translated: 'Ada kesalahan saat mencoba mendaftarkan akun Anda. Silakan coba lagi.',
-  },
-  com_auth_full_name: {
-    english: 'Full name',
-    translated: 'Nama lengkap',
-  },
-  com_auth_name_required: {
-    english: 'Name is required',
-    translated: 'Nama diperlukan',
-  },
-  com_auth_name_min_length: {
-    english: 'Name must be at least 3 characters',
-    translated: 'Nama harus setidaknya 3 karakter',
-  },
-  com_auth_name_max_length: {
-    english: 'Name must be less than 80 characters',
-    translated: 'Nama harus kurang dari 80 karakter',
-  },
-  com_auth_username: {
-    english: 'Username (optional)',
-    translated: 'Nama pengguna (opsional)',
-  },
-  com_auth_username_required: {
-    english: 'Username is required',
-    translated: 'Nama pengguna diperlukan',
-  },
-  com_auth_username_min_length: {
-    english: 'Username must be at least 2 characters',
-    translated: 'Nama pengguna harus setidaknya 2 karakter',
-  },
-  com_auth_username_max_length: {
-    english: 'Username must be less than 20 characters',
-    translated: 'Nama pengguna harus kurang dari 20 karakter',
-  },
-  com_auth_already_have_account: {
-    english: 'Already have an account?',
-    translated: 'Sudah memiliki akun?',
-  },
-  com_auth_login: {
-    english: 'Login',
-    translated: 'Masuk',
-  },
-  com_auth_reset_password: {
-    english: 'Reset your password',
-    translated: 'Atur ulang kata sandi Anda',
-  },
-  com_auth_click: {
-    english: 'Click',
-    translated: 'Klik',
-  },
-  com_auth_here: {
-    english: 'HERE',
-    translated: 'DI SINI',
-  },
-  com_auth_to_reset_your_password: {
-    english: 'to reset your password.',
-    translated: 'untuk mengatur ulang kata sandi Anda.',
-  },
-  com_auth_reset_password_link_sent: {
-    english: 'Email Sent',
-    translated: 'Email Terkirim',
-  },
-  com_auth_reset_password_email_sent: {
-    english: 'An email has been sent to you with further instructions to reset your password.',
-    translated:
-      'Email telah dikirim kepada Anda dengan instruksi lebih lanjut untuk mengatur ulang kata sandi Anda.',
-  },
-  com_auth_error_reset_password: {
-    english:
-      'There was a problem resetting your password. There was no user found with the email address provided. Please try again.',
-    translated:
-      'Ada masalah saat mengatur ulang kata sandi Anda. Tidak ada pengguna yang ditemukan dengan alamat email yang diberikan. Silakan coba lagi.',
-  },
-  com_auth_reset_password_success: {
-    english: 'Password Reset Success',
-    translated: 'Berhasil Mengatur Ulang Kata Sandi',
-  },
-  com_auth_login_with_new_password: {
-    english: 'You may now login with your new password.',
-    translated: 'Anda sekarang dapat masuk dengan kata sandi baru Anda.',
-  },
-  com_auth_error_invalid_reset_token: {
-    english: 'This password reset token is no longer valid.',
-    translated: 'Token pengaturan ulang kata sandi ini tidak lagi valid.',
-  },
-  com_auth_click_here: {
-    english: 'Click here',
-    translated: 'Klik di sini',
-  },
-  com_auth_to_try_again: {
-    english: 'to try again.',
-    translated: 'untuk mencoba lagi.',
-  },
-  com_auth_submit_registration: {
-    english: 'Submit registration',
-    translated: 'Kirim pendaftaran',
-  },
-  com_auth_welcome_back: {
-    english: 'Welcome back',
-    translated: 'Selamat datang kembali',
-  },
-  com_endpoint_open_menu: {
-    english: 'Open Menu',
-    translated: 'Buka Menu',
-  },
-  com_endpoint_bing_enable_sydney: {
-    english: 'Enable Sydney',
-    translated: 'Aktifkan Sydney',
-  },
-  com_endpoint_bing_to_enable_sydney: {
-    english: 'To enable Sydney',
-    translated: 'Untuk mengaktifkan Sydney',
-  },
-  com_endpoint_bing_jailbreak: {
-    english: 'Jailbreak',
-    translated: 'Jailbreak',
-  },
-  com_endpoint_bing_context_placeholder: {
-    english:
-      'Bing can use up to 7k tokens for \'context\', which it can reference for the conversation. The specific limit is not known but may run into errors exceeding 7k tokens',
-    translated:
-      'Bing dapat menggunakan hingga 7k token untuk \'konteks\', yang dapat dirujuk untuk percakapan. Batas spesifik tidak diketahui tetapi mungkin menemui kesalahan melebihi 7k token',
-  },
-  com_endpoint_bing_system_message_placeholder: {
-    english:
-      'WARNING: Misuse of this feature can get you BANNED from using Bing! Click on \'System Message\' for full instructions and the default message if omitted, which is the \'Sydney\' preset that is considered safe.',
-    translated:
-      'PERINGATAN: Penyalahgunaan fitur ini dapat membuat Anda DILARANG menggunakan Bing! Klik pada \'Pesan Sistem\' untuk instruksi lengkap dan pesan default jika diabaikan, yang merupakan preset \'Sydney\' yang dianggap aman.',
-  },
-  com_endpoint_system_message: {
-    english: 'System Message',
-    translated: 'Pesan Sistem',
-  },
-  com_endpoint_message: {
-    english: 'Message',
-    translated: 'Pesan',
-  },
-  com_endpoint_message_not_appendable: {
-    english: 'Edit your message or Regenerate.',
-    translated: 'Edit pesan Anda atau Regenerasi.',
-  },
-  com_endpoint_default_blank: {
-    english: 'default: blank',
-    translated: 'default: kosong',
-  },
-  com_endpoint_default_false: {
-    english: 'default: false',
-    translated: 'default: salah',
-  },
-  com_endpoint_default_creative: {
-    english: 'default: creative',
-    translated: 'default: kreatif',
-  },
-  com_endpoint_default_empty: {
-    english: 'default: empty',
-    translated: 'default: kosong',
-  },
-  com_endpoint_default_with_num: {
-    english: 'default: {0}',
-    translated: 'default: {0}',
-  },
-  com_endpoint_context: {
-    english: 'Context',
-    translated: 'Konteks',
-  },
-  com_endpoint_tone_style: {
-    english: 'Tone Style',
-    translated: 'Gaya Nada',
-  },
-  com_endpoint_token_count: {
-    english: 'Token count',
-    translated: 'Jumlah Token',
-  },
-  com_endpoint_output: {
-    english: 'Output',
-    translated: 'Output',
-  },
-  com_endpoint_google_temp: {
-    english:
-      'Higher values = more random, while lower values = more focused and deterministic. We recommend altering this or Top P but not both.',
-    translated:
-      'Nilai yang lebih tinggi = lebih acak, sedangkan nilai yang lebih rendah = lebih fokus dan deterministik. Kami merekomendasikan untuk mengubah ini atau Top P tetapi tidak keduanya.',
-  },
-  com_endpoint_google_topp: {
-    english:
-      'Top-p changes how the model selects tokens for output. Tokens are selected from most K (see topK parameter) probable to least until the sum of their probabilities equals the top-p value.',
-    translated:
-      'Top-p mengubah cara model memilih token untuk output. Token dipilih dari yang paling mungkin (lihat parameter topK) hingga yang paling tidak mungkin sampai jumlah probabilitas mereka sama dengan nilai top-p.',
-  },
-  com_endpoint_google_topk: {
-    english:
-      'Top-k changes how the model selects tokens for output. A top-k of 1 means the selected token is the most probable among all tokens in the model\'s vocabulary (also called greedy decoding), while a top-k of 3 means that the next token is selected from among the 3 most probable tokens (using temperature).',
-    translated:
-      'Top-k mengubah cara model memilih token untuk output. Top-k 1 berarti token yang dipilih adalah yang paling mungkin di antara semua token dalam kosakata model (juga disebut decoding serakah), sedangkan top-k 3 berarti token berikutnya dipilih dari antara 3 token yang paling mungkin (menggunakan temperatur).',
-  },
-  com_endpoint_google_maxoutputtokens: {
-    english:
-      ' \tMaximum number of tokens that can be generated in the response. Specify a lower value for shorter responses and a higher value for longer responses.',
-    translated:
-      'Jumlah maksimum token yang dapat dihasilkan dalam respons. Tentukan nilai yang lebih rendah untuk respons yang lebih pendek dan nilai yang lebih tinggi untuk respons yang lebih panjang.',
-  },
-  com_endpoint_google_custom_name_placeholder: {
-    english: 'Set a custom name for Google',
-    translated: 'Tetapkan nama kustom untuk Google',
-  },
-  com_endpoint_prompt_prefix_placeholder: {
-    english: 'Set custom instructions or context. Ignored if empty.',
-    translated: 'Tetapkan instruksi kustom atau konteks. Diabaikan jika kosong.',
-  },
-  com_endpoint_custom_name: {
-    english: 'Custom Name',
-    translated: 'Nama Kustom',
-  },
-  com_endpoint_prompt_prefix: {
-    english: 'Custom Instructions',
-    translated: 'Awalan Prompt',
-  },
-  com_endpoint_temperature: {
-    english: 'Temperature',
-    translated: 'Temperatur',
-  },
-  com_endpoint_default: {
-    english: 'default',
-    translated: 'default',
-  },
-  com_endpoint_top_p: {
-    english: 'Top P',
-    translated: 'Top P',
-  },
-  com_endpoint_top_k: {
-    english: 'Top K',
-    translated: 'Top K',
-  },
-  com_endpoint_max_output_tokens: {
-    english: 'Max Output Tokens',
-    translated: 'Token Output Maks',
-  },
-  com_endpoint_openai_temp: {
-    english:
-      'Higher values = more random, while lower values = more focused and deterministic. We recommend altering this or Top P but not both.',
-    translated:
-      'Nilai yang lebih tinggi = lebih acak, sedangkan nilai yang lebih rendah = lebih fokus dan deterministik. Kami merekomendasikan untuk mengubah ini atau Top P tetapi tidak keduanya.',
-  },
-  com_endpoint_openai_max: {
-    english:
-      'The max tokens to generate. The total length of input tokens and generated tokens is limited by the model\'s context length.',
-    translated:
-      'Token maksimum yang akan dihasilkan. Panjang total token masukan dan token yang dihasilkan dibatasi oleh panjang konteks model.',
-  },
-  com_endpoint_openai_topp: {
-    english:
-      'An alternative to sampling with temperature, called nucleus sampling, where the model considers the results of the tokens with top_p probability mass. So 0.1 means only the tokens comprising the top 10% probability mass are considered. We recommend altering this or temperature but not both.',
-    translated:
-      'Sebuah alternatif untuk pengambilan sampel dengan suhu, disebut pengambilan sampel inti, di mana model mempertimbangkan hasil dari token dengan massa probabilitas top_p. Jadi 0,1 berarti hanya token yang mencakup 10% massa probabilitas teratas yang dipertimbangkan. Kami merekomendasikan untuk mengubah ini atau suhu tetapi tidak keduanya.',
-  },
-  com_endpoint_openai_freq: {
-    english:
-      'Number between -2.0 and 2.0. Positive values penalize new tokens based on their existing frequency in the text so far, decreasing the model\'s likelihood to repeat the same line verbatim.',
-    translated:
-      'Angka antara -2,0 dan 2,0. Nilai positif menghukum token baru berdasarkan frekuensi mereka yang ada dalam teks sejauh ini, mengurangi kemungkinan model untuk mengulangi baris yang sama secara harfiah.',
-  },
-  com_endpoint_openai_pres: {
-    english:
-      'Number between -2.0 and 2.0. Positive values penalize new tokens based on whether they appear in the text so far, increasing the model\'s likelihood to talk about new topics.',
-    translated:
-      'Angka antara -2,0 dan 2,0. Nilai positif menghukum token baru berdasarkan apakah mereka muncul dalam teks sejauh ini, meningkatkan kemungkinan model untuk berbicara tentang topik baru.',
-  },
-  com_endpoint_openai_resend: {
-    english:
-      'Resend all previously attached images. Note: this can significantly increase token cost and you may experience errors with many image attachments.',
-    translated:
-      'Kirim ulang semua gambar yang sebelumnya dilampirkan. Catatan: ini dapat meningkatkan biaya token secara signifikan dan Anda mungkin mengalami kesalahan dengan banyak lampiran gambar.',
-  },
-  com_endpoint_openai_detail: {
-    english:
-      'The resolution for Vision requests. "Low" is cheaper and faster, "High" is more detailed and expensive, and "Auto" will automatically choose between the two based on the image resolution.',
-    translated:
-      'Resolusi untuk permintaan Vision. "Rendah" lebih murah dan lebih cepat, "Tinggi" lebih detail dan mahal, dan "Otomatis" akan secara otomatis memilih antara keduanya berdasarkan resolusi gambar.',
-  },
-  com_endpoint_openai_custom_name_placeholder: {
-    english: 'Set a custom name for the AI',
-    translated: 'Tetapkan nama kustom untuk ChatGPT',
-  },
-  com_endpoint_openai_prompt_prefix_placeholder: {
-    english: 'Set custom instructions to include in System Message. Default: none',
-    translated: 'Tetapkan instruksi kustom untuk dimasukkan dalam Pesan Sistem. Default: tidak ada',
-  },
-  com_endpoint_anthropic_temp: {
-    english:
-      'Ranges from 0 to 1. Use temp closer to 0 for analytical / multiple choice, and closer to 1 for creative and generative tasks. We recommend altering this or Top P but not both.',
-    translated:
-      'Berkisar dari 0 hingga 1. Gunakan temp yang lebih dekat ke 0 untuk analitis / pilihan ganda, dan lebih dekat ke 1 untuk tugas kreatif dan generatif. Kami merekomendasikan untuk mengubah ini atau Top P tetapi tidak keduanya.',
-  },
-  com_endpoint_anthropic_topp: {
-    english:
-      'Top-p changes how the model selects tokens for output. Tokens are selected from most K (see topK parameter) probable to least until the sum of their probabilities equals the top-p value.',
-    translated:
-      'Top-p mengubah cara model memilih token untuk output. Token dipilih dari yang paling mungkin (lihat parameter topK) hingga yang paling tidak mungkin sampai jumlah probabilitas mereka sama dengan nilai top-p.',
-  },
-  com_endpoint_anthropic_topk: {
-    english:
-      'Top-k changes how the model selects tokens for output. A top-k of 1 means the selected token is the most probable among all tokens in the model\'s vocabulary (also called greedy decoding), while a top-k of 3 means that the next token is selected from among the 3 most probable tokens (using temperature).',
-    translated:
-      'Top-k mengubah cara model memilih token untuk output. Top-k 1 berarti token yang dipilih adalah yang paling mungkin di antara semua token dalam kosakata model (juga disebut decoding serakah), sedangkan top-k 3 berarti token berikutnya dipilih dari antara 3 token yang paling mungkin (menggunakan suhu).',
-  },
-  com_endpoint_anthropic_maxoutputtokens: {
-    english:
-      'Maximum number of tokens that can be generated in the response. Specify a lower value for shorter responses and a higher value for longer responses.',
-    translated:
-      'Jumlah maksimum token yang dapat dihasilkan dalam respons. Tentukan nilai yang lebih rendah untuk respons yang lebih pendek dan nilai yang lebih tinggi untuk respons yang lebih panjang.',
-  },
-  com_endpoint_anthropic_custom_name_placeholder: {
-    english: 'Set a custom name for Anthropic',
-    translated: 'Tetapkan nama kustom untuk Anthropic',
-  },
-  com_endpoint_frequency_penalty: {
-    english: 'Frequency Penalty',
-    translated: 'Penalti Frekuensi',
-  },
-  com_endpoint_presence_penalty: {
-    english: 'Presence Penalty',
-    translated: 'Penalti Kehadiran',
-  },
-  com_endpoint_plug_use_functions: {
-    english: 'Use Functions',
-    translated: 'Gunakan Fungsi',
-  },
-  com_endpoint_plug_resend_images: {
-    english: 'Resend Images',
-    translated: 'Kirim Ulang Gambar',
-  },
-  com_endpoint_plug_image_detail: {
-    english: 'Image Detail',
-    translated: 'Rincian Gambar',
-  },
-  com_endpoint_plug_skip_completion: {
-    english: 'Skip Completion',
-    translated: 'Lewati Penyelesaian',
-  },
-  com_endpoint_disabled_with_tools: {
-    english: 'disabled with tools',
-    translated: 'dinonaktifkan dengan alat',
-  },
-  com_endpoint_disabled_with_tools_placeholder: {
-    english: 'Disabled with Tools Selected',
-    translated: 'Dinonaktifkan dengan Alat yang Dipilih',
-  },
-  com_endpoint_plug_set_custom_instructions_for_gpt_placeholder: {
-    english: 'Set custom instructions to include in System Message. Default: none',
-    translated: 'Tetapkan instruksi kustom untuk dimasukkan dalam Pesan Sistem. Default: tidak ada',
-  },
-  com_endpoint_import: {
-    english: 'Import',
-    translated: 'Impor',
-  },
-  com_endpoint_set_custom_name: {
-    english: 'Set a custom name, in case you can find this preset',
-    translated: 'Tetapkan nama kustom, jika Anda dapat menemukan preset ini',
-  },
-  com_endpoint_preset_delete_confirm: {
-    english: 'Are you sure you want to delete this preset?',
-    translated: 'Anda yakin ingin menghapus preset ini?',
-  },
-  com_endpoint_preset_clear_all_confirm: {
-    english: 'Are you sure you want to delete all of your presets?',
-    translated: 'Anda yakin ingin menghapus semua preset Anda?',
-  },
-  com_endpoint_preset_import: {
-    english: 'Preset Imported!',
-    translated: 'Preset Diimpor!',
-  },
-  com_endpoint_preset_import_error: {
-    english: 'There was an error importing your preset. Please try again.',
-    translated: 'Ada kesalahan saat mengimpor preset Anda. Silakan coba lagi.',
-  },
-  com_endpoint_preset_save_error: {
-    english: 'There was an error saving your preset. Please try again.',
-    translated: 'Ada kesalahan saat menyimpan preset Anda. Silakan coba lagi.',
-  },
-  com_endpoint_preset_delete_error: {
-    english: 'There was an error deleting your preset. Please try again.',
-    translated: 'Ada kesalahan saat menghapus preset Anda. Silakan coba lagi.',
-  },
-  com_endpoint_preset_default_removed: {
-    english: 'is no longer the default preset.',
-    translated: 'tidak lagi menjadi preset default.',
-  },
-  com_endpoint_preset_default_item: {
-    english: 'Default:',
-    translated: 'Default:',
-  },
-  com_endpoint_preset_default_none: {
-    english: 'No default preset active.',
-    translated: 'Tidak ada preset default yang aktif.',
-  },
-  com_endpoint_preset_title: {
-    english: 'Preset',
-    translated: 'Preset',
-  },
-  com_endpoint_preset_saved: {
-    english: 'Saved!',
-    translated: 'Tersimpan!',
-  },
-  com_endpoint_preset_default: {
-    english: 'is now the default preset.',
-    translated: 'sekarang menjadi preset default.',
-  },
-  com_endpoint_preset: {
-    english: 'preset',
-    translated: 'preset',
-  },
-  com_endpoint_presets: {
-    english: 'presets',
-    translated: 'presets',
-  },
-  com_endpoint_preset_selected: {
-    english: 'Preset Active!',
-    translated: 'Preset Aktif!',
-  },
-  com_endpoint_preset_selected_title: {
-    english: 'Active!',
-    translated: 'Aktif!',
-  },
-  com_endpoint_preset_name: {
-    english: 'Preset Name',
-    translated: 'Nama Preset',
-  },
-  com_endpoint_new_topic: {
-    english: 'New Topic',
-    translated: 'Topik Baru',
-  },
-  com_endpoint: {
-    english: 'Endpoint',
-    translated: 'Endpoint',
-  },
-  com_endpoint_hide: {
-    english: 'Hide',
-    translated: 'Sembunyikan',
-  },
-  com_endpoint_show: {
-    english: 'Show',
-    translated: 'Tampilkan',
-  },
-  com_endpoint_examples: {
-    english: ' Presets',
-    translated: ' Preset',
-  },
-  com_endpoint_completion: {
-    english: 'Completion',
-    translated: 'Penyelesaian',
-  },
-  com_endpoint_agent: {
-    english: 'Agent',
-    translated: 'Agen',
-  },
-  com_endpoint_show_what_settings: {
-    english: 'Show {0} Settings',
-    translated: 'Tampilkan {0} Pengaturan',
-  },
-  com_endpoint_export: {
-    english: 'Export',
-    translated: 'Ekspor',
-  },
-  com_endpoint_save_as_preset: {
-    english: 'Save As Preset',
-    translated: 'Simpan Sebagai Preset',
-  },
-  com_endpoint_presets_clear_warning: {
-    english: 'Are you sure you want to clear all presets? This is irreversible.',
-    translated: 'Anda yakin ingin menghapus semua preset? Ini tidak dapat dibatalkan.',
-  },
-  com_endpoint_not_implemented: {
-    english: 'Not implemented',
-    translated: 'Belum diimplementasikan',
-  },
-  com_endpoint_no_presets: {
-    english: 'No presets yet, use the settings button to create one',
-    translated: 'Belum ada preset, gunakan tombol pengaturan untuk membuat satu',
-  },
-  com_endpoint_not_available: {
-    english: 'No endpoint available',
-    translated: 'Endpoint tidak tersedia',
-  },
-  com_endpoint_view_options: {
-    english: 'View Options',
-    translated: 'Lihat Opsi',
-  },
-  com_endpoint_save_convo_as_preset: {
-    english: 'Save Conversation as Preset',
-    translated: 'Simpan Percakapan sebagai Preset',
-  },
-  com_endpoint_my_preset: {
-    english: 'My Preset',
-    translated: 'Preset Saya',
-  },
-  com_endpoint_agent_model: {
-    english: 'Agent Model (Recommended: GPT-3.5)',
-    translated: 'Model Agen (Direkomendasikan: GPT-3.5)',
-  },
-  com_endpoint_completion_model: {
-    english: 'Completion Model (Recommended: GPT-4)',
-    translated: 'Model Penyelesaian (Direkomendasikan: GPT-4)',
-  },
-  com_endpoint_func_hover: {
-    english: 'Enable use of Plugins as OpenAI Functions',
-    translated: 'Aktifkan penggunaan Plugin sebagai Fungsi OpenAI',
-  },
-  com_endpoint_skip_hover: {
-    english:
-      'Enable skipping the completion step, which reviews the final answer and generated steps',
-    translated:
-      'Aktifkan langkah penyelesaian yang dilewati, yang meninjau jawaban akhir dan langkah yang dihasilkan',
-  },
-  com_endpoint_config_key: {
-    english: 'Set API Key',
-    translated: 'Atur Kunci API',
-  },
-  com_endpoint_config_placeholder: {
-    english: 'Set your Key in the Header menu to chat.',
-    translated: 'Atur Kunci Anda di menu Header untuk mengobrol.',
-  },
-  com_endpoint_config_key_for: {
-    english: 'Set API Key for',
-    translated: 'Atur Kunci API untuk',
-  },
-  com_endpoint_config_key_name: {
-    english: 'Key',
-    translated: 'Kunci',
-  },
-  com_endpoint_config_value: {
-    english: 'Enter value for',
-    translated: 'Masukkan nilai untuk',
-  },
-  com_endpoint_config_key_name_placeholder: {
-    english: 'Set API key first',
-    translated: 'Atur kunci API terlebih dahulu',
-  },
-  com_endpoint_config_key_encryption: {
-    english: 'Your key will be encrypted and deleted at',
-    translated: 'Kunci Anda akan dienkripsi dan dihapus pada',
-  },
-  com_endpoint_config_key_expiry: {
-    english: 'the expiry time',
-    translated: 'waktu kedaluwarsa',
-  },
-  com_endpoint_config_click_here: {
-    english: 'Click Here',
-    translated: 'Klik Di Sini',
-  },
-  com_endpoint_config_google_service_key: {
-    english: 'Google Service Account Key',
-    translated: 'Kunci Akun Layanan Google',
-  },
-  com_endpoint_config_google_cloud_platform: {
-    english: '(from Google Cloud Platform)',
-    translated: '(dari Google Cloud Platform)',
-  },
-  com_endpoint_config_google_api_key: {
-    english: 'Google API Key',
-    translated: 'Kunci API Google',
-  },
-  com_endpoint_config_google_gemini_api: {
-    english: '(Gemini API)',
-    translated: '(Gemini API)',
-  },
-  com_endpoint_config_google_api_info: {
-    english: 'To get your Generative Language API key (for Gemini),',
-    translated: 'Untuk mendapatkan kunci API Bahasa Generatif Anda (untuk Gemini),',
-  },
-  com_endpoint_config_key_import_json_key: {
-    english: 'Import Service Account JSON Key.',
-    translated: 'Impor Kunci JSON Akun Layanan.',
-  },
-  com_endpoint_config_key_import_json_key_success: {
-    english: 'Successfully Imported Service Account JSON Key',
-    translated: 'Berhasil Mengimpor Kunci JSON Akun Layanan',
-  },
-  com_endpoint_config_key_import_json_key_invalid: {
-    english: 'Invalid Service Account JSON Key, Did you import the correct file?',
-    translated: 'Kunci JSON Akun Layanan Tidak Valid, Apakah Anda mengimpor file yang benar?',
-  },
-  com_endpoint_config_key_get_edge_key: {
-    english: 'To get your Access token for Bing, login to',
-    translated: 'Untuk mendapatkan token akses Anda untuk Bing, masuk ke',
-  },
-  com_endpoint_config_key_get_edge_key_dev_tool: {
-    english:
-      'Use dev tools or an extension while logged into the site to copy the content of the _U cookie. If this fails, follow these',
-    translated:
-      'Gunakan alat pengembang atau ekstensi saat masuk ke situs untuk menyalin konten dari cookie _U. Jika ini gagal, ikuti ini',
-  },
-  com_endpoint_config_key_edge_instructions: {
-    english: 'instructions',
-    translated: 'instruksi',
-  },
-  com_endpoint_config_key_edge_full_key_string: {
-    english: 'to provide the full cookie strings.',
-    translated: 'untuk memberikan string cookie lengkap.',
-  },
-  com_endpoint_config_key_chatgpt: {
-    english: 'To get your Access token For ChatGPT \'Free Version\', login to',
-    translated: 'Untuk mendapatkan token akses Anda Untuk ChatGPT \'Versi Gratis\', masuk ke',
-  },
-  com_endpoint_config_key_chatgpt_then_visit: {
-    english: 'then visit',
-    translated: 'kemudian kunjungi',
-  },
-  com_endpoint_config_key_chatgpt_copy_token: {
-    english: 'Copy access token.',
-    translated: 'Salin token akses.',
-  },
-  com_endpoint_config_key_google_need_to: {
-    english: 'You need to',
-    translated: 'Anda perlu',
-  },
-  com_endpoint_config_key_google_vertex_ai: {
-    english: 'Enable Vertex AI',
-    translated: 'Aktifkan Vertex AI',
-  },
-  com_endpoint_config_key_google_vertex_api: {
-    english: 'API on Google Cloud, then',
-    translated: 'API di Google Cloud, kemudian',
-  },
-  com_endpoint_config_key_google_service_account: {
-    english: 'Create a Service Account',
-    translated: 'Buat Akun Layanan',
-  },
-  com_endpoint_config_key_google_vertex_api_role: {
-    english:
-      'Make sure to click \'Create and Continue\' to give at least the \'Vertex AI User\' role. Lastly, create a JSON key to import here.',
-    translated:
-      'Pastikan untuk mengklik \'Buat dan Lanjutkan\' untuk memberikan setidaknya peran \'Pengguna Vertex AI\'. Terakhir, buat kunci JSON untuk diimpor di sini.',
-  },
-  com_nav_welcome_message: {
-    english: 'How can I help you today?',
-    translated: 'Bagaimana saya bisa membantu Anda hari ini?',
-  },
-  com_nav_auto_scroll: {
-    english: 'Auto-Scroll to latest message on chat open',
-    translated: 'Otomatis gulir ke Baru saat Buka',
-  },
-  com_nav_modular_chat: {
-    english: 'Enable switching Endpoints mid-conversation',
-    translated: 'Aktifkan penggantian Endpoint di tengah percakapan',
-  },
-  com_nav_latex_parsing: {
-    english: 'Parsing LaTeX in messages (may affect performance)',
-    translated: 'Parsing LaTeX dalam pesan (dapat memengaruhi kinerja)',
-  },
-  com_nav_profile_picture: {
-    english: 'Profile Picture',
-    translated: 'Foto Profil',
-  },
-  com_nav_change_picture: {
-    english: 'Change picture',
-    translated: 'Ubah foto',
-  },
-  com_nav_plugin_store: {
-    english: 'Plugin store',
-    translated: 'Toko plugin',
-  },
-  com_show_agent_settings: {
-    english: 'Show Agent Settings',
-    translated: 'Tampilkan Pengaturan Agen',
-  },
-  com_show_completion_settings: {
-    english: 'Show Completion Settings',
-    translated: 'Tampilkan Pengaturan Penyelesaian',
-  },
-  com_hide_examples: {
-    english: 'Hide Examples',
-    translated: 'Sembunyikan Contoh',
-  },
-  com_show_examples: {
-    english: 'Show Examples',
-    translated: 'Tampilkan Contoh',
-  },
-  com_nav_plugin_search: {
-    english: 'Search plugins',
-    translated: 'Cari plugin',
-  },
-  com_nav_plugin_auth_error: {
-    english: 'There was an error attempting to authenticate this plugin. Please try again.',
-    translated: 'Ada kesalahan saat mencoba mengautentikasi plugin ini. Silakan coba lagi.',
-  },
-  com_nav_export_filename: {
-    english: 'Filename',
-    translated: 'Nama File',
-  },
-  com_nav_export_filename_placeholder: {
-    english: 'Set the filename',
-    translated: 'Atur nama file',
-  },
-  com_nav_export_type: {
-    english: 'Type',
-    translated: 'Tipe',
-  },
-  com_nav_export_include_endpoint_options: {
-    english: 'Include endpoint options',
-    translated: 'Sertakan opsi endpoint',
-  },
-  com_nav_enabled: {
-    english: 'Enabled',
-    translated: 'Diaktifkan',
-  },
-  com_nav_not_supported: {
-    english: 'Not Supported',
-    translated: 'Tidak Didukung',
-  },
-  com_nav_export_all_message_branches: {
-    english: 'Export all message branches',
-    translated: 'Ekspor semua cabang pesan',
-  },
-  com_nav_export_recursive_or_sequential: {
-    english: 'Recursive or sequential?',
-    translated: 'Rekursif atau berurutan?',
-  },
-  com_nav_export_recursive: {
-    english: 'Recursive',
-    translated: 'Rekursif',
-  },
-  com_nav_export_conversation: {
-    english: 'Export conversation',
-    translated: 'Ekspor percakapan',
-  },
-  com_nav_export: {
-    english: 'Export',
-    translated: 'Ekspor',
-  },
-  com_nav_shared_links: {
-    english: 'Shared links',
-    translated: 'Link berbagi',
-  },
-  com_nav_shared_links_manage: {
-    english: 'Manage',
-    translated: 'Pengeluaran',
-  },
-  com_nav_shared_links_empty: {
-    english: 'You have no shared links.',
-    translated: 'Anda tidak memiliki link berbagi.',
-  },
-  com_nav_shared_links_name: {
-    english: 'Name',
-    translated: 'Nama',
-  },
-  com_nav_shared_links_date_shared: {
-    english: 'Date shared',
-    translated: 'Tanggal berbagi',
-  },
-  com_nav_theme: {
-    english: 'Theme',
-    translated: 'Tema',
-  },
-  com_nav_theme_system: {
-    english: 'System',
-    translated: 'Sistem',
-  },
-  com_nav_theme_dark: {
-    english: 'Dark',
-    translated: 'Gelap',
-  },
-  com_nav_theme_light: {
-    english: 'Light',
-    translated: 'Terang',
-  },
-  com_nav_user_name_display: {
-    english: 'Display username in messages',
-    translated: 'Tampilkan nama pengguna dalam pesan',
-  },
-  com_nav_save_drafts: {
-    english: 'Save drafts locally',
-    translated: 'Simpan draft',
-  },
-  com_nav_clear_all_chats: {
-    english: 'Clear all chats',
-    translated: 'Hapus semua obrolan',
-  },
-  com_nav_confirm_clear: {
-    english: 'Confirm Clear',
-    translated: 'Konfirmasi Hapus',
-  },
-  com_nav_close_sidebar: {
-    english: 'Close sidebar',
-    translated: 'Tutup sidebar',
-  },
-  com_nav_open_sidebar: {
-    english: 'Open sidebar',
-    translated: 'Buka sidebar',
-  },
-  com_nav_send_message: {
-    english: 'Send message',
-    translated: 'Kirim pesan',
-  },
-  com_nav_log_out: {
-    english: 'Log out',
-    translated: 'Keluar',
-  },
-  com_nav_user: {
-    english: 'USER',
-    translated: 'PENGGUNA',
-  },
-  com_nav_archived_chats: {
-    english: 'Archived chats',
-    translated: 'Percakapan Arsip',
-  },
-  com_nav_archived_chats_manage: {
-    english: 'Manage',
-    translated: 'Pengelolaan',
-  },
-  com_nav_archived_chats_empty: {
-    english: 'You have no archived conversations.',
-    translated: 'Tidak ada percakapan yang diarsipkan.',
-  },
-  com_nav_archive_all_chats: {
-    english: 'Archive all chats',
-    translated: 'Arsipkan semua percakapan',
-  },
-  com_nav_archive_all: {
-    english: 'Archive all',
-    translated: 'Arsipkan semua',
-  },
-  com_nav_archive_name: {
-    english: 'Name',
-    translated: 'Nama',
-  },
-  com_nav_archive_created_at: {
-    english: 'DateCreated',
-    translated: 'TanggalDibuat',
-  },
-  com_nav_clear_conversation: {
-    english: 'Clear conversations',
-    translated: 'Hapus percakapan',
-  },
-  com_nav_clear_conversation_confirm_message: {
-    english: 'Are you sure you want to clear all conversations? This is irreversible.',
-    translated: 'Anda yakin ingin menghapus semua percakapan? Ini tidak dapat dibatalkan.',
-  },
-  com_nav_help_faq: {
-    english: 'Help & FAQ',
-    translated: 'Bantuan & FAQ',
-  },
-  com_nav_settings: {
-    english: 'Settings',
-    translated: 'Pengaturan',
-  },
-  com_nav_search_placeholder: {
-    english: 'Search messages',
-    translated: 'Cari pesan',
-  },
-  com_nav_setting_general: {
-    english: 'General',
-    translated: 'Umum',
-  },
-  com_nav_setting_beta: {
-    english: 'Beta features',
-    translated: 'Fitur beta',
-  },
-  com_nav_setting_data: {
-    english: 'Data controls',
-    translated: 'Kontrol data',
-  },
-  com_nav_setting_account: {
-    english: 'Account',
-    translated: 'Akun',
-  },
-  com_nav_language: {
-    english: 'Language',
-    translated: 'Bahasa',
-  },
-  com_nav_lang_auto: {
-    english: 'Auto detect',
-    translated: 'Deteksi otomatis',
-  },
-  com_nav_lang_english: {
-    english: 'English',
-    translated: 'English',
-  },
-  com_nav_lang_chinese: {
-    english: '中文',
-    translated: '中文',
-  },
-  com_nav_lang_german: {
-    english: 'Deutsch',
-    translated: 'Deutsch',
-  },
-  com_nav_lang_spanish: {
-    english: 'Español',
-    translated: 'Español',
-  },
-  com_nav_lang_french: {
-    english: 'Français ',
-    translated: 'Français ',
-  },
-  com_nav_lang_italian: {
-    english: 'Italiano',
-    translated: 'Italiano',
-  },
-  com_nav_lang_polish: {
-    english: 'Polski',
-    translated: 'Polski',
-  },
-  com_nav_lang_brazilian_portuguese: {
-    english: 'Português Brasileiro',
-    translated: 'Português Brasileiro',
-  },
-  com_nav_lang_russian: {
-    english: 'Русский',
-    translated: 'Русский',
-  },
-  com_nav_lang_japanese: {
-    english: '日本語',
-    translated: '日本語',
-  },
-  com_nav_lang_swedish: {
-    english: 'Svenska',
-    translated: 'Svenska',
-  },
-  com_nav_lang_korean: {
-    english: '한국어',
-    translated: '한국어',
-  },
-  com_nav_lang_vietnamese: {
-    english: 'Tiếng Việt',
-    translated: 'Tiếng Việt',
-  },
-  com_nav_lang_traditionalchinese: {
-    english: '繁體中文',
-    translated: '繁體中文',
-  },
-  com_nav_lang_arabic: {
-    english: 'العربية',
-    translated: 'العربية',
-  },
-  com_nav_lang_turkish: {
-    english: 'Türkçe',
-    translated: 'Türkçe',
-  },
-  com_nav_lang_dutch: {
-    english: 'Nederlands',
-    translated: 'Nederlands',
-  },
-  com_nav_lang_indonesia: {
-    english: 'Indonesia',
-    translated: 'Indonesia',
-  },
-};
+// Indonesia phrases
+// file deepcode ignore NoHardcodedPasswords: No hardcoded values present in this file
+// file deepcode ignore HardcodedNonCryptoSecret: No hardcoded secrets present in this file
+
+export default {
+  com_ui_examples: 'Contoh',
+  com_ui_new_chat: 'Chat Baru',
+  com_ui_happy_birthday: 'Ini ulang tahun pertamaku!',
+  com_ui_example_quantum_computing: 'Jelaskan komputasi kuantum dengan istilah yang sederhana',
+  com_ui_example_10_year_old_b_day: 'Ada ide kreatif untuk ulang tahun anak 10 tahun?',
+  com_ui_example_http_in_js: 'Bagaimana cara membuat permintaan HTTP dalam Javascript?',
+  com_ui_capabilities: 'Kemampuan',
+  com_ui_capability_remember: 'Mengingat apa yang pengguna katakan sebelumnya dalam percakapan',
+  com_ui_capability_correction: 'Memungkinkan pengguna untuk memberikan koreksi tindak lanjut',
+  com_ui_capability_decline_requests: 'Dilatih untuk menolak permintaan yang tidak pantas',
+  com_ui_limitations: 'Keterbatasan',
+  com_ui_limitation_incorrect_info: 'Mungkin sesekali menghasilkan informasi yang salah',
+  com_ui_limitation_harmful_biased:
+    'Mungkin sesekali menghasilkan instruksi yang berbahaya atau konten yang bias',
+  com_ui_limitation_limited_2021: 'Pengetahuan terbatas tentang dunia dan peristiwa setelah 2021',
+  com_ui_experimental: 'Fitur Eksperimental',
+  com_ui_input: 'Masukan',
+  com_ui_close: 'Tutup',
+  com_ui_model: 'Model',
+  com_ui_select_model: 'Pilih model',
+  com_ui_use_prompt: 'Gunakan petunjuk',
+  com_ui_prev: 'Sebelumnya',
+  com_ui_next: 'Berikutnya',
+  com_ui_stop: 'Berhenti',
+  com_ui_prompt_templates: 'Template Petunjuk',
+  com_ui_hide_prompt_templates: 'Sembunyikan Template Petunjuk',
+  com_ui_showing: 'Menampilkan',
+  com_ui_of: 'dari',
+  com_ui_entries: 'Entri',
+  com_ui_pay_per_call:
+    'Semua percakapan AI di satu tempat. Bayar per panggilan dan bukan per bulan',
+  com_ui_new_footer: 'Semua percakapan AI di satu tempat.',
+  com_ui_enter: 'Masuk',
+  com_ui_submit: 'Kirim',
+  com_ui_upload_success: 'Berhasil mengunggah file',
+  com_ui_upload_error: 'Ada kesalahan saat mengunggah file Anda',
+  com_ui_cancel: 'Batal',
+  com_ui_save: 'Simpan',
+  com_ui_save_submit: 'Simpan & Kirim',
+  com_user_message: 'Kamu',
+  com_ui_copy_to_clipboard: 'Salin ke papan klip',
+  com_ui_copied_to_clipboard: 'Disalin ke papan klip',
+  com_ui_regenerate: 'Regenerasi',
+  com_ui_continue: 'Lanjutkan',
+  com_ui_edit: 'Edit',
+  com_ui_success: 'Berhasil',
+  com_ui_all: 'semua',
+  com_ui_clear: 'Bersihkan',
+  com_ui_revoke: 'Cabut',
+  com_ui_revoke_info: 'Cabut semua kredensial yang diberikan pengguna',
+  com_ui_import_conversation: 'Impor',
+  com_ui_import_conversation_info: 'Impor percakapan dari file JSON',
+  com_ui_import_conversation_success: 'Percakapan berhasil diimpor',
+  com_ui_import_conversation_error: 'Terjadi kesalahan saat mengimpor percakapan Anda',
+  com_ui_confirm_action: 'Konfirmasi Aksi',
+  com_ui_chats: 'chat',
+  com_ui_share: 'Bagikan',
+  com_ui_copy_link: 'Salin tautan',
+  com_ui_update_link: 'Perbarui tautan',
+  com_ui_create_link: 'Buat tautan',
+  com_ui_share_link_to_chat: 'Bagikan tautan ke chat',
+  com_ui_share_error: 'Terjadi kesalahan saat membagikan tautan chat',
+  com_ui_share_retrieve_error: 'Terjadi kesalahan saat menghapus tautan yang dibagikan.',
+  com_ui_share_delete_error: 'Terjadi kesalahan saat menghapus tautan yang dibagikan.',
+  com_ui_share_create_message:
+    'Nama Anda dan pesan apa pun yang Anda tambahkan setelah berbagi tetap pribadi.',
+  com_ui_share_created_message:
+    'Tautan berbagi ke chat Anda telah dibuat. Kelola chat yang pernah dibagikan kapan saja melalui Pengaturan.',
+  com_ui_share_update_message:
+    'Nama Anda, petunjuk khusus, dan pesan apa pun yang Anda tambahkan setelah berbagi tetap pribadi.',
+  com_ui_share_updated_message:
+    'Tautan berbagi ke chat Anda telah diperbarui. Kelola chat yang pernah dibagikan kapan saja melalui Pengaturan.',
+  com_ui_shared_link_not_found: 'Tautan berbagi tidak ditemukan',
+  com_ui_delete: 'Hapus',
+  com_ui_delete_conversation: 'Hapus chat?',
+  com_ui_delete_confirm: 'Ini akan menghapus',
+  com_ui_rename: 'Renombrar',
+  com_ui_archive: 'Arsip',
+  com_ui_archive_error: 'Gagal mengarsipkan percakapan',
+  com_ui_unarchive: 'Buka Arsip',
+  com_ui_unarchive_error: 'Gagal membuka arsip',
+  com_ui_more_options: 'Lebih',
+  com_ui_preview: 'Pratinjau',
+  com_ui_upload: 'Unggah',
+  com_ui_connect: 'Hubungkan',
+  com_auth_error_login:
+    'Tidak dapat masuk dengan informasi yang diberikan. Silakan periksa kredensial Anda dan coba lagi.',
+  com_auth_error_login_rl:
+    'Terlalu banyak upaya masuk dalam waktu singkat. Silakan coba lagi nanti.',
+  com_auth_error_login_ban: 'Akun Anda telah dilarang sementara karena pelanggaran layanan kami.',
+  com_auth_error_login_server:
+    'Ada kesalahan server internal. Harap tunggu beberapa saat dan coba lagi.',
+  com_auth_no_account: 'Tidak memiliki akun?',
+  com_auth_sign_up: 'Daftar',
+  com_auth_sign_in: 'Masuk',
+  com_auth_google_login: 'Masuk dengan Google',
+  com_auth_facebook_login: 'Masuk dengan Facebook',
+  com_auth_github_login: 'Masuk dengan Github',
+  com_auth_discord_login: 'Masuk dengan Discord',
+  com_auth_email: 'Email',
+  com_auth_email_required: 'Email diperlukan',
+  com_auth_email_min_length: 'Email harus setidaknya 6 karakter',
+  com_auth_email_max_length: 'Email tidak boleh lebih dari 120 karakter',
+  com_auth_email_pattern: 'Anda harus memasukkan alamat email yang valid',
+  com_auth_email_address: 'Alamat email',
+  com_auth_password: 'Kata sandi',
+  com_auth_password_required: 'Kata sandi diperlukan',
+  com_auth_password_min_length: 'Kata sandi harus setidaknya 8 karakter',
+  com_auth_password_max_length: 'Kata sandi harus kurang dari 128 karakter',
+  com_auth_password_forgot: 'Lupa Kata Sandi?',
+  com_auth_password_confirm: 'Konfirmasi kata sandi',
+  com_auth_password_not_match: 'Kata sandi tidak cocok',
+  com_auth_continue: 'Lanjutkan',
+  com_auth_create_account: 'Buat akun Anda',
+  com_auth_error_create: 'Ada kesalahan saat mencoba mendaftarkan akun Anda. Silakan coba lagi.',
+  com_auth_full_name: 'Nama lengkap',
+  com_auth_name_required: 'Nama diperlukan',
+  com_auth_name_min_length: 'Nama harus setidaknya 3 karakter',
+  com_auth_name_max_length: 'Nama harus kurang dari 80 karakter',
+  com_auth_username: 'Nama pengguna (opsional)',
+  com_auth_username_required: 'Nama pengguna diperlukan',
+  com_auth_username_min_length: 'Nama pengguna harus setidaknya 2 karakter',
+  com_auth_username_max_length: 'Nama pengguna harus kurang dari 20 karakter',
+  com_auth_already_have_account: 'Sudah memiliki akun?',
+  com_auth_login: 'Masuk',
+  com_auth_reset_password: 'Atur ulang kata sandi Anda',
+  com_auth_click: 'Klik',
+  com_auth_here: 'DI SINI',
+  com_auth_to_reset_your_password: 'untuk mengatur ulang kata sandi Anda.',
+  com_auth_reset_password_link_sent: 'Email Terkirim',
+  com_auth_reset_password_email_sent:
+    'Email telah dikirim kepada Anda dengan instruksi lebih lanjut untuk mengatur ulang kata sandi Anda.',
+  com_auth_error_reset_password:
+    'Ada masalah saat mengatur ulang kata sandi Anda. Tidak ada pengguna yang ditemukan dengan alamat email yang diberikan. Silakan coba lagi.',
+  com_auth_reset_password_success: 'Berhasil Mengatur Ulang Kata Sandi',
+  com_auth_login_with_new_password: 'Anda sekarang dapat masuk dengan kata sandi baru Anda.',
+  com_auth_error_invalid_reset_token: 'Token pengaturan ulang kata sandi ini tidak lagi valid.',
+  com_auth_click_here: 'Klik di sini',
+  com_auth_to_try_again: 'untuk mencoba lagi.',
+  com_auth_submit_registration: 'Kirim pendaftaran',
+  com_auth_welcome_back: 'Selamat datang kembali',
+  com_endpoint_open_menu: 'Buka Menu',
+  com_endpoint_bing_enable_sydney: 'Aktifkan Sydney',
+  com_endpoint_bing_to_enable_sydney: 'Untuk mengaktifkan Sydney',
+  com_endpoint_bing_jailbreak: 'Jailbreak',
+  com_endpoint_bing_context_placeholder:
+    'Bing dapat menggunakan hingga 7k token untuk \'konteks\', yang dapat dirujuk untuk percakapan. Batas spesifik tidak diketahui tetapi mungkin menemui kesalahan melebihi 7k token',
+  com_endpoint_bing_system_message_placeholder:
+    'PERINGATAN: Penyalahgunaan fitur ini dapat membuat Anda DILARANG menggunakan Bing! Klik pada \'Pesan Sistem\' untuk instruksi lengkap dan pesan default jika diabaikan, yang merupakan preset \'Sydney\' yang dianggap aman.',
+  com_endpoint_system_message: 'Pesan Sistem',
+  com_endpoint_message: 'Pesan',
+  com_endpoint_message_not_appendable: 'Edit pesan Anda atau Regenerasi.',
+  com_endpoint_default_blank: 'default: kosong',
+  com_endpoint_default_false: 'default: salah',
+  com_endpoint_default_creative: 'default: kreatif',
+  com_endpoint_default_empty: 'default: kosong',
+  com_endpoint_default_with_num: 'default: {0}',
+  com_endpoint_context: 'Konteks',
+  com_endpoint_tone_style: 'Gaya Nada',
+  com_endpoint_token_count: 'Jumlah Token',
+  com_endpoint_output: 'Output',
+  com_endpoint_google_temp:
+    'Nilai yang lebih tinggi = lebih acak, sedangkan nilai yang lebih rendah = lebih fokus dan deterministik. Kami merekomendasikan untuk mengubah ini atau Top P tetapi tidak keduanya.',
+  com_endpoint_google_topp:
+    'Top-p mengubah cara model memilih token untuk output. Token dipilih dari yang paling mungkin (lihat parameter topK) hingga yang paling tidak mungkin sampai jumlah probabilitas mereka sama dengan nilai top-p.',
+  com_endpoint_google_topk:
+    'Top-k mengubah cara model memilih token untuk output. Top-k 1 berarti token yang dipilih adalah yang paling mungkin di antara semua token dalam kosakata model (juga disebut decoding serakah), sedangkan top-k 3 berarti token berikutnya dipilih dari antara 3 token yang paling mungkin (menggunakan temperatur).',
+  com_endpoint_google_maxoutputtokens:
+    'Jumlah maksimum token yang dapat dihasilkan dalam respons. Tentukan nilai yang lebih rendah untuk respons yang lebih pendek dan nilai yang lebih tinggi untuk respons yang lebih panjang.',
+  com_endpoint_google_custom_name_placeholder: 'Tetapkan nama kustom untuk Google',
+  com_endpoint_prompt_prefix_placeholder:
+    'Tetapkan instruksi kustom atau konteks. Diabaikan jika kosong.',
+  com_endpoint_custom_name: 'Nama Kustom',
+  com_endpoint_prompt_prefix: 'Awalan Prompt',
+  com_endpoint_temperature: 'Temperatur',
+  com_endpoint_default: 'default',
+  com_endpoint_top_p: 'Top P',
+  com_endpoint_top_k: 'Top K',
+  com_endpoint_max_output_tokens: 'Token Output Maks',
+  com_endpoint_openai_temp:
+    'Nilai yang lebih tinggi = lebih acak, sedangkan nilai yang lebih rendah = lebih fokus dan deterministik. Kami merekomendasikan untuk mengubah ini atau Top P tetapi tidak keduanya.',
+  com_endpoint_openai_max:
+    'Token maksimum yang akan dihasilkan. Panjang total token masukan dan token yang dihasilkan dibatasi oleh panjang konteks model.',
+  com_endpoint_openai_topp:
+    'Sebuah alternatif untuk pengambilan sampel dengan suhu, disebut pengambilan sampel inti, di mana model mempertimbangkan hasil dari token dengan massa probabilitas top_p. Jadi 0,1 berarti hanya token yang mencakup 10% massa probabilitas teratas yang dipertimbangkan. Kami merekomendasikan untuk mengubah ini atau suhu tetapi tidak keduanya.',
+  com_endpoint_openai_freq:
+    'Angka antara -2,0 dan 2,0. Nilai positif menghukum token baru berdasarkan frekuensi mereka yang ada dalam teks sejauh ini, mengurangi kemungkinan model untuk mengulangi baris yang sama secara harfiah.',
+  com_endpoint_openai_pres:
+    'Angka antara -2,0 dan 2,0. Nilai positif menghukum token baru berdasarkan apakah mereka muncul dalam teks sejauh ini, meningkatkan kemungkinan model untuk berbicara tentang topik baru.',
+  com_endpoint_openai_resend:
+    'Kirim ulang semua gambar yang sebelumnya dilampirkan. Catatan: ini dapat meningkatkan biaya token secara signifikan dan Anda mungkin mengalami kesalahan dengan banyak lampiran gambar.',
+  com_endpoint_openai_detail:
+    'Resolusi untuk permintaan Vision. "Rendah" lebih murah dan lebih cepat, "Tinggi" lebih detail dan mahal, dan "Otomatis" akan secara otomatis memilih antara keduanya berdasarkan resolusi gambar.',
+  com_endpoint_openai_custom_name_placeholder: 'Tetapkan nama kustom untuk ChatGPT',
+  com_endpoint_openai_prompt_prefix_placeholder:
+    'Tetapkan instruksi kustom untuk dimasukkan dalam Pesan Sistem. Default: tidak ada',
+  com_endpoint_anthropic_temp:
+    'Berkisar dari 0 hingga 1. Gunakan temp yang lebih dekat ke 0 untuk analitis / pilihan ganda, dan lebih dekat ke 1 untuk tugas kreatif dan generatif. Kami merekomendasikan untuk mengubah ini atau Top P tetapi tidak keduanya.',
+  com_endpoint_anthropic_topp:
+    'Top-p mengubah cara model memilih token untuk output. Token dipilih dari yang paling mungkin (lihat parameter topK) hingga yang paling tidak mungkin sampai jumlah probabilitas mereka sama dengan nilai top-p.',
+  com_endpoint_anthropic_topk:
+    'Top-k mengubah cara model memilih token untuk output. Top-k 1 berarti token yang dipilih adalah yang paling mungkin di antara semua token dalam kosakata model (juga disebut decoding serakah), sedangkan top-k 3 berarti token berikutnya dipilih dari antara 3 token yang paling mungkin (menggunakan suhu).',
+  com_endpoint_anthropic_maxoutputtokens:
+    'Jumlah maksimum token yang dapat dihasilkan dalam respons. Tentukan nilai yang lebih rendah untuk respons yang lebih pendek dan nilai yang lebih tinggi untuk respons yang lebih panjang.',
+  com_endpoint_anthropic_custom_name_placeholder: 'Tetapkan nama kustom untuk Anthropic',
+  com_endpoint_frequency_penalty: 'Penalti Frekuensi',
+  com_endpoint_presence_penalty: 'Penalti Kehadiran',
+  com_endpoint_plug_use_functions: 'Gunakan Fungsi',
+  com_endpoint_plug_resend_images: 'Kirim Ulang Gambar',
+  com_endpoint_plug_image_detail: 'Rincian Gambar',
+  com_endpoint_plug_skip_completion: 'Lewati Penyelesaian',
+  com_endpoint_disabled_with_tools: 'dinonaktifkan dengan alat',
+  com_endpoint_disabled_with_tools_placeholder: 'Dinonaktifkan dengan Alat yang Dipilih',
+  com_endpoint_plug_set_custom_instructions_for_gpt_placeholder:
+    'Tetapkan instruksi kustom untuk dimasukkan dalam Pesan Sistem. Default: tidak ada',
+  com_endpoint_import: 'Impor',
+  com_endpoint_set_custom_name: 'Tetapkan nama kustom, jika Anda dapat menemukan preset ini',
+  com_endpoint_preset_delete_confirm: 'Anda yakin ingin menghapus preset ini?',
+  com_endpoint_preset_clear_all_confirm: 'Anda yakin ingin menghapus semua preset Anda?',
+  com_endpoint_preset_import: 'Preset Diimpor!',
+  com_endpoint_preset_import_error: 'Ada kesalahan saat mengimpor preset Anda. Silakan coba lagi.',
+  com_endpoint_preset_save_error: 'Ada kesalahan saat menyimpan preset Anda. Silakan coba lagi.',
+  com_endpoint_preset_delete_error: 'Ada kesalahan saat menghapus preset Anda. Silakan coba lagi.',
+  com_endpoint_preset_default_removed: 'tidak lagi menjadi preset default.',
+  com_endpoint_preset_default_item: 'Default:',
+  com_endpoint_preset_default_none: 'Tidak ada preset default yang aktif.',
+  com_endpoint_preset_title: 'Preset',
+  com_endpoint_preset_saved: 'Tersimpan!',
+  com_endpoint_preset_default: 'sekarang menjadi preset default.',
+  com_endpoint_preset: 'preset',
+  com_endpoint_presets: 'presets',
+  com_endpoint_preset_selected: 'Preset Aktif!',
+  com_endpoint_preset_selected_title: 'Aktif!',
+  com_endpoint_preset_name: 'Nama Preset',
+  com_endpoint_new_topic: 'Topik Baru',
+  com_endpoint: 'Endpoint',
+  com_endpoint_hide: 'Sembunyikan',
+  com_endpoint_show: 'Tampilkan',
+  com_endpoint_examples: ' Preset',
+  com_endpoint_completion: 'Penyelesaian',
+  com_endpoint_agent: 'Agen',
+  com_endpoint_show_what_settings: 'Tampilkan {0} Pengaturan',
+  com_endpoint_save: 'Simpan',
+  com_endpoint_export: 'Ekspor',
+  com_endpoint_save_as_preset: 'Simpan Sebagai Preset',
+  com_endpoint_presets_clear_warning:
+    'Anda yakin ingin menghapus semua preset? Ini tidak dapat dibatalkan.',
+  com_endpoint_not_implemented: 'Belum diimplementasikan',
+  com_endpoint_no_presets: 'Belum ada preset, gunakan tombol pengaturan untuk membuat satu',
+  com_endpoint_not_available: 'Endpoint tidak tersedia',
+  com_endpoint_view_options: 'Lihat Opsi',
+  com_endpoint_save_convo_as_preset: 'Simpan Percakapan sebagai Preset',
+  com_endpoint_my_preset: 'Preset Saya',
+  com_endpoint_agent_model: 'Model Agen (Direkomendasikan: GPT-3.5)',
+  com_endpoint_completion_model: 'Model Penyelesaian (Direkomendasikan: GPT-4)',
+  com_endpoint_func_hover: 'Aktifkan penggunaan Plugin sebagai Fungsi OpenAI',
+  com_endpoint_skip_hover:
+    'Aktifkan langkah penyelesaian yang dilewati, yang meninjau jawaban akhir dan langkah yang dihasilkan',
+  com_endpoint_config_key: 'Atur Kunci API',
+  com_endpoint_config_placeholder: 'Atur Kunci Anda di menu Header untuk mengobrol.',
+  com_endpoint_config_key_for: 'Atur Kunci API untuk',
+  com_endpoint_config_key_name: 'Kunci',
+  com_endpoint_config_value: 'Masukkan nilai untuk',
+  com_endpoint_config_key_name_placeholder: 'Atur kunci API terlebih dahulu',
+  com_endpoint_config_key_encryption: 'Kunci Anda akan dienkripsi dan dihapus pada',
+  com_endpoint_config_key_expiry: 'waktu kedaluwarsa',
+  com_endpoint_config_click_here: 'Klik Di Sini',
+  com_endpoint_config_google_service_key: 'Kunci Akun Layanan Google',
+  com_endpoint_config_google_cloud_platform: '(dari Google Cloud Platform)',
+  com_endpoint_config_google_api_key: 'Kunci API Google',
+  com_endpoint_config_google_gemini_api: '(Gemini API)',
+  com_endpoint_config_google_api_info:
+    'Untuk mendapatkan kunci API Bahasa Generatif Anda (untuk Gemini),',
+  com_endpoint_config_key_import_json_key: 'Impor Kunci JSON Akun Layanan.',
+  com_endpoint_config_key_import_json_key_success: 'Berhasil Mengimpor Kunci JSON Akun Layanan',
+  com_endpoint_config_key_import_json_key_invalid:
+    'Kunci JSON Akun Layanan Tidak Valid, Apakah Anda mengimpor file yang benar?',
+  com_endpoint_config_key_get_edge_key: 'Untuk mendapatkan token akses Anda untuk Bing, masuk ke',
+  com_endpoint_config_key_get_edge_key_dev_tool:
+    'Gunakan alat pengembang atau ekstensi saat masuk ke situs untuk menyalin konten dari cookie _U. Jika ini gagal, ikuti ini',
+  com_endpoint_config_key_edge_instructions: 'instruksi',
+  com_endpoint_config_key_edge_full_key_string: 'untuk memberikan string cookie lengkap.',
+  com_endpoint_config_key_chatgpt:
+    'Untuk mendapatkan token akses Anda Untuk ChatGPT \'Versi Gratis\', masuk ke',
+  com_endpoint_config_key_chatgpt_then_visit: 'kemudian kunjungi',
+  com_endpoint_config_key_chatgpt_copy_token: 'Salin token akses.',
+  com_endpoint_config_key_google_need_to: 'Anda perlu',
+  com_endpoint_config_key_google_vertex_ai: 'Aktifkan Vertex AI',
+  com_endpoint_config_key_google_vertex_api: 'API di Google Cloud, kemudian',
+  com_endpoint_config_key_google_service_account: 'Buat Akun Layanan',
+  com_endpoint_config_key_google_vertex_api_role:
+    'Pastikan untuk mengklik \'Buat dan Lanjutkan\' untuk memberikan setidaknya peran \'Pengguna Vertex AI\'. Terakhir, buat kunci JSON untuk diimpor di sini.',
+  com_nav_welcome_message: 'Bagaimana saya bisa membantu Anda hari ini?',
+  com_nav_auto_scroll: 'Otomatis gulir ke Baru saat Buka',
+  com_nav_modular_chat: 'Aktifkan penggantian Endpoint di tengah percakapan',
+  com_nav_latex_parsing: 'Parsing LaTeX dalam pesan (dapat memengaruhi kinerja)',
+  com_nav_profile_picture: 'Foto Profil',
+  com_nav_change_picture: 'Ubah foto',
+  com_nav_plugin_store: 'Toko plugin',
+  com_show_agent_settings: 'Tampilkan Pengaturan Agen',
+  com_show_completion_settings: 'Tampilkan Pengaturan Penyelesaian',
+  com_hide_examples: 'Sembunyikan Contoh',
+  com_show_examples: 'Tampilkan Contoh',
+  com_nav_plugin_search: 'Cari plugin',
+  com_nav_plugin_auth_error:
+    'Ada kesalahan saat mencoba mengautentikasi plugin ini. Silakan coba lagi.',
+  com_nav_export_filename: 'Nama File',
+  com_nav_export_filename_placeholder: 'Atur nama file',
+  com_nav_export_type: 'Tipe',
+  com_nav_export_include_endpoint_options: 'Sertakan opsi endpoint',
+  com_nav_enabled: 'Diaktifkan',
+  com_nav_not_supported: 'Tidak Didukung',
+  com_nav_export_all_message_branches: 'Ekspor semua cabang pesan',
+  com_nav_export_recursive_or_sequential: 'Rekursif atau berurutan?',
+  com_nav_export_recursive: 'Rekursif',
+  com_nav_export_conversation: 'Ekspor percakapan',
+  com_nav_export: 'Ekspor',
+  com_nav_shared_links: 'Link berbagi',
+  com_nav_shared_links_manage: 'Pengeluaran',
+  com_nav_shared_links_empty: 'Anda tidak memiliki link berbagi.',
+  com_nav_shared_links_name: 'Nama',
+  com_nav_shared_links_date_shared: 'Tanggal berbagi',
+  com_nav_theme: 'Tema',
+  com_nav_theme_system: 'Sistem',
+  com_nav_theme_dark: 'Gelap',
+  com_nav_theme_light: 'Terang',
+  com_nav_user_name_display: 'Tampilkan nama pengguna dalam pesan',
+  com_nav_save_drafts: 'Simpan draft',
+  com_nav_clear_all_chats: 'Hapus semua obrolan',
+  com_nav_confirm_clear: 'Konfirmasi Hapus',
+  com_nav_close_sidebar: 'Tutup sidebar',
+  com_nav_open_sidebar: 'Buka sidebar',
+  com_nav_send_message: 'Kirim pesan',
+  com_nav_log_out: 'Keluar',
+  com_nav_user: 'PENGGUNA',
+  com_nav_archived_chats: 'Percakapan Arsip',
+  com_nav_archived_chats_manage: 'Pengelolaan',
+  com_nav_archived_chats_empty: 'Tidak ada percakapan yang diarsipkan.',
+  com_nav_archive_all_chats: 'Arsipkan semua percakapan',
+  com_nav_archive_all: 'Arsipkan semua',
+  com_nav_archive_name: 'Nama',
+  com_nav_archive_created_at: 'TanggalDibuat',
+  com_nav_clear_conversation: 'Hapus percakapan',
+  com_nav_clear_conversation_confirm_message:
+    'Anda yakin ingin menghapus semua percakapan? Ini tidak dapat dibatalkan.',
+  com_nav_help_faq: 'Bantuan & FAQ',
+  com_nav_settings: 'Pengaturan',
+  com_nav_search_placeholder: 'Cari pesan',
+  com_nav_setting_general: 'Umum',
+  com_nav_setting_beta: 'Fitur beta',
+  com_nav_setting_data: 'Kontrol data',
+  com_nav_setting_account: 'Akun',
+  com_nav_language: 'Bahasa',
+  com_nav_lang_auto: 'Deteksi otomatis',
+  com_nav_lang_english: 'English',
+  com_nav_lang_chinese: '中文',
+  com_nav_lang_german: 'Deutsch',
+  com_nav_lang_spanish: 'Español',
+  com_nav_lang_french: 'Français ',
+  com_nav_lang_italian: 'Italiano',
+  com_nav_lang_polish: 'Polski',
+  com_nav_lang_brazilian_portuguese: 'Português Brasileiro',
+  com_nav_lang_russian: 'Русский',
+  com_nav_lang_japanese: '日本語',
+  com_nav_lang_swedish: 'Svenska',
+  com_nav_lang_korean: '한국어',
+  com_nav_lang_vietnamese: 'Tiếng Việt',
+  com_nav_lang_traditionalchinese: '繁體中文',
+  com_nav_lang_arabic: 'العربية',
+  com_nav_lang_turkish: 'Türkçe',
+  com_nav_lang_dutch: 'Nederlands',
+  com_nav_lang_indonesia: 'Indonesia',
+};
+
+export const comparisons = {
+  com_ui_examples: {
+    english: 'Examples',
+    translated: 'Contoh',
+  },
+  com_ui_new_chat: {
+    english: 'New chat',
+    translated: 'Chat Baru',
+  },
+  com_ui_happy_birthday: {
+    english: 'It\'s my 1st birthday!',
+    translated: 'Ini ulang tahun pertamaku!',
+  },
+  com_ui_example_quantum_computing: {
+    english: 'Explain quantum computing in simple terms',
+    translated: 'Jelaskan komputasi kuantum dengan istilah yang sederhana',
+  },
+  com_ui_example_10_year_old_b_day: {
+    english: 'Got any creative ideas for a 10 year old\'s birthday?',
+    translated: 'Ada ide kreatif untuk ulang tahun anak 10 tahun?',
+  },
+  com_ui_example_http_in_js: {
+    english: 'How do I make an HTTP request in Javascript?',
+    translated: 'Bagaimana cara membuat permintaan HTTP dalam Javascript?',
+  },
+  com_ui_capabilities: {
+    english: 'Capabilities',
+    translated: 'Kemampuan',
+  },
+  com_ui_capability_remember: {
+    english: 'Remembers what user said earlier in the conversation',
+    translated: 'Mengingat apa yang pengguna katakan sebelumnya dalam percakapan',
+  },
+  com_ui_capability_correction: {
+    english: 'Allows user to provide follow-up corrections',
+    translated: 'Memungkinkan pengguna untuk memberikan koreksi tindak lanjut',
+  },
+  com_ui_capability_decline_requests: {
+    english: 'Trained to decline inappropriate requests',
+    translated: 'Dilatih untuk menolak permintaan yang tidak pantas',
+  },
+  com_ui_limitations: {
+    english: 'Limitations',
+    translated: 'Keterbatasan',
+  },
+  com_ui_limitation_incorrect_info: {
+    english: 'May occasionally generate incorrect information',
+    translated: 'Mungkin sesekali menghasilkan informasi yang salah',
+  },
+  com_ui_limitation_harmful_biased: {
+    english: 'May occasionally produce harmful instructions or biased content',
+    translated: 'Mungkin sesekali menghasilkan instruksi yang berbahaya atau konten yang bias',
+  },
+  com_ui_limitation_limited_2021: {
+    english: 'Limited knowledge of world and events after 2021',
+    translated: 'Pengetahuan terbatas tentang dunia dan peristiwa setelah 2021',
+  },
+  com_ui_experimental: {
+    english: 'Experimental Features',
+    translated: 'Fitur Eksperimental',
+  },
+  com_ui_input: {
+    english: 'Input',
+    translated: 'Masukan',
+  },
+  com_ui_close: {
+    english: 'Close',
+    translated: 'Tutup',
+  },
+  com_ui_model: {
+    english: 'Model',
+    translated: 'Model',
+  },
+  com_ui_select_model: {
+    english: 'Select a model',
+    translated: 'Pilih model',
+  },
+  com_ui_use_prompt: {
+    english: 'Use prompt',
+    translated: 'Gunakan petunjuk',
+  },
+  com_ui_prev: {
+    english: 'Prev',
+    translated: 'Sebelumnya',
+  },
+  com_ui_next: {
+    english: 'Next',
+    translated: 'Berikutnya',
+  },
+  com_ui_stop: {
+    english: 'Stop',
+    translated: 'Berhenti',
+  },
+  com_ui_prompt_templates: {
+    english: 'Prompt Templates',
+    translated: 'Template Petunjuk',
+  },
+  com_ui_hide_prompt_templates: {
+    english: 'Hide Prompt Templates',
+    translated: 'Sembunyikan Template Petunjuk',
+  },
+  com_ui_showing: {
+    english: 'Showing',
+    translated: 'Menampilkan',
+  },
+  com_ui_of: {
+    english: 'of',
+    translated: 'dari',
+  },
+  com_ui_entries: {
+    english: 'Entries',
+    translated: 'Entri',
+  },
+  com_ui_pay_per_call: {
+    english: 'All AI conversations in one place. Pay per call and not per month',
+    translated: 'Semua percakapan AI di satu tempat. Bayar per panggilan dan bukan per bulan',
+  },
+  com_ui_new_footer: {
+    english: 'All AI conversations in one place.',
+    translated: 'Semua percakapan AI di satu tempat.',
+  },
+  com_ui_enter: {
+    english: 'Enter',
+    translated: 'Masuk',
+  },
+  com_ui_submit: {
+    english: 'Submit',
+    translated: 'Kirim',
+  },
+  com_ui_upload_success: {
+    english: 'Successfully uploaded file',
+    translated: 'Berhasil mengunggah file',
+  },
+  com_ui_upload_error: {
+    english: 'There was an error uploading your file',
+    translated: 'Ada kesalahan saat mengunggah file Anda',
+  },
+  com_ui_upload_invalid: {
+    english: 'Invalid file for upload. Must be an image not exceeding 2 MB',
+    translated: 'File tidak valid untuk diunggah. Harus berupa gambar yang tidak melebihi 2 MB',
+  },
+  com_ui_cancel: {
+    english: 'Cancel',
+    translated: 'Batal',
+  },
+  com_ui_save: {
+    english: 'Save',
+    translated: 'Simpan',
+  },
+  com_ui_save_submit: {
+    english: 'Save & Submit',
+    translated: 'Simpan & Kirim',
+  },
+  com_user_message: {
+    english: 'You',
+    translated: 'Kamu',
+  },
+  com_ui_copy_to_clipboard: {
+    english: 'Copy to clipboard',
+    translated: 'Salin ke papan klip',
+  },
+  com_ui_copied_to_clipboard: {
+    english: 'Copied to clipboard',
+    translated: 'Disalin ke papan klip',
+  },
+  com_ui_regenerate: {
+    english: 'Regenerate',
+    translated: 'Regenerasi',
+  },
+  com_ui_continue: {
+    english: 'Continue',
+    translated: 'Lanjutkan',
+  },
+  com_ui_edit: {
+    english: 'Edit',
+    translated: 'Edit',
+  },
+  com_ui_success: {
+    english: 'Success',
+    translated: 'Berhasil',
+  },
+  com_ui_all: {
+    english: 'all',
+    translated: 'semua',
+  },
+  com_ui_clear: {
+    english: 'Clear',
+    translated: 'Bersihkan',
+  },
+  com_ui_revoke: {
+    english: 'Revoke',
+    translated: 'Cabut',
+  },
+  com_ui_revoke_info: {
+    english: 'Revoke all user provided credentials',
+    translated: 'Cabut semua kredensial yang diberikan pengguna',
+  },
+  com_ui_import_conversation: {
+    english: 'Import',
+    translated: 'Impor',
+  },
+  com_ui_import_conversation_info: {
+    english: 'Import conversations from a JSON file',
+    translated: 'Impor percakapan dari file JSON',
+  },
+  com_ui_import_conversation_success: {
+    english: 'Conversations imported successfully',
+    translated: 'Percakapan berhasil diimpor',
+  },
+  com_ui_import_conversation_error: {
+    english: 'There was an error importing your conversations',
+    translated: 'Terjadi kesalahan saat mengimpor percakapan Anda',
+  },
+  com_ui_confirm_action: {
+    english: 'Confirm Action',
+    translated: 'Konfirmasi Aksi',
+  },
+  com_ui_chats: {
+    english: 'chats',
+    translated: 'chat',
+  },
+  com_ui_share: {
+    english: 'Share',
+    translated: 'Bagikan',
+  },
+  com_ui_copy_link: {
+    english: 'Copy link',
+    translated: 'Salin tautan',
+  },
+  com_ui_update_link: {
+    english: 'Update link',
+    translated: 'Perbarui tautan',
+  },
+  com_ui_create_link: {
+    english: 'Create link',
+    translated: 'Buat tautan',
+  },
+  com_ui_share_link_to_chat: {
+    english: 'Share link to chat',
+    translated: 'Bagikan tautan ke chat',
+  },
+  com_ui_share_retrieve_error: {
+    english: 'There was an error deleting the shared link.',
+    translated: 'Terjadi kesalahan saat menghapus tautan yang dibagikan.',
+  },
+  com_ui_share_delete_error: {
+    english: 'There was an error deleting the shared link.',
+    translated: 'Terjadi kesalahan saat menghapus tautan yang dibagikan.',
+  },
+  com_ui_share_error: {
+    english: 'There was an error sharing the chat link',
+    translated: 'Terjadi kesalahan saat membagikan tautan chat',
+  },
+  com_ui_share_create_message: {
+    english: 'Your name and any messages you add after sharing stay private.',
+    translated: 'Nama Anda dan pesan apa pun yang Anda tambahkan setelah berbagi tetap pribadi.',
+  },
+  com_ui_share_created_message: {
+    english:
+      'A shared link to your chat has been created. Manage previously shared chats at any time via Settings.',
+    translated:
+      'Tautan berbagi ke chat Anda telah dibuat. Kelola chat yang pernah dibagikan kapan saja melalui Pengaturan.',
+  },
+  com_ui_share_update_message: {
+    english: 'Your name, custom instructions, and any messages you add after sharing stay private.',
+    translated:
+      'Nama Anda, petunjuk khusus, dan pesan apa pun yang Anda tambahkan setelah berbagi tetap pribadi.',
+  },
+  com_ui_share_updated_message: {
+    english:
+      'A shared link to your chat has been updated. Manage previously shared chats at any time via Settings.',
+    translated:
+      'Tautan berbagi ke chat Anda telah diperbarui. Kelola chat yang pernah dibagikan kapan saja melalui Pengaturan.',
+  },
+  com_ui_shared_link_not_found: {
+    english: 'Shared link not found',
+    translated: 'Tautan berbagi tidak ditemukan',
+  },
+  com_ui_delete: {
+    english: 'Delete',
+    translated: 'Hapus',
+  },
+  com_ui_delete_conversation: {
+    english: 'Delete chat?',
+    translated: 'Hapus chat?',
+  },
+  com_ui_delete_confirm: {
+    english: 'This will delete',
+    translated: 'Ini akan menghapus',
+  },
+  com_ui_rename: {
+    english: 'Rename',
+    translated: 'Renombrar',
+  },
+  com_ui_archive: {
+    english: 'Archive',
+    translated: 'Arsip',
+  },
+  com_ui_archive_error: {
+    english: 'Failed to archive conversation',
+    translated: 'Gagal mengarsipkan percakapan',
+  },
+  com_ui_unarchive: {
+    english: 'Unarchive',
+    translated: 'Buka Arsip',
+  },
+  com_ui_unarchive_error: {
+    english: 'Failed to unarchive conversation',
+    translated: 'Gagal membuka arsip',
+  },
+  com_ui_more_options: {
+    english: 'More',
+    translated: 'Lebih',
+  },
+  com_ui_preview: {
+    english: 'Preview',
+    translated: 'Pratinjau',
+  },
+  com_ui_upload: {
+    english: 'Upload',
+    translated: 'Unggah',
+  },
+  com_ui_connect: {
+    english: 'Connect',
+    translated: 'Hubungkan',
+  },
+  com_auth_error_login: {
+    english:
+      'Unable to login with the information provided. Please check your credentials and try again.',
+    translated:
+      'Tidak dapat masuk dengan informasi yang diberikan. Silakan periksa kredensial Anda dan coba lagi.',
+  },
+  com_auth_error_login_rl: {
+    english: 'Too many login attempts in a short amount of time. Please try again later.',
+    translated: 'Terlalu banyak upaya masuk dalam waktu singkat. Silakan coba lagi nanti.',
+  },
+  com_auth_error_login_ban: {
+    english: 'Your account has been temporarily banned due to violations of our service.',
+    translated: 'Akun Anda telah dilarang sementara karena pelanggaran layanan kami.',
+  },
+  com_auth_error_login_server: {
+    english: 'There was an internal server error. Please wait a few moments and try again.',
+    translated: 'Ada kesalahan server internal. Harap tunggu beberapa saat dan coba lagi.',
+  },
+  com_auth_no_account: {
+    english: 'Don\'t have an account?',
+    translated: 'Tidak memiliki akun?',
+  },
+  com_auth_sign_up: {
+    english: 'Sign up',
+    translated: 'Daftar',
+  },
+  com_auth_sign_in: {
+    english: 'Sign in',
+    translated: 'Masuk',
+  },
+  com_auth_google_login: {
+    english: 'Continue with Google',
+    translated: 'Masuk dengan Google',
+  },
+  com_auth_facebook_login: {
+    english: 'Continue with Facebook',
+    translated: 'Masuk dengan Facebook',
+  },
+  com_auth_github_login: {
+    english: 'Continue with Github',
+    translated: 'Masuk dengan Github',
+  },
+  com_auth_discord_login: {
+    english: 'Continue with Discord',
+    translated: 'Masuk dengan Discord',
+  },
+  com_auth_email: {
+    english: 'Email',
+    translated: 'Email',
+  },
+  com_auth_email_required: {
+    english: 'Email is required',
+    translated: 'Email diperlukan',
+  },
+  com_auth_email_min_length: {
+    english: 'Email must be at least 6 characters',
+    translated: 'Email harus setidaknya 6 karakter',
+  },
+  com_auth_email_max_length: {
+    english: 'Email should not be longer than 120 characters',
+    translated: 'Email tidak boleh lebih dari 120 karakter',
+  },
+  com_auth_email_pattern: {
+    english: 'You must enter a valid email address',
+    translated: 'Anda harus memasukkan alamat email yang valid',
+  },
+  com_auth_email_address: {
+    english: 'Email address',
+    translated: 'Alamat email',
+  },
+  com_auth_password: {
+    english: 'Password',
+    translated: 'Kata sandi',
+  },
+  com_auth_password_required: {
+    english: 'Password is required',
+    translated: 'Kata sandi diperlukan',
+  },
+  com_auth_password_min_length: {
+    english: 'Password must be at least 8 characters',
+    translated: 'Kata sandi harus setidaknya 8 karakter',
+  },
+  com_auth_password_max_length: {
+    english: 'Password must be less than 128 characters',
+    translated: 'Kata sandi harus kurang dari 128 karakter',
+  },
+  com_auth_password_forgot: {
+    english: 'Forgot Password?',
+    translated: 'Lupa Kata Sandi?',
+  },
+  com_auth_password_confirm: {
+    english: 'Confirm password',
+    translated: 'Konfirmasi kata sandi',
+  },
+  com_auth_password_not_match: {
+    english: 'Passwords do not match',
+    translated: 'Kata sandi tidak cocok',
+  },
+  com_auth_continue: {
+    english: 'Continue',
+    translated: 'Lanjutkan',
+  },
+  com_auth_create_account: {
+    english: 'Create your account',
+    translated: 'Buat akun Anda',
+  },
+  com_auth_error_create: {
+    english: 'There was an error attempting to register your account. Please try again.',
+    translated: 'Ada kesalahan saat mencoba mendaftarkan akun Anda. Silakan coba lagi.',
+  },
+  com_auth_full_name: {
+    english: 'Full name',
+    translated: 'Nama lengkap',
+  },
+  com_auth_name_required: {
+    english: 'Name is required',
+    translated: 'Nama diperlukan',
+  },
+  com_auth_name_min_length: {
+    english: 'Name must be at least 3 characters',
+    translated: 'Nama harus setidaknya 3 karakter',
+  },
+  com_auth_name_max_length: {
+    english: 'Name must be less than 80 characters',
+    translated: 'Nama harus kurang dari 80 karakter',
+  },
+  com_auth_username: {
+    english: 'Username (optional)',
+    translated: 'Nama pengguna (opsional)',
+  },
+  com_auth_username_required: {
+    english: 'Username is required',
+    translated: 'Nama pengguna diperlukan',
+  },
+  com_auth_username_min_length: {
+    english: 'Username must be at least 2 characters',
+    translated: 'Nama pengguna harus setidaknya 2 karakter',
+  },
+  com_auth_username_max_length: {
+    english: 'Username must be less than 20 characters',
+    translated: 'Nama pengguna harus kurang dari 20 karakter',
+  },
+  com_auth_already_have_account: {
+    english: 'Already have an account?',
+    translated: 'Sudah memiliki akun?',
+  },
+  com_auth_login: {
+    english: 'Login',
+    translated: 'Masuk',
+  },
+  com_auth_reset_password: {
+    english: 'Reset your password',
+    translated: 'Atur ulang kata sandi Anda',
+  },
+  com_auth_click: {
+    english: 'Click',
+    translated: 'Klik',
+  },
+  com_auth_here: {
+    english: 'HERE',
+    translated: 'DI SINI',
+  },
+  com_auth_to_reset_your_password: {
+    english: 'to reset your password.',
+    translated: 'untuk mengatur ulang kata sandi Anda.',
+  },
+  com_auth_reset_password_link_sent: {
+    english: 'Email Sent',
+    translated: 'Email Terkirim',
+  },
+  com_auth_reset_password_email_sent: {
+    english: 'An email has been sent to you with further instructions to reset your password.',
+    translated:
+      'Email telah dikirim kepada Anda dengan instruksi lebih lanjut untuk mengatur ulang kata sandi Anda.',
+  },
+  com_auth_error_reset_password: {
+    english:
+      'There was a problem resetting your password. There was no user found with the email address provided. Please try again.',
+    translated:
+      'Ada masalah saat mengatur ulang kata sandi Anda. Tidak ada pengguna yang ditemukan dengan alamat email yang diberikan. Silakan coba lagi.',
+  },
+  com_auth_reset_password_success: {
+    english: 'Password Reset Success',
+    translated: 'Berhasil Mengatur Ulang Kata Sandi',
+  },
+  com_auth_login_with_new_password: {
+    english: 'You may now login with your new password.',
+    translated: 'Anda sekarang dapat masuk dengan kata sandi baru Anda.',
+  },
+  com_auth_error_invalid_reset_token: {
+    english: 'This password reset token is no longer valid.',
+    translated: 'Token pengaturan ulang kata sandi ini tidak lagi valid.',
+  },
+  com_auth_click_here: {
+    english: 'Click here',
+    translated: 'Klik di sini',
+  },
+  com_auth_to_try_again: {
+    english: 'to try again.',
+    translated: 'untuk mencoba lagi.',
+  },
+  com_auth_submit_registration: {
+    english: 'Submit registration',
+    translated: 'Kirim pendaftaran',
+  },
+  com_auth_welcome_back: {
+    english: 'Welcome back',
+    translated: 'Selamat datang kembali',
+  },
+  com_endpoint_open_menu: {
+    english: 'Open Menu',
+    translated: 'Buka Menu',
+  },
+  com_endpoint_bing_enable_sydney: {
+    english: 'Enable Sydney',
+    translated: 'Aktifkan Sydney',
+  },
+  com_endpoint_bing_to_enable_sydney: {
+    english: 'To enable Sydney',
+    translated: 'Untuk mengaktifkan Sydney',
+  },
+  com_endpoint_bing_jailbreak: {
+    english: 'Jailbreak',
+    translated: 'Jailbreak',
+  },
+  com_endpoint_bing_context_placeholder: {
+    english:
+      'Bing can use up to 7k tokens for \'context\', which it can reference for the conversation. The specific limit is not known but may run into errors exceeding 7k tokens',
+    translated:
+      'Bing dapat menggunakan hingga 7k token untuk \'konteks\', yang dapat dirujuk untuk percakapan. Batas spesifik tidak diketahui tetapi mungkin menemui kesalahan melebihi 7k token',
+  },
+  com_endpoint_bing_system_message_placeholder: {
+    english:
+      'WARNING: Misuse of this feature can get you BANNED from using Bing! Click on \'System Message\' for full instructions and the default message if omitted, which is the \'Sydney\' preset that is considered safe.',
+    translated:
+      'PERINGATAN: Penyalahgunaan fitur ini dapat membuat Anda DILARANG menggunakan Bing! Klik pada \'Pesan Sistem\' untuk instruksi lengkap dan pesan default jika diabaikan, yang merupakan preset \'Sydney\' yang dianggap aman.',
+  },
+  com_endpoint_system_message: {
+    english: 'System Message',
+    translated: 'Pesan Sistem',
+  },
+  com_endpoint_message: {
+    english: 'Message',
+    translated: 'Pesan',
+  },
+  com_endpoint_message_not_appendable: {
+    english: 'Edit your message or Regenerate.',
+    translated: 'Edit pesan Anda atau Regenerasi.',
+  },
+  com_endpoint_default_blank: {
+    english: 'default: blank',
+    translated: 'default: kosong',
+  },
+  com_endpoint_default_false: {
+    english: 'default: false',
+    translated: 'default: salah',
+  },
+  com_endpoint_default_creative: {
+    english: 'default: creative',
+    translated: 'default: kreatif',
+  },
+  com_endpoint_default_empty: {
+    english: 'default: empty',
+    translated: 'default: kosong',
+  },
+  com_endpoint_default_with_num: {
+    english: 'default: {0}',
+    translated: 'default: {0}',
+  },
+  com_endpoint_context: {
+    english: 'Context',
+    translated: 'Konteks',
+  },
+  com_endpoint_tone_style: {
+    english: 'Tone Style',
+    translated: 'Gaya Nada',
+  },
+  com_endpoint_token_count: {
+    english: 'Token count',
+    translated: 'Jumlah Token',
+  },
+  com_endpoint_output: {
+    english: 'Output',
+    translated: 'Output',
+  },
+  com_endpoint_google_temp: {
+    english:
+      'Higher values = more random, while lower values = more focused and deterministic. We recommend altering this or Top P but not both.',
+    translated:
+      'Nilai yang lebih tinggi = lebih acak, sedangkan nilai yang lebih rendah = lebih fokus dan deterministik. Kami merekomendasikan untuk mengubah ini atau Top P tetapi tidak keduanya.',
+  },
+  com_endpoint_google_topp: {
+    english:
+      'Top-p changes how the model selects tokens for output. Tokens are selected from most K (see topK parameter) probable to least until the sum of their probabilities equals the top-p value.',
+    translated:
+      'Top-p mengubah cara model memilih token untuk output. Token dipilih dari yang paling mungkin (lihat parameter topK) hingga yang paling tidak mungkin sampai jumlah probabilitas mereka sama dengan nilai top-p.',
+  },
+  com_endpoint_google_topk: {
+    english:
+      'Top-k changes how the model selects tokens for output. A top-k of 1 means the selected token is the most probable among all tokens in the model\'s vocabulary (also called greedy decoding), while a top-k of 3 means that the next token is selected from among the 3 most probable tokens (using temperature).',
+    translated:
+      'Top-k mengubah cara model memilih token untuk output. Top-k 1 berarti token yang dipilih adalah yang paling mungkin di antara semua token dalam kosakata model (juga disebut decoding serakah), sedangkan top-k 3 berarti token berikutnya dipilih dari antara 3 token yang paling mungkin (menggunakan temperatur).',
+  },
+  com_endpoint_google_maxoutputtokens: {
+    english:
+      ' \tMaximum number of tokens that can be generated in the response. Specify a lower value for shorter responses and a higher value for longer responses.',
+    translated:
+      'Jumlah maksimum token yang dapat dihasilkan dalam respons. Tentukan nilai yang lebih rendah untuk respons yang lebih pendek dan nilai yang lebih tinggi untuk respons yang lebih panjang.',
+  },
+  com_endpoint_google_custom_name_placeholder: {
+    english: 'Set a custom name for Google',
+    translated: 'Tetapkan nama kustom untuk Google',
+  },
+  com_endpoint_prompt_prefix_placeholder: {
+    english: 'Set custom instructions or context. Ignored if empty.',
+    translated: 'Tetapkan instruksi kustom atau konteks. Diabaikan jika kosong.',
+  },
+  com_endpoint_custom_name: {
+    english: 'Custom Name',
+    translated: 'Nama Kustom',
+  },
+  com_endpoint_prompt_prefix: {
+    english: 'Custom Instructions',
+    translated: 'Awalan Prompt',
+  },
+  com_endpoint_temperature: {
+    english: 'Temperature',
+    translated: 'Temperatur',
+  },
+  com_endpoint_default: {
+    english: 'default',
+    translated: 'default',
+  },
+  com_endpoint_top_p: {
+    english: 'Top P',
+    translated: 'Top P',
+  },
+  com_endpoint_top_k: {
+    english: 'Top K',
+    translated: 'Top K',
+  },
+  com_endpoint_max_output_tokens: {
+    english: 'Max Output Tokens',
+    translated: 'Token Output Maks',
+  },
+  com_endpoint_openai_temp: {
+    english:
+      'Higher values = more random, while lower values = more focused and deterministic. We recommend altering this or Top P but not both.',
+    translated:
+      'Nilai yang lebih tinggi = lebih acak, sedangkan nilai yang lebih rendah = lebih fokus dan deterministik. Kami merekomendasikan untuk mengubah ini atau Top P tetapi tidak keduanya.',
+  },
+  com_endpoint_openai_max: {
+    english:
+      'The max tokens to generate. The total length of input tokens and generated tokens is limited by the model\'s context length.',
+    translated:
+      'Token maksimum yang akan dihasilkan. Panjang total token masukan dan token yang dihasilkan dibatasi oleh panjang konteks model.',
+  },
+  com_endpoint_openai_topp: {
+    english:
+      'An alternative to sampling with temperature, called nucleus sampling, where the model considers the results of the tokens with top_p probability mass. So 0.1 means only the tokens comprising the top 10% probability mass are considered. We recommend altering this or temperature but not both.',
+    translated:
+      'Sebuah alternatif untuk pengambilan sampel dengan suhu, disebut pengambilan sampel inti, di mana model mempertimbangkan hasil dari token dengan massa probabilitas top_p. Jadi 0,1 berarti hanya token yang mencakup 10% massa probabilitas teratas yang dipertimbangkan. Kami merekomendasikan untuk mengubah ini atau suhu tetapi tidak keduanya.',
+  },
+  com_endpoint_openai_freq: {
+    english:
+      'Number between -2.0 and 2.0. Positive values penalize new tokens based on their existing frequency in the text so far, decreasing the model\'s likelihood to repeat the same line verbatim.',
+    translated:
+      'Angka antara -2,0 dan 2,0. Nilai positif menghukum token baru berdasarkan frekuensi mereka yang ada dalam teks sejauh ini, mengurangi kemungkinan model untuk mengulangi baris yang sama secara harfiah.',
+  },
+  com_endpoint_openai_pres: {
+    english:
+      'Number between -2.0 and 2.0. Positive values penalize new tokens based on whether they appear in the text so far, increasing the model\'s likelihood to talk about new topics.',
+    translated:
+      'Angka antara -2,0 dan 2,0. Nilai positif menghukum token baru berdasarkan apakah mereka muncul dalam teks sejauh ini, meningkatkan kemungkinan model untuk berbicara tentang topik baru.',
+  },
+  com_endpoint_openai_resend: {
+    english:
+      'Resend all previously attached images. Note: this can significantly increase token cost and you may experience errors with many image attachments.',
+    translated:
+      'Kirim ulang semua gambar yang sebelumnya dilampirkan. Catatan: ini dapat meningkatkan biaya token secara signifikan dan Anda mungkin mengalami kesalahan dengan banyak lampiran gambar.',
+  },
+  com_endpoint_openai_detail: {
+    english:
+      'The resolution for Vision requests. "Low" is cheaper and faster, "High" is more detailed and expensive, and "Auto" will automatically choose between the two based on the image resolution.',
+    translated:
+      'Resolusi untuk permintaan Vision. "Rendah" lebih murah dan lebih cepat, "Tinggi" lebih detail dan mahal, dan "Otomatis" akan secara otomatis memilih antara keduanya berdasarkan resolusi gambar.',
+  },
+  com_endpoint_openai_custom_name_placeholder: {
+    english: 'Set a custom name for the AI',
+    translated: 'Tetapkan nama kustom untuk ChatGPT',
+  },
+  com_endpoint_openai_prompt_prefix_placeholder: {
+    english: 'Set custom instructions to include in System Message. Default: none',
+    translated: 'Tetapkan instruksi kustom untuk dimasukkan dalam Pesan Sistem. Default: tidak ada',
+  },
+  com_endpoint_anthropic_temp: {
+    english:
+      'Ranges from 0 to 1. Use temp closer to 0 for analytical / multiple choice, and closer to 1 for creative and generative tasks. We recommend altering this or Top P but not both.',
+    translated:
+      'Berkisar dari 0 hingga 1. Gunakan temp yang lebih dekat ke 0 untuk analitis / pilihan ganda, dan lebih dekat ke 1 untuk tugas kreatif dan generatif. Kami merekomendasikan untuk mengubah ini atau Top P tetapi tidak keduanya.',
+  },
+  com_endpoint_anthropic_topp: {
+    english:
+      'Top-p changes how the model selects tokens for output. Tokens are selected from most K (see topK parameter) probable to least until the sum of their probabilities equals the top-p value.',
+    translated:
+      'Top-p mengubah cara model memilih token untuk output. Token dipilih dari yang paling mungkin (lihat parameter topK) hingga yang paling tidak mungkin sampai jumlah probabilitas mereka sama dengan nilai top-p.',
+  },
+  com_endpoint_anthropic_topk: {
+    english:
+      'Top-k changes how the model selects tokens for output. A top-k of 1 means the selected token is the most probable among all tokens in the model\'s vocabulary (also called greedy decoding), while a top-k of 3 means that the next token is selected from among the 3 most probable tokens (using temperature).',
+    translated:
+      'Top-k mengubah cara model memilih token untuk output. Top-k 1 berarti token yang dipilih adalah yang paling mungkin di antara semua token dalam kosakata model (juga disebut decoding serakah), sedangkan top-k 3 berarti token berikutnya dipilih dari antara 3 token yang paling mungkin (menggunakan suhu).',
+  },
+  com_endpoint_anthropic_maxoutputtokens: {
+    english:
+      'Maximum number of tokens that can be generated in the response. Specify a lower value for shorter responses and a higher value for longer responses.',
+    translated:
+      'Jumlah maksimum token yang dapat dihasilkan dalam respons. Tentukan nilai yang lebih rendah untuk respons yang lebih pendek dan nilai yang lebih tinggi untuk respons yang lebih panjang.',
+  },
+  com_endpoint_anthropic_custom_name_placeholder: {
+    english: 'Set a custom name for Anthropic',
+    translated: 'Tetapkan nama kustom untuk Anthropic',
+  },
+  com_endpoint_frequency_penalty: {
+    english: 'Frequency Penalty',
+    translated: 'Penalti Frekuensi',
+  },
+  com_endpoint_presence_penalty: {
+    english: 'Presence Penalty',
+    translated: 'Penalti Kehadiran',
+  },
+  com_endpoint_plug_use_functions: {
+    english: 'Use Functions',
+    translated: 'Gunakan Fungsi',
+  },
+  com_endpoint_plug_resend_images: {
+    english: 'Resend Images',
+    translated: 'Kirim Ulang Gambar',
+  },
+  com_endpoint_plug_image_detail: {
+    english: 'Image Detail',
+    translated: 'Rincian Gambar',
+  },
+  com_endpoint_plug_skip_completion: {
+    english: 'Skip Completion',
+    translated: 'Lewati Penyelesaian',
+  },
+  com_endpoint_disabled_with_tools: {
+    english: 'disabled with tools',
+    translated: 'dinonaktifkan dengan alat',
+  },
+  com_endpoint_disabled_with_tools_placeholder: {
+    english: 'Disabled with Tools Selected',
+    translated: 'Dinonaktifkan dengan Alat yang Dipilih',
+  },
+  com_endpoint_plug_set_custom_instructions_for_gpt_placeholder: {
+    english: 'Set custom instructions to include in System Message. Default: none',
+    translated: 'Tetapkan instruksi kustom untuk dimasukkan dalam Pesan Sistem. Default: tidak ada',
+  },
+  com_endpoint_import: {
+    english: 'Import',
+    translated: 'Impor',
+  },
+  com_endpoint_set_custom_name: {
+    english: 'Set a custom name, in case you can find this preset',
+    translated: 'Tetapkan nama kustom, jika Anda dapat menemukan preset ini',
+  },
+  com_endpoint_preset_delete_confirm: {
+    english: 'Are you sure you want to delete this preset?',
+    translated: 'Anda yakin ingin menghapus preset ini?',
+  },
+  com_endpoint_preset_clear_all_confirm: {
+    english: 'Are you sure you want to delete all of your presets?',
+    translated: 'Anda yakin ingin menghapus semua preset Anda?',
+  },
+  com_endpoint_preset_import: {
+    english: 'Preset Imported!',
+    translated: 'Preset Diimpor!',
+  },
+  com_endpoint_preset_import_error: {
+    english: 'There was an error importing your preset. Please try again.',
+    translated: 'Ada kesalahan saat mengimpor preset Anda. Silakan coba lagi.',
+  },
+  com_endpoint_preset_save_error: {
+    english: 'There was an error saving your preset. Please try again.',
+    translated: 'Ada kesalahan saat menyimpan preset Anda. Silakan coba lagi.',
+  },
+  com_endpoint_preset_delete_error: {
+    english: 'There was an error deleting your preset. Please try again.',
+    translated: 'Ada kesalahan saat menghapus preset Anda. Silakan coba lagi.',
+  },
+  com_endpoint_preset_default_removed: {
+    english: 'is no longer the default preset.',
+    translated: 'tidak lagi menjadi preset default.',
+  },
+  com_endpoint_preset_default_item: {
+    english: 'Default:',
+    translated: 'Default:',
+  },
+  com_endpoint_preset_default_none: {
+    english: 'No default preset active.',
+    translated: 'Tidak ada preset default yang aktif.',
+  },
+  com_endpoint_preset_title: {
+    english: 'Preset',
+    translated: 'Preset',
+  },
+  com_endpoint_preset_saved: {
+    english: 'Saved!',
+    translated: 'Tersimpan!',
+  },
+  com_endpoint_preset_default: {
+    english: 'is now the default preset.',
+    translated: 'sekarang menjadi preset default.',
+  },
+  com_endpoint_preset: {
+    english: 'preset',
+    translated: 'preset',
+  },
+  com_endpoint_presets: {
+    english: 'presets',
+    translated: 'presets',
+  },
+  com_endpoint_preset_selected: {
+    english: 'Preset Active!',
+    translated: 'Preset Aktif!',
+  },
+  com_endpoint_preset_selected_title: {
+    english: 'Active!',
+    translated: 'Aktif!',
+  },
+  com_endpoint_preset_name: {
+    english: 'Preset Name',
+    translated: 'Nama Preset',
+  },
+  com_endpoint_new_topic: {
+    english: 'New Topic',
+    translated: 'Topik Baru',
+  },
+  com_endpoint: {
+    english: 'Endpoint',
+    translated: 'Endpoint',
+  },
+  com_endpoint_hide: {
+    english: 'Hide',
+    translated: 'Sembunyikan',
+  },
+  com_endpoint_show: {
+    english: 'Show',
+    translated: 'Tampilkan',
+  },
+  com_endpoint_examples: {
+    english: ' Presets',
+    translated: ' Preset',
+  },
+  com_endpoint_completion: {
+    english: 'Completion',
+    translated: 'Penyelesaian',
+  },
+  com_endpoint_agent: {
+    english: 'Agent',
+    translated: 'Agen',
+  },
+  com_endpoint_show_what_settings: {
+    english: 'Show {0} Settings',
+    translated: 'Tampilkan {0} Pengaturan',
+  },
+  com_endpoint_export: {
+    english: 'Export',
+    translated: 'Ekspor',
+  },
+  com_endpoint_save_as_preset: {
+    english: 'Save As Preset',
+    translated: 'Simpan Sebagai Preset',
+  },
+  com_endpoint_presets_clear_warning: {
+    english: 'Are you sure you want to clear all presets? This is irreversible.',
+    translated: 'Anda yakin ingin menghapus semua preset? Ini tidak dapat dibatalkan.',
+  },
+  com_endpoint_not_implemented: {
+    english: 'Not implemented',
+    translated: 'Belum diimplementasikan',
+  },
+  com_endpoint_no_presets: {
+    english: 'No presets yet, use the settings button to create one',
+    translated: 'Belum ada preset, gunakan tombol pengaturan untuk membuat satu',
+  },
+  com_endpoint_not_available: {
+    english: 'No endpoint available',
+    translated: 'Endpoint tidak tersedia',
+  },
+  com_endpoint_view_options: {
+    english: 'View Options',
+    translated: 'Lihat Opsi',
+  },
+  com_endpoint_save_convo_as_preset: {
+    english: 'Save Conversation as Preset',
+    translated: 'Simpan Percakapan sebagai Preset',
+  },
+  com_endpoint_my_preset: {
+    english: 'My Preset',
+    translated: 'Preset Saya',
+  },
+  com_endpoint_agent_model: {
+    english: 'Agent Model (Recommended: GPT-3.5)',
+    translated: 'Model Agen (Direkomendasikan: GPT-3.5)',
+  },
+  com_endpoint_completion_model: {
+    english: 'Completion Model (Recommended: GPT-4)',
+    translated: 'Model Penyelesaian (Direkomendasikan: GPT-4)',
+  },
+  com_endpoint_func_hover: {
+    english: 'Enable use of Plugins as OpenAI Functions',
+    translated: 'Aktifkan penggunaan Plugin sebagai Fungsi OpenAI',
+  },
+  com_endpoint_skip_hover: {
+    english:
+      'Enable skipping the completion step, which reviews the final answer and generated steps',
+    translated:
+      'Aktifkan langkah penyelesaian yang dilewati, yang meninjau jawaban akhir dan langkah yang dihasilkan',
+  },
+  com_endpoint_config_key: {
+    english: 'Set API Key',
+    translated: 'Atur Kunci API',
+  },
+  com_endpoint_config_placeholder: {
+    english: 'Set your Key in the Header menu to chat.',
+    translated: 'Atur Kunci Anda di menu Header untuk mengobrol.',
+  },
+  com_endpoint_config_key_for: {
+    english: 'Set API Key for',
+    translated: 'Atur Kunci API untuk',
+  },
+  com_endpoint_config_key_name: {
+    english: 'Key',
+    translated: 'Kunci',
+  },
+  com_endpoint_config_value: {
+    english: 'Enter value for',
+    translated: 'Masukkan nilai untuk',
+  },
+  com_endpoint_config_key_name_placeholder: {
+    english: 'Set API key first',
+    translated: 'Atur kunci API terlebih dahulu',
+  },
+  com_endpoint_config_key_encryption: {
+    english: 'Your key will be encrypted and deleted at',
+    translated: 'Kunci Anda akan dienkripsi dan dihapus pada',
+  },
+  com_endpoint_config_key_expiry: {
+    english: 'the expiry time',
+    translated: 'waktu kedaluwarsa',
+  },
+  com_endpoint_config_click_here: {
+    english: 'Click Here',
+    translated: 'Klik Di Sini',
+  },
+  com_endpoint_config_google_service_key: {
+    english: 'Google Service Account Key',
+    translated: 'Kunci Akun Layanan Google',
+  },
+  com_endpoint_config_google_cloud_platform: {
+    english: '(from Google Cloud Platform)',
+    translated: '(dari Google Cloud Platform)',
+  },
+  com_endpoint_config_google_api_key: {
+    english: 'Google API Key',
+    translated: 'Kunci API Google',
+  },
+  com_endpoint_config_google_gemini_api: {
+    english: '(Gemini API)',
+    translated: '(Gemini API)',
+  },
+  com_endpoint_config_google_api_info: {
+    english: 'To get your Generative Language API key (for Gemini),',
+    translated: 'Untuk mendapatkan kunci API Bahasa Generatif Anda (untuk Gemini),',
+  },
+  com_endpoint_config_key_import_json_key: {
+    english: 'Import Service Account JSON Key.',
+    translated: 'Impor Kunci JSON Akun Layanan.',
+  },
+  com_endpoint_config_key_import_json_key_success: {
+    english: 'Successfully Imported Service Account JSON Key',
+    translated: 'Berhasil Mengimpor Kunci JSON Akun Layanan',
+  },
+  com_endpoint_config_key_import_json_key_invalid: {
+    english: 'Invalid Service Account JSON Key, Did you import the correct file?',
+    translated: 'Kunci JSON Akun Layanan Tidak Valid, Apakah Anda mengimpor file yang benar?',
+  },
+  com_endpoint_config_key_get_edge_key: {
+    english: 'To get your Access token for Bing, login to',
+    translated: 'Untuk mendapatkan token akses Anda untuk Bing, masuk ke',
+  },
+  com_endpoint_config_key_get_edge_key_dev_tool: {
+    english:
+      'Use dev tools or an extension while logged into the site to copy the content of the _U cookie. If this fails, follow these',
+    translated:
+      'Gunakan alat pengembang atau ekstensi saat masuk ke situs untuk menyalin konten dari cookie _U. Jika ini gagal, ikuti ini',
+  },
+  com_endpoint_config_key_edge_instructions: {
+    english: 'instructions',
+    translated: 'instruksi',
+  },
+  com_endpoint_config_key_edge_full_key_string: {
+    english: 'to provide the full cookie strings.',
+    translated: 'untuk memberikan string cookie lengkap.',
+  },
+  com_endpoint_config_key_chatgpt: {
+    english: 'To get your Access token For ChatGPT \'Free Version\', login to',
+    translated: 'Untuk mendapatkan token akses Anda Untuk ChatGPT \'Versi Gratis\', masuk ke',
+  },
+  com_endpoint_config_key_chatgpt_then_visit: {
+    english: 'then visit',
+    translated: 'kemudian kunjungi',
+  },
+  com_endpoint_config_key_chatgpt_copy_token: {
+    english: 'Copy access token.',
+    translated: 'Salin token akses.',
+  },
+  com_endpoint_config_key_google_need_to: {
+    english: 'You need to',
+    translated: 'Anda perlu',
+  },
+  com_endpoint_config_key_google_vertex_ai: {
+    english: 'Enable Vertex AI',
+    translated: 'Aktifkan Vertex AI',
+  },
+  com_endpoint_config_key_google_vertex_api: {
+    english: 'API on Google Cloud, then',
+    translated: 'API di Google Cloud, kemudian',
+  },
+  com_endpoint_config_key_google_service_account: {
+    english: 'Create a Service Account',
+    translated: 'Buat Akun Layanan',
+  },
+  com_endpoint_config_key_google_vertex_api_role: {
+    english:
+      'Make sure to click \'Create and Continue\' to give at least the \'Vertex AI User\' role. Lastly, create a JSON key to import here.',
+    translated:
+      'Pastikan untuk mengklik \'Buat dan Lanjutkan\' untuk memberikan setidaknya peran \'Pengguna Vertex AI\'. Terakhir, buat kunci JSON untuk diimpor di sini.',
+  },
+  com_nav_welcome_message: {
+    english: 'How can I help you today?',
+    translated: 'Bagaimana saya bisa membantu Anda hari ini?',
+  },
+  com_nav_auto_scroll: {
+    english: 'Auto-Scroll to latest message on chat open',
+    translated: 'Otomatis gulir ke Baru saat Buka',
+  },
+  com_nav_modular_chat: {
+    english: 'Enable switching Endpoints mid-conversation',
+    translated: 'Aktifkan penggantian Endpoint di tengah percakapan',
+  },
+  com_nav_latex_parsing: {
+    english: 'Parsing LaTeX in messages (may affect performance)',
+    translated: 'Parsing LaTeX dalam pesan (dapat memengaruhi kinerja)',
+  },
+  com_nav_profile_picture: {
+    english: 'Profile Picture',
+    translated: 'Foto Profil',
+  },
+  com_nav_change_picture: {
+    english: 'Change picture',
+    translated: 'Ubah foto',
+  },
+  com_nav_plugin_store: {
+    english: 'Plugin store',
+    translated: 'Toko plugin',
+  },
+  com_show_agent_settings: {
+    english: 'Show Agent Settings',
+    translated: 'Tampilkan Pengaturan Agen',
+  },
+  com_show_completion_settings: {
+    english: 'Show Completion Settings',
+    translated: 'Tampilkan Pengaturan Penyelesaian',
+  },
+  com_hide_examples: {
+    english: 'Hide Examples',
+    translated: 'Sembunyikan Contoh',
+  },
+  com_show_examples: {
+    english: 'Show Examples',
+    translated: 'Tampilkan Contoh',
+  },
+  com_nav_plugin_search: {
+    english: 'Search plugins',
+    translated: 'Cari plugin',
+  },
+  com_nav_plugin_auth_error: {
+    english: 'There was an error attempting to authenticate this plugin. Please try again.',
+    translated: 'Ada kesalahan saat mencoba mengautentikasi plugin ini. Silakan coba lagi.',
+  },
+  com_nav_export_filename: {
+    english: 'Filename',
+    translated: 'Nama File',
+  },
+  com_nav_export_filename_placeholder: {
+    english: 'Set the filename',
+    translated: 'Atur nama file',
+  },
+  com_nav_export_type: {
+    english: 'Type',
+    translated: 'Tipe',
+  },
+  com_nav_export_include_endpoint_options: {
+    english: 'Include endpoint options',
+    translated: 'Sertakan opsi endpoint',
+  },
+  com_nav_enabled: {
+    english: 'Enabled',
+    translated: 'Diaktifkan',
+  },
+  com_nav_not_supported: {
+    english: 'Not Supported',
+    translated: 'Tidak Didukung',
+  },
+  com_nav_export_all_message_branches: {
+    english: 'Export all message branches',
+    translated: 'Ekspor semua cabang pesan',
+  },
+  com_nav_export_recursive_or_sequential: {
+    english: 'Recursive or sequential?',
+    translated: 'Rekursif atau berurutan?',
+  },
+  com_nav_export_recursive: {
+    english: 'Recursive',
+    translated: 'Rekursif',
+  },
+  com_nav_export_conversation: {
+    english: 'Export conversation',
+    translated: 'Ekspor percakapan',
+  },
+  com_nav_export: {
+    english: 'Export',
+    translated: 'Ekspor',
+  },
+  com_nav_shared_links: {
+    english: 'Shared links',
+    translated: 'Link berbagi',
+  },
+  com_nav_shared_links_manage: {
+    english: 'Manage',
+    translated: 'Pengeluaran',
+  },
+  com_nav_shared_links_empty: {
+    english: 'You have no shared links.',
+    translated: 'Anda tidak memiliki link berbagi.',
+  },
+  com_nav_shared_links_name: {
+    english: 'Name',
+    translated: 'Nama',
+  },
+  com_nav_shared_links_date_shared: {
+    english: 'Date shared',
+    translated: 'Tanggal berbagi',
+  },
+  com_nav_theme: {
+    english: 'Theme',
+    translated: 'Tema',
+  },
+  com_nav_theme_system: {
+    english: 'System',
+    translated: 'Sistem',
+  },
+  com_nav_theme_dark: {
+    english: 'Dark',
+    translated: 'Gelap',
+  },
+  com_nav_theme_light: {
+    english: 'Light',
+    translated: 'Terang',
+  },
+  com_nav_user_name_display: {
+    english: 'Display username in messages',
+    translated: 'Tampilkan nama pengguna dalam pesan',
+  },
+  com_nav_save_drafts: {
+    english: 'Save drafts locally',
+    translated: 'Simpan draft',
+  },
+  com_nav_clear_all_chats: {
+    english: 'Clear all chats',
+    translated: 'Hapus semua obrolan',
+  },
+  com_nav_confirm_clear: {
+    english: 'Confirm Clear',
+    translated: 'Konfirmasi Hapus',
+  },
+  com_nav_close_sidebar: {
+    english: 'Close sidebar',
+    translated: 'Tutup sidebar',
+  },
+  com_nav_open_sidebar: {
+    english: 'Open sidebar',
+    translated: 'Buka sidebar',
+  },
+  com_nav_send_message: {
+    english: 'Send message',
+    translated: 'Kirim pesan',
+  },
+  com_nav_log_out: {
+    english: 'Log out',
+    translated: 'Keluar',
+  },
+  com_nav_user: {
+    english: 'USER',
+    translated: 'PENGGUNA',
+  },
+  com_nav_archived_chats: {
+    english: 'Archived chats',
+    translated: 'Percakapan Arsip',
+  },
+  com_nav_archived_chats_manage: {
+    english: 'Manage',
+    translated: 'Pengelolaan',
+  },
+  com_nav_archived_chats_empty: {
+    english: 'You have no archived conversations.',
+    translated: 'Tidak ada percakapan yang diarsipkan.',
+  },
+  com_nav_archive_all_chats: {
+    english: 'Archive all chats',
+    translated: 'Arsipkan semua percakapan',
+  },
+  com_nav_archive_all: {
+    english: 'Archive all',
+    translated: 'Arsipkan semua',
+  },
+  com_nav_archive_name: {
+    english: 'Name',
+    translated: 'Nama',
+  },
+  com_nav_archive_created_at: {
+    english: 'DateCreated',
+    translated: 'TanggalDibuat',
+  },
+  com_nav_clear_conversation: {
+    english: 'Clear conversations',
+    translated: 'Hapus percakapan',
+  },
+  com_nav_clear_conversation_confirm_message: {
+    english: 'Are you sure you want to clear all conversations? This is irreversible.',
+    translated: 'Anda yakin ingin menghapus semua percakapan? Ini tidak dapat dibatalkan.',
+  },
+  com_nav_help_faq: {
+    english: 'Help & FAQ',
+    translated: 'Bantuan & FAQ',
+  },
+  com_nav_settings: {
+    english: 'Settings',
+    translated: 'Pengaturan',
+  },
+  com_nav_search_placeholder: {
+    english: 'Search messages',
+    translated: 'Cari pesan',
+  },
+  com_nav_setting_general: {
+    english: 'General',
+    translated: 'Umum',
+  },
+  com_nav_setting_beta: {
+    english: 'Beta features',
+    translated: 'Fitur beta',
+  },
+  com_nav_setting_data: {
+    english: 'Data controls',
+    translated: 'Kontrol data',
+  },
+  com_nav_setting_account: {
+    english: 'Account',
+    translated: 'Akun',
+  },
+  com_nav_language: {
+    english: 'Language',
+    translated: 'Bahasa',
+  },
+  com_nav_lang_auto: {
+    english: 'Auto detect',
+    translated: 'Deteksi otomatis',
+  },
+  com_nav_lang_english: {
+    english: 'English',
+    translated: 'English',
+  },
+  com_nav_lang_chinese: {
+    english: '中文',
+    translated: '中文',
+  },
+  com_nav_lang_german: {
+    english: 'Deutsch',
+    translated: 'Deutsch',
+  },
+  com_nav_lang_spanish: {
+    english: 'Español',
+    translated: 'Español',
+  },
+  com_nav_lang_french: {
+    english: 'Français ',
+    translated: 'Français ',
+  },
+  com_nav_lang_italian: {
+    english: 'Italiano',
+    translated: 'Italiano',
+  },
+  com_nav_lang_polish: {
+    english: 'Polski',
+    translated: 'Polski',
+  },
+  com_nav_lang_brazilian_portuguese: {
+    english: 'Português Brasileiro',
+    translated: 'Português Brasileiro',
+  },
+  com_nav_lang_russian: {
+    english: 'Русский',
+    translated: 'Русский',
+  },
+  com_nav_lang_japanese: {
+    english: '日本語',
+    translated: '日本語',
+  },
+  com_nav_lang_swedish: {
+    english: 'Svenska',
+    translated: 'Svenska',
+  },
+  com_nav_lang_korean: {
+    english: '한국어',
+    translated: '한국어',
+  },
+  com_nav_lang_vietnamese: {
+    english: 'Tiếng Việt',
+    translated: 'Tiếng Việt',
+  },
+  com_nav_lang_traditionalchinese: {
+    english: '繁體中文',
+    translated: '繁體中文',
+  },
+  com_nav_lang_arabic: {
+    english: 'العربية',
+    translated: 'العربية',
+  },
+  com_nav_lang_turkish: {
+    english: 'Türkçe',
+    translated: 'Türkçe',
+  },
+  com_nav_lang_dutch: {
+    english: 'Nederlands',
+    translated: 'Nederlands',
+  },
+  com_nav_lang_indonesia: {
+    english: 'Indonesia',
+    translated: 'Indonesia',
+  },
+};