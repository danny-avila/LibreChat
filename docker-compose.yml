version: "3.4"

# Do not edit this file directly. Use a ‘docker-compose.override.yaml’ file if you can.
# Refer to `docker-compose.override.yaml.example’ for some sample configurations.

services:
  api:
    container_name: LibreChat
    ports:
      - 3080:3080
    depends_on:
      - mongodb
    image: librechat
    build:
      context: .
      target: node
    restart: always
    user: "${UID}:${GID}"
    extra_hosts:
     - "host.docker.internal:host-gateway"
    environment:
      - HOST=0.0.0.0
      - MONGO_URI=mongodb://mongodb:27017/LibreChat
      - MEILI_HOST=http://meilisearch:7700
    volumes:
      - ./.env:/app/.env
      - ./images:/app/client/public/images
  mongodb:
    container_name: chat-mongodb
    image: mongo
    restart: always
    user: "${UID}:${GID}"
    ports:
      - 27017:27017
    volumes:
      - ./data-node:/data/db
    command: mongod --noauth
  meilisearch:
    container_name: chat-meilisearch
    image: getmeili/meilisearch:v1.5
    restart: always
<<<<<<< HEAD
    ports:
      - 7700:7700
    env_file:
      - .env
=======
>>>>>>> d0730d25
    user: "${UID}:${GID}"
    environment:
      - MEILI_HOST=http://meilisearch:7700
      - MEILI_NO_ANALYTICS=true
    volumes:
      - ./meili_data_v1.5:/meili_data<|MERGE_RESOLUTION|>--- conflicted
+++ resolved
@@ -39,13 +39,6 @@
     container_name: chat-meilisearch
     image: getmeili/meilisearch:v1.5
     restart: always
-<<<<<<< HEAD
-    ports:
-      - 7700:7700
-    env_file:
-      - .env
-=======
->>>>>>> d0730d25
     user: "${UID}:${GID}"
     environment:
       - MEILI_HOST=http://meilisearch:7700
