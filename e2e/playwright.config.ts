import { defineConfig, devices } from '@playwright/test';
import path from 'path';
const absolutePath = path.resolve(process.cwd(), 'api/server/index.js');
import dotenv from 'dotenv';
dotenv.config();

export default defineConfig({
  globalSetup: require.resolve('./setup/global-setup'),
  globalTeardown: require.resolve('./setup/global-teardown'),
  testDir: 'specs/',
  outputDir: 'specs/.test-results',
  /* Run tests in files in parallel.
  NOTE: This sometimes causes issues on Windows.
  Set to false if you experience issues running on a Windows machine. */
  fullyParallel: false,
  /* Fail the build on CI if you accidentally left test.only in the source code. */
  forbidOnly: !!process.env.CI,
  /* Retry on CI only */
  retries: process.env.CI ? 2 : 0,
  /* Opt out of parallel tests on CI. */
  workers: process.env.CI ? 1 : undefined,
  /* Reporter to use. See https://playwright.dev/docs/test-reporters */
  reporter: [['html', { outputFolder: 'playwright-report' }]],
  /* Shared settings for all the projects below. See https://playwright.dev/docs/api/class-testoptions. */
  use: {
    baseURL: 'http://localhost:3080',
    video: 'on-first-retry',
    trace: 'retain-on-failure',
    ignoreHTTPSErrors: true,
    headless: true,
    storageState: path.resolve(process.cwd(), 'e2e/storageState.json'),
    screenshot: 'only-on-failure',
  },
  expect: {
    timeout: 10000,
  },
  /* Configure projects for major browsers */
  projects: [
    {
      name: 'chromium',
      use: { ...devices['Desktop Chrome'] },
    },
    /* Test against mobile viewports. */
    // {
    //   name: 'Mobile Chrome',
    //   use: { ...devices['Pixel 5'] },
    // },
    // {
    //   name: 'Mobile Safari',
    //   use: { ...devices['iPhone 12'] },
    // },
  ],

  /* Run your local dev server before starting the tests */
  webServer: {
    command: `node ${absolutePath}`,
    port: 3080,
    stdout: 'pipe',
    ignoreHTTPSErrors: true,
    // url: 'http://localhost:3080',
    timeout: 30_000,
    reuseExistingServer: true,
    env: {
      ...process.env,
<<<<<<< HEAD
      SEARCH: 'false',
      NODE_ENV: 'development',
=======
      NODE_ENV: 'CI',
      SEARCH: 'false',
>>>>>>> efe057e0
      SESSION_EXPIRY: '60000',
      ALLOW_REGISTRATION: 'true',
      REFRESH_TOKEN_EXPIRY: '300000',
    },
  },
});<|MERGE_RESOLUTION|>--- conflicted
+++ resolved
@@ -62,13 +62,8 @@
     reuseExistingServer: true,
     env: {
       ...process.env,
-<<<<<<< HEAD
-      SEARCH: 'false',
-      NODE_ENV: 'development',
-=======
       NODE_ENV: 'CI',
       SEARCH: 'false',
->>>>>>> efe057e0
       SESSION_EXPIRY: '60000',
       ALLOW_REGISTRATION: 'true',
       REFRESH_TOKEN_EXPIRY: '300000',
