<<<<<<< HEAD
// v0.7.2
=======
// v0.7.3
>>>>>>> 302b28fc
// See .env.test.example for an example of the '.env.test' file.
require('dotenv').config({ path: './e2e/.env.test' });<|MERGE_RESOLUTION|>--- conflicted
+++ resolved
@@ -1,7 +1,3 @@
-<<<<<<< HEAD
-// v0.7.2
-=======
 // v0.7.3
->>>>>>> 302b28fc
 // See .env.test.example for an example of the '.env.test' file.
 require('dotenv').config({ path: './e2e/.env.test' });