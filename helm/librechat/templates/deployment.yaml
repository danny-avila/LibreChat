--- conflicted
+++ resolved
@@ -26,16 +26,15 @@
         {{- toYaml . | nindent 8 }}
         {{- end }}
     spec:
-<<<<<<< HEAD
       {{- with .Values.hostAliases }}
       hostAliases:
-=======
+        {{- toYaml . | nindent 8 }}
+      {{- end }}
       {{- if .Values.dnsPolicy }}
       dnsPolicy: {{ .Values.dnsPolicy }}
       {{- end }}
       {{- with .Values.dnsConfig }}
       dnsConfig:
->>>>>>> 4b5b4660
         {{- toYaml . | nindent 8 }}
       {{- end }}
       {{- with .Values.imagePullSecrets }}
