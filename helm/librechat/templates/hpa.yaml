--- conflicted
+++ resolved
@@ -1,62 +1,32 @@
-<<<<<<< HEAD
-{{- if .Values.autoscaling.enabled }}
-apiVersion: autoscaling/v2beta1
-kind: HorizontalPodAutoscaler
-metadata:
-  name: {{ include "librechat.fullname" $ }}
-  labels:
-    {{- include "librechat.labels" . | nindent 4 }}
-spec:
-  scaleTargetRef:
-    apiVersion: apps/v1
-    kind: Deployment
-    name: {{ include "librechat.fullname" $ }}
-  minReplicas: {{ .Values.autoscaling.minReplicas }}
-  maxReplicas: {{ .Values.autoscaling.maxReplicas }}
-  metrics:
-    {{- if .Values.autoscaling.targetCPUUtilizationPercentage }}
-    - type: Resource
-      resource:
-        name: cpu
-        targetAverageUtilization: {{ .Values.autoscaling.targetCPUUtilizationPercentage }}
-    {{- end }}
-    {{- if .Values.autoscaling.targetMemoryUtilizationPercentage }}
-    - type: Resource
-      resource:
-        name: memory
-        targetAverageUtilization: {{ .Values.autoscaling.targetMemoryUtilizationPercentage }}
-    {{- end }}
-=======
-{{- if .Values.autoscaling.enabled }}
-apiVersion: {{ include "librechat.hpa.apiVersion" $ }}
-kind: HorizontalPodAutoscaler
-metadata:
-  name: {{ include "librechat.fullname" $ }}
-  labels:
-    {{- include "librechat.labels" . | nindent 4 }}
-spec:
-  scaleTargetRef:
-    apiVersion: apps/v1
-    kind: Deployment
-    name: {{ include "librechat.fullname" $ }}
-  minReplicas: {{ .Values.autoscaling.minReplicas }}
-  maxReplicas: {{ .Values.autoscaling.maxReplicas }}
-  metrics:
-    {{- if .Values.autoscaling.targetCPUUtilizationPercentage }}
-    - type: Resource
-      resource:
-        name: cpu
-        target:
-          type: Utilization
-          averageUtilization: {{ .Values.autoscaling.targetCPUUtilizationPercentage }}
-    {{- end }}
-    {{- if .Values.autoscaling.targetMemoryUtilizationPercentage }}
-    - type: Resource
-      resource:
-        name: memory
-        target:
-          type: Utilization
-          averageUtilization: {{ .Values.autoscaling.targetMemoryUtilizationPercentage }}
-    {{- end }}
->>>>>>> b85950aa
+{{- if .Values.autoscaling.enabled }}
+apiVersion: {{ include "librechat.hpa.apiVersion" $ }}
+kind: HorizontalPodAutoscaler
+metadata:
+  name: {{ include "librechat.fullname" $ }}
+  labels:
+    {{- include "librechat.labels" . | nindent 4 }}
+spec:
+  scaleTargetRef:
+    apiVersion: apps/v1
+    kind: Deployment
+    name: {{ include "librechat.fullname" $ }}
+  minReplicas: {{ .Values.autoscaling.minReplicas }}
+  maxReplicas: {{ .Values.autoscaling.maxReplicas }}
+  metrics:
+    {{- if .Values.autoscaling.targetCPUUtilizationPercentage }}
+    - type: Resource
+      resource:
+        name: cpu
+        target:
+          type: Utilization
+          averageUtilization: {{ .Values.autoscaling.targetCPUUtilizationPercentage }}
+    {{- end }}
+    {{- if .Values.autoscaling.targetMemoryUtilizationPercentage }}
+    - type: Resource
+      resource:
+        name: memory
+        target:
+          type: Utilization
+          averageUtilization: {{ .Values.autoscaling.targetMemoryUtilizationPercentage }}
+    {{- end }}
 {{- end }}