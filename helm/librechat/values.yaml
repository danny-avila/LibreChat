# Default values for librechat.
# This is a YAML-formatted file.
# Declare variables to be passed into your templates.

replicaCount: 1



global:
   # existing Secret for all envs/ only Passwords. Can be locally generated with: kubectl create secret generic librechat-secret-envs --from-env-file=.env.example --dry-run=client -o yaml > secret-envs.yaml
   # For better maintainabillity, you can put all vars directly in the config Section and only overwrite Secrets with this if nessesary.
   # Required Values:
   # - MEILI_MASTER_KEY
  librechat:
    existingSecretName: "librechat-credentials-env"
    # Used for Setting the Right Key, can be something like AZURE_API_KEY, if Azure OpenAI is used
    existingSecretApiKey: OPENAI_API_KEY

librechat:
  configEnv:
    PLUGIN_MODELS: gpt-4,gpt-4-turbo-preview,gpt-4-0125-preview,gpt-4-1106-preview,gpt-4-0613,gpt-3.5-turbo,gpt-3.5-turbo-0125,gpt-3.5-turbo-1106,gpt-3.5-turbo-0613
    DEBUG_PLUGINS: "true"
    # IMPORTANT -- GENERATE your own: openssl rand -hex 32 and openssl rand -hex 16 for CREDS_IV. Best Practise: Put into Secret. See global.librechat.existingSecretName
    CREDS_KEY: 9e95d9894da7e68dd69c0046caf5343c8b1e80c89609b5a1e40e6568b5b23ce6
    CREDS_IV: ac028c86ba23f4cd48165e0ca9f2c683
    JWT_SECRET: 16f8c0ef4a5d391b26034086c628469d3f9f497f08163ab9b40137092f2909ef
    JWT_REFRESH_SECRET: eaa5191f2914e30b9387fd84e254e4ba6fc51b4654968a9b0803b456a54b8418
    # Set Config Params here
    # ENV_NAME: env-value

    # existing Secret for all envs/ only Passwords. Can be locally generated with: kubectl create secret generic librechat-secret-envs --from-env-file=.env.example --dry-run=client -o yaml > secret-envs.yaml
    # For better maintainabillity, you can put all vars directly in the config Section and only overwrite Secrets with this if nessesary.
    # Required Values:
    # - MEILI_MASTER_KEY
  existingSecretName: "librechat-credentials-env"
  
  # For adding a custom config yaml-file you can set the contents in this var. See https://www.librechat.ai/docs/configuration/librechat_yaml/example
  configYamlContent: ""
  # configYamlContent: |
  #   version: 1.0.8

  #   cache: true

  #   interface:
  #     # Privacy policy settings
  #     privacyPolicy:
  #       externalUrl: 'https://librechat.ai/privacy-policy'
  #       openNewTab: true

  #     # Terms of service
  #     termsOfService:
  #       externalUrl: 'https://librechat.ai/tos'
  #       openNewTab: true

  #   registration:
  #     socialLogins: ["discord", "facebook", "github", "google", "openid"] 
  #   endpoints:
  #     azureOpenAI:
  #      # Endpoint-level configuration
  #      titleModel: "gpt-4o"
  #      plugins: true
  #      assistants: true
  #      groups:
  #           Group-level configuration
  #         - group: "my-resource-sweden"
  #           apiKey: "${SWEDEN_API_KEY}"
  #           instanceName: "my-resource-sweden"
  #           deploymentName: gpt-4-1106-preview
  #           version: "2024-03-01-preview"
  #           assistants: true
  #           # Model-level configuration
  #           models:
  #             gpt-4o: true
  #     custom:
  #       # OpenRouter.ai
  #       - name: "OpenRouter"
  #         apiKey: "${OPENROUTER_KEY}"
  #         baseURL: "https://openrouter.ai/api/v1"
  #         models:
  #           default: ["openai/gpt-3.5-turbo"]
  #           fetch: true
  #         titleConvo: true
  #         titleModel: "gpt-3.5-turbo"
  #         summarize: false
  #         summaryModel: "gpt-3.5-turbo"
  #         forcePrompt: false
  #         modelDisplayLabel: "OpenRouter"

  # name of existing Yaml configmap, key must be librechat.yaml
  existingConfigYaml: ""

  # Volume used to store image Files uploaded to the Web UI
  imageVolume:
    enabled: true
    size: 10G
    accessModes: ReadWriteOnce
    # storageClassName: 

# only lite RAG is supported
librechat-rag-api:
  enabled: false
  # can be azure, openai, huggingface or huggingfacetei
  embeddingsProvider: openai


image:
  repository: danny-avila/librechat
  registry: ghcr.io
  pullPolicy: IfNotPresent
  # Overrides the image tag whose default is the chart appVersion.
  tag: ""


imagePullSecrets: []
nameOverride: ""
fullnameOverride: ""

# This section builds out the service account more information can be found here: https://kubernetes.io/docs/concepts/security/service-accounts/
serviceAccount:
  # Specifies whether a service account should be created
  create: true
  # Automatically mount a ServiceAccount's API credentials?
  automount: true
  # Annotations to add to the service account
  annotations: {}
  # The name of the service account to use.
  # If not set and create is true, a name is generated using the fullname template
  name: ""

lifecycle: {}
# # base for adding a custom banner // see https://github.com/danny-avila/LibreChat/pull/3952 for an example
#   postStart:
#     exec:
#       command: ["/bin/sh", "-c", "npm run update-banner <displayFrom(Format: yyyy-mm-ddTHH:MM:SSZ)> <displayTo(Format: yyyy-mm-ddTHH:MM:SSZ)> <message> <isPublic(true/false)>"]



podAnnotations: {}
podLabels: {}

podSecurityContext:
  fsGroup: 2000

securityContext:
  capabilities:
    drop:
    - ALL
  # readOnlyRootFilesystem: true # not supported yet
  runAsNonRoot: true
  runAsUser: 1000

service:
  type: ClusterIP # LoadBalancer, NodePort, ClusterIP
  port: 3080
  targetPort: 3080
  containerPort: 3080
  annotations: {}

ingress:
  enabled: true
  className: ""
  annotations: {}
    # kubernetes.io/ingress.class: nginx
    # kubernetes.io/tls-acme: "true"
  hosts:
    - host: chat.example.com
      paths:
        - path: /
          pathType: ImplementationSpecific
  tls: []
  #  - secretName: chart-example-tls
  #    hosts:
  #      - chat.example.com

resources: {}
  # We usually recommend not to specify default resources and to leave this as a conscious
  # choice for the user. This also increases chances charts run on environments with little
  # resources, such as Minikube. If you do want to specify resources, uncomment the following
  # lines, adjust them as necessary, and remove the curly braces after 'resources:'.
  # limits:
  #   cpu: 100m
  #   memory: 128Mi
  # requests:
  #   cpu: 100m
  #   memory: 128Mi


autoscaling:
  enabled: false
  minReplicas: 1
  maxReplicas: 100
  targetCPUUtilizationPercentage: 80
  # targetMemoryUtilizationPercentage: 80

livenessProbe:
  httpGet:
    path: /health
    port: 3080
readinessProbe:
  httpGet:
    path: /health
    port: 3080

# Additional volumes on the output Deployment definition.
volumes: []
# - name: foo
#   secret:
#     secretName: mysecret
#     optional: false

# Additional volumeMounts on the output Deployment definition.
volumeMounts: []
# - name: foo
#   mountPath: "/etc/foo"
#   readOnly: true

nodeSelector: {}

tolerations: []

affinity: {}

<<<<<<< HEAD
# Host aliases for custom domain-to-IP mappings (adds entries to /etc/hosts)
hostAliases: []
# Example - Redirect AWS Bedrock to proxy:
# hostAliases:
#   - ip: "10.1.2.3"
#     hostnames:
#       - "bedrock-runtime.eu-central-1.amazonaws.com"
=======
# DNS Configuration
# Customize DNS resolution for redirecting traffic to proxy servers
dnsPolicy: ""  # Options: ClusterFirst, Default, None, ClusterFirstWithHostNet
dnsConfig: {}
# Example configuration for custom DNS:
# dnsPolicy: "None"  # Use only custom DNS settings
# dnsConfig:
#   nameservers:
#     - "10.0.0.10"  # Your custom DNS server
#     - "8.8.8.8"    # Fallback DNS
#   searches:
#     - "svc.cluster.local"
#     - "cluster.local"
#   options:
#     - name: ndots
#       value: "2"
#     - name: timeout
#       value: "1"
>>>>>>> 4b5b4660

# Strategy for LibreChat deployment updates
updateStrategy:
  type: RollingUpdate

# MongoDB Parameters
mongodb:
  enabled: true
  auth:
    enabled: false
  databases:
   - LibreChat
#  persistence: 
#    size: 8Gi


meilisearch:
  enabled: true
  persistence:
    enabled: true
    storageClass: ""
  image: 
    tag: "v1.7.3"
  auth:
    # Use an existing Kubernetes secret for the MEILI_MASTER_KEY
    existingMasterKeySecret: "librechat-credentials-env"<|MERGE_RESOLUTION|>--- conflicted
+++ resolved
@@ -220,7 +220,6 @@
 
 affinity: {}
 
-<<<<<<< HEAD
 # Host aliases for custom domain-to-IP mappings (adds entries to /etc/hosts)
 hostAliases: []
 # Example - Redirect AWS Bedrock to proxy:
@@ -228,7 +227,7 @@
 #   - ip: "10.1.2.3"
 #     hostnames:
 #       - "bedrock-runtime.eu-central-1.amazonaws.com"
-=======
+
 # DNS Configuration
 # Customize DNS resolution for redirecting traffic to proxy servers
 dnsPolicy: ""  # Options: ClusterFirst, Default, None, ClusterFirstWithHostNet
@@ -247,7 +246,6 @@
 #       value: "2"
 #     - name: timeout
 #       value: "1"
->>>>>>> 4b5b4660
 
 # Strategy for LibreChat deployment updates
 updateStrategy:
