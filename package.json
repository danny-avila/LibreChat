{
  "name": "LibreChat",
  "version": "0.5.3",
  "description": "",
  "workspaces": [
    "api",
    "client",
    "packages/data-provider"
  ],
  "scripts": {
    "install": "node config/install.js",
    "upgrade": "node config/upgrade.js",
    "create-user": "node config/create-user.js",
    "backend": "cross-env NODE_ENV=production node api/server/index.js",
    "backend:dev": "cross-env NODE_ENV=development npx nodemon api/server/index.js",
    "build:data-provider": "cd packages/data-provider && npm run build && npm link && cd ../../client && npm link @librechat/data-provider",
    "frontend": "npm run build:data-provider && cd client && npm run build",
    "frontend:ci": "npm run build:data-provider && cd client && npm run build:ci",
    "frontend:dev": "cd client && npm run dev",
    "e2e": "playwright test --config=e2e/playwright.config.local.ts",
    "e2e:ci": "playwright test --config=e2e/playwright.config.ts",
    "e2e:debug": "cross-env PWDEBUG=1 playwright test --config=e2e/playwright.config.local.ts",
    "e2e:codegen": "npx playwright codegen --load-storage=e2e/storageState.json http://localhost:3080/chat/new",
    "test:client": "cd client && npm run test",
    "test:api": "cd api && npm run test",
    "e2e:update": "playwright test --config=e2e/playwright.config.js --update-snapshots",
    "e2e:report": "npx playwright show-report e2e/playwright-report",
    "prepare": "node config/prepare.js",
    "format": "prettier-eslint --write \"{,!(node_modules)/**/}*.{js,jsx,ts,tsx}\""
  },
  "repository": {
    "type": "git",
    "url": "git+https://github.com/danny-avila/LibreChat.git"
  },
  "author": "",
  "license": "ISC",
  "bugs": {
    "url": "https://github.com/danny-avila/LibreChat/issues"
  },
  "homepage": "https://github.com/danny-avila/LibreChat#readme",
  "dependencies": {
    "axios": "^1.4.0",
    "express-session": "^1.17.3",
    "langchain": "^0.0.91",
    "mongodb": "5.2",
<<<<<<< HEAD
    "react-ga": "^3.3.1"
=======
    "passport": "^0.6.0",
    "passport-github2": "^0.1.12"
>>>>>>> de0dded7
  },
  "devDependencies": {
    "@playwright/test": "^1.32.1",
    "@typescript-eslint/eslint-plugin": "^5.59.6",
    "@typescript-eslint/parser": "^5.59.6",
    "babel-eslint": "^10.1.0",
    "cross-env": "^7.0.3",
    "eslint": "^8.41.0",
    "eslint-config-airbnb-base": "^15.0.0",
    "eslint-config-prettier": "^8.8.0",
    "eslint-plugin-jest": "^27.2.1",
    "eslint-plugin-prettier": "^4.2.1",
    "eslint-plugin-react": "^7.32.2",
    "eslint-plugin-react-hooks": "^4.6.0",
    "husky": "^8.0.0",
    "jest": "^29.5.0",
    "lint-staged": "^13.2.2",
    "prettier": "^2.8.8",
    "prettier-eslint": "^15.0.1",
    "prettier-eslint-cli": "^7.1.0",
    "prettier-plugin-tailwindcss": "^0.2.2"
  },
  "nodemonConfig": {
    "ignore": [
      "api/data/",
      "data",
      "client/",
      "admin/",
      "packages/"
    ]
  }
}<|MERGE_RESOLUTION|>--- conflicted
+++ resolved
@@ -43,12 +43,9 @@
     "express-session": "^1.17.3",
     "langchain": "^0.0.91",
     "mongodb": "5.2",
-<<<<<<< HEAD
-    "react-ga": "^3.3.1"
-=======
+    "react-ga": "^3.3.1",
     "passport": "^0.6.0",
     "passport-github2": "^0.1.12"
->>>>>>> de0dded7
   },
   "devDependencies": {
     "@playwright/test": "^1.32.1",
