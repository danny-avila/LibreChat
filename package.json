--- conflicted
+++ resolved
@@ -115,11 +115,7 @@
     "typescript-eslint": "^8.24.0"
   },
   "overrides": {
-<<<<<<< HEAD
-    "form-data": "4.0.4",
-=======
     "@langchain/openai": "0.5.18",
->>>>>>> bef5c26b
     "axios": "1.8.2",
     "elliptic": "^6.6.1",
     "form-data": "^4.0.4",
