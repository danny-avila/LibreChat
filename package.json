--- conflicted
+++ resolved
@@ -42,10 +42,7 @@
     "axios": "^1.4.0",
     "langchain": "^0.0.91",
     "passport": "^0.6.0",
-<<<<<<< HEAD
     "passport-discord": "^0.1.4",
-=======
->>>>>>> 69d192ba
     "passport-github2": "^0.1.12"
   },
   "devDependencies": {
