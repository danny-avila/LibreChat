{
  "name": "LibreChat",
  "version": "0.5.3",
  "description": "",
  "workspaces": [
    "api",
    "client",
    "packages/data-provider"
  ],
  "scripts": {
    "install": "node config/install.js",
    "upgrade": "node config/upgrade.js",
    "create-user": "node config/create-user.js",
    "backend": "cross-env NODE_ENV=production node api/server/index.js",
    "backend:dev": "cross-env NODE_ENV=development npx nodemon api/server/index.js",
    "build:data-provider": "cd packages/data-provider && npm run build && npm link && cd ../../client && npm link @librechat/data-provider",
    "frontend": "npm run build:data-provider && cd client && npm run build",
    "frontend:ci": "npm run build:data-provider && cd client && npm run build:ci",
    "frontend:dev": "cd client && npm run dev",
    "e2e": "playwright test --config=e2e/playwright.config.local.ts",
    "e2e:ci": "playwright test --config=e2e/playwright.config.ts",
    "e2e:debug": "cross-env PWDEBUG=1 playwright test --config=e2e/playwright.config.local.ts",
    "e2e:codegen": "npx playwright codegen --load-storage=e2e/storageState.json http://localhost:3080/chat/new",
    "test:client": "cd client && npm run test",
    "test:api": "cd api && npm run test",
    "e2e:update": "playwright test --config=e2e/playwright.config.js --update-snapshots",
    "e2e:report": "npx playwright show-report e2e/playwright-report",
    "prepare": "node config/prepare.js",
    "format": "prettier-eslint --write \"{,!(node_modules)/**/}*.{js,jsx,ts,tsx}\""
  },
  "repository": {
    "type": "git",
    "url": "git+https://github.com/danny-avila/LibreChat.git"
  },
  "author": "",
  "license": "ISC",
  "bugs": {
    "url": "https://github.com/danny-avila/LibreChat/issues"
  },
  "homepage": "https://github.com/danny-avila/LibreChat#readme",
<<<<<<< HEAD
=======
  "dependencies": {
    "axios": "^1.4.0",
    "passport": "^0.6.0",
    "passport-discord": "^0.1.4",
    "passport-github2": "^0.1.12"
  },
>>>>>>> f5672ddc
  "devDependencies": {
    "@playwright/test": "^1.32.1",
    "@typescript-eslint/eslint-plugin": "^5.59.6",
    "@typescript-eslint/parser": "^5.59.6",
    "babel-eslint": "^10.1.0",
    "cross-env": "^7.0.3",
    "eslint": "^8.41.0",
    "eslint-config-airbnb-base": "^15.0.0",
    "eslint-config-prettier": "^8.8.0",
    "eslint-plugin-jest": "^27.2.1",
    "eslint-plugin-prettier": "^4.2.1",
    "eslint-plugin-react": "^7.32.2",
    "eslint-plugin-react-hooks": "^4.6.0",
    "husky": "^8.0.0",
    "jest": "^29.5.0",
    "lint-staged": "^13.2.2",
    "prettier": "^2.8.8",
    "prettier-eslint": "^15.0.1",
    "prettier-eslint-cli": "^7.1.0",
    "prettier-plugin-tailwindcss": "^0.2.2"
  },
  "dependencies": {
    "@reach/dialog": "^0.18.0",
    "@stripe/react-stripe-js": "^2.1.0",
    "@stripe/stripe-js": "^1.54.0",
    "axios": "^1.4.0",
    "langchain": "^0.0.91",
    "stripe": "^12.9.0"
  },
  "nodemonConfig": {
    "ignore": [
      "api/data/",
      "data",
      "client/",
      "admin/",
      "packages/"
    ]
  }
}<|MERGE_RESOLUTION|>--- conflicted
+++ resolved
@@ -38,15 +38,6 @@
     "url": "https://github.com/danny-avila/LibreChat/issues"
   },
   "homepage": "https://github.com/danny-avila/LibreChat#readme",
-<<<<<<< HEAD
-=======
-  "dependencies": {
-    "axios": "^1.4.0",
-    "passport": "^0.6.0",
-    "passport-discord": "^0.1.4",
-    "passport-github2": "^0.1.12"
-  },
->>>>>>> f5672ddc
   "devDependencies": {
     "@playwright/test": "^1.32.1",
     "@typescript-eslint/eslint-plugin": "^5.59.6",
@@ -72,9 +63,12 @@
     "@reach/dialog": "^0.18.0",
     "@stripe/react-stripe-js": "^2.1.0",
     "@stripe/stripe-js": "^1.54.0",
+    "langchain": "^0.0.91",
+    "stripe": "^12.9.0",
     "axios": "^1.4.0",
-    "langchain": "^0.0.91",
-    "stripe": "^12.9.0"
+    "passport": "^0.6.0",
+    "passport-discord": "^0.1.4",
+    "passport-github2": "^0.1.12"
   },
   "nodemonConfig": {
     "ignore": [
