--- conflicted
+++ resolved
@@ -81,13 +81,11 @@
 
 DEBUG_OPENAI=false # Set to true to enable debug mode for the OpenAI endpoint
 
-# Identify the available models, separated by commas *without spaces*. 
+# Identify the available models, separated by commas *without spaces*.
 # The first will be default. 
 # Leave it blank to use internal settings. 
 # OPENAI_MODELS=gpt-3.5-turbo,gpt-3.5-turbo-16k,gpt-3.5-turbo-0301,text-davinci-003,gpt-4,gpt-4-0314,gpt-4-0613
 
-<<<<<<< HEAD
-=======
 # Titling is enabled by default when initiating a conversation.
 # Uncomment the following variable to disable this feature.
 # TITLE_CONVO=false
@@ -111,8 +109,8 @@
 # Must be compatible with the OpenAI Endpoint.
 # OPENAI_SUMMARY_MODEL=gpt-3.5-turbo
 
-# Reverse proxy settings for OpenAI: 
-# https://github.com/waylaidwanderer/node-chatgpt-api#using-a-reverse-proxy 
+# Reverse proxy settings for OpenAI:
+# https://github.com/waylaidwanderer/node-chatgpt-api#using-a-reverse-proxy
 # OPENAI_REVERSE_PROXY=
 
 # (Advanced) Sometimes when using Local LLM APIs, you may need to force the API
@@ -122,7 +120,7 @@
 # OPENAI_FORCE_PROMPT=true
 
 ##########################
-# OpenRouter (overrides OpenAI and Plugins Endpoints): 
+# OpenRouter (overrides OpenAI and Plugins Endpoints):
 ##########################
 
 # OpenRouter is a legitimate proxy service to a multitude of LLMs, both closed and open source, including:
@@ -134,7 +132,6 @@
 
 # OPENROUTER_API_KEY=
 
->>>>>>> 5145121e
 ##########################
 # AZURE Endpoint:   
 ##########################
@@ -163,59 +160,6 @@
 # Omit/leave it commented to use the default OpenAI API
 
 # PLUGINS_USE_AZURE="true"
-
-<<<<<<< HEAD
-=======
-##########################
-# ChatGPT Endpoint: 
-##########################
-
-# ChatGPT Browser Client (free but use at your own risk) 
-# Access token from https://chat.openai.com/api/auth/session 
-# Exposes your access token to `CHATGPT_REVERSE_PROXY`
-# Set to "user_provided" to allow the user to provide its token from the UI.
-# Leave it blank to disable this endpoint 
-CHATGPT_TOKEN=user_provided
-
-# Identify the available models, separated by commas. The first will be default. 
-# Leave it blank to use internal settings. 
-CHATGPT_MODELS=text-davinci-002-render-sha,gpt-4
-# NOTE: you can add gpt-4-plugins, gpt-4-code-interpreter, and gpt-4-browsing to the list above and use the models for these features;
-# however, the view/display portion of these features are not supported, but you can use the underlying models, which have higher token context
-# Also: text-davinci-002-render-paid is deprecated as of May 2023
-
-# Reverse proxy setting for OpenAI
-# https://github.com/waylaidwanderer/node-chatgpt-api#using-a-reverse-proxy
-# By default it will use the node-chatgpt-api recommended proxy, (it's a third party server)
-# CHATGPT_REVERSE_PROXY=<YOUR REVERSE PROXY>
->>>>>>> 5145121e
-
-##########################
-# BingAI Endpoint:   
-##########################
-<<<<<<< HEAD
-# Access key from https://console.anthropic.com/
-# Leave it blank to disable this feature.
-# Set to "user_provided" to allow the user to provide their API key from the UI.
-# Note that access to claude-1 may potentially become unavailable with the release of claude-2.
-ANTHROPIC_API_KEY=""
-ANTHROPIC_MODELS=claude-1,claude-instant-1,claude-2
-=======
-
-# Also used for Sydney and jailbreak
-# To get your Access token for Bing, login to https://www.bing.com
-# Use dev tools or an extension while logged into the site to copy the content of the _U cookie. 
-# If this fails, follow these instructions https://github.com/danny-avila/LibreChat/issues/370#issuecomment-1560382302 to provide the full cookie strings 
-# or check out our discord https://discord.com/channels/1086345563026489514/1143941308684177429
-# Set to "user_provided" to allow the user to provide its token from the UI.
-# Leave it blank to disable this endpoint. 
-BINGAI_TOKEN=user_provided
-
-# BingAI Host: 
-# Necessary for some people in different countries, e.g. China (https://cn.bing.com) 
-# Leave it blank to use default server. 
-# BINGAI_HOST=https://cn.bing.com 
->>>>>>> 5145121e
 
 #############################
 # Plugins:
@@ -242,55 +186,16 @@
 GOOGLE_API_KEY=
 GOOGLE_CSE_ID=
 
-<<<<<<< HEAD
-=======
-# StableDiffusion WebUI
-# This bot supports StableDiffusion WebUI, using it's API to generated requested images.
-# See detailed instructions here: https://github.com/danny-avila/LibreChat/blob/main/docs/features/plugins/stable_diffusion.md
-# Use "http://127.0.0.1:7860" with local install and "http://host.docker.internal:7860" for docker
-SD_WEBUI_URL=http://host.docker.internal:7860
-
-# Azure Cognitive Search
-# This plugin supports searching Azure Cognitive Search for answers to your questions.
-# See detailed instructions here: https://github.com/danny-avila/LibreChat/blob/main/docs/features/plugins/azure_cognitive_search.md
-AZURE_COGNITIVE_SEARCH_SERVICE_ENDPOINT=
-AZURE_COGNITIVE_SEARCH_INDEX_NAME=
-AZURE_COGNITIVE_SEARCH_API_KEY=
-
-AZURE_COGNITIVE_SEARCH_API_VERSION=
-AZURE_COGNITIVE_SEARCH_SEARCH_OPTION_QUERY_TYPE=
-AZURE_COGNITIVE_SEARCH_SEARCH_OPTION_TOP=
-AZURE_COGNITIVE_SEARCH_SEARCH_OPTION_SELECT=
-
-##########################
-# PaLM (Google) Endpoint: 
-##########################
-
-# Follow the instruction here to setup:
-# https://github.com/danny-avila/LibreChat/blob/main/docs/install/apis_and_tokens.md
-
-PALM_KEY=user_provided
-
-# In case you need a reverse proxy for this endpoint:
-# GOOGLE_REVERSE_PROXY= 
-
-##########################
-# Anthropic Endpoint: 
+##########################
+# Anthropic Endpoint:
 ##########################
 # Access key from https://console.anthropic.com/
 # Leave it blank to disable this feature.
 # Set to "user_provided" to allow the user to provide their API key from the UI.
 # Note that access to claude-1 may potentially become unavailable with the release of claude-2.
-ANTHROPIC_API_KEY=user_provided
+ANTHROPIC_API_KEY=""
 ANTHROPIC_MODELS=claude-1,claude-instant-1,claude-2
 
-##########################
-# Proxy: To be Used by all endpoints
-##########################
-
-PROXY=
-
->>>>>>> 5145121e
 ##########################
 # Search: 
 ##########################
