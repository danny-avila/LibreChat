#=============================================================#
#                   LibreChat Configuration                   #
#=============================================================#
# Please refer to the reference documentation for assistance  #
# with configuring your LibreChat environment. The guide is   #
# available both online and within your local LibreChat       #
# directory:                                                  #
# Online: https://docs.librechat.ai/install/dotenv.html       #
# Locally: ./docs/install/dotenv.md                           #
#=============================================================#

#==================================================#
#               Server Configuration               #
#==================================================#

APP_TITLE=LibreChat
# CUSTOM_FOOTER="My custom footer"

HOST=localhost
PORT=3080

MONGO_URI=mongodb://127.0.0.1:27017/LibreChat

DOMAIN_CLIENT=http://localhost:3080
DOMAIN_SERVER=http://localhost:3080

#=============#
# Permissions #
#=============#

# UID=1000
# GID=1000

#===================================================#
#                     Endpoints                     #
#===================================================#

# ENDPOINTS=openAI,azureOpenAI,bingAI,chatGPTBrowser,google,gptPlugins,anthropic

PROXY=

#============#
# Anthropic  #
#============#

ANTHROPIC_API_KEY=user_provided
ANTHROPIC_MODELS=claude-1,claude-instant-1,claude-2
# ANTHROPIC_REVERSE_PROXY=

#============#
# Azure      #
#============#

# AZURE_API_KEY=
AZURE_OPENAI_MODELS=gpt-3.5-turbo,gpt-4
# AZURE_OPENAI_DEFAULT_MODEL=gpt-3.5-turbo
# PLUGINS_USE_AZURE="true"

AZURE_USE_MODEL_AS_DEPLOYMENT_NAME=TRUE

# AZURE_OPENAI_API_INSTANCE_NAME=
# AZURE_OPENAI_API_DEPLOYMENT_NAME=
# AZURE_OPENAI_API_VERSION=
# AZURE_OPENAI_API_COMPLETIONS_DEPLOYMENT_NAME=
# AZURE_OPENAI_API_EMBEDDINGS_DEPLOYMENT_NAME=

#============#
# BingAI     #
#============#

BINGAI_TOKEN=user_provided
# BINGAI_HOST=https://cn.bing.com

#============#
# ChatGPT    #
#============#

CHATGPT_TOKEN=
CHATGPT_MODELS=text-davinci-002-render-sha,gpt-4

# CHATGPT_REVERSE_PROXY=<YOUR REVERSE PROXY>

<<<<<<< HEAD
# Set chat message quota
# gpt-4:4, gpt-3:40 messages per day
CHAT_QUOTA_PER_SECOND={"gpt-3.5-turbo":0.00046296296296,"gpt-3.5-turbo-16k":0,"gpt-4":0.000046296296296,"gpt-4-0613":0.000046296296296,"gpt-4-32k-0613":0}
CHAT_QUOTA_PER_DAY_PRO_MEMBER={"gpt-3.5-turbo":500,"gpt-3.5-turbo-16k":500,"gpt-4":50,"gpt-4-0613":50,"gpt-4-32k-0613":50}
CHAT_QUOTA_PER_DAY={"gpt-3.5-turbo":100,"gpt-3.5-turbo-16k":100,"gpt-4":1,"gpt-4-0613":1,"gpt-4-32k-0613":1}

##########################
# Google Analytics Tracking ID
##########################
VITE_REACT_APP_GOOGLE_ANALYTICS_TRACKING_ID= # Please find it in the customization of the libreChat .env

##########################
# OpenAI Endpoint:
##########################
=======
#============#
# OpenAI     #
#============#
>>>>>>> 329aa6d1

OPENAI_API_KEY=user_provided
# OPENAI_MODELS=gpt-3.5-turbo-1106,gpt-4-1106-preview,gpt-3.5-turbo,gpt-3.5-turbo-16k,gpt-3.5-turbo-0301,text-davinci-003,gpt-4,gpt-4-0314,gpt-4-0613

DEBUG_OPENAI=false

# TITLE_CONVO=false
# OPENAI_TITLE_MODEL=gpt-3.5-turbo

# OPENAI_SUMMARIZE=true
# OPENAI_SUMMARY_MODEL=gpt-3.5-turbo

# OPENAI_FORCE_PROMPT=true

# OPENAI_REVERSE_PROXY=

#============#
# OpenRouter #
#============#

# OPENROUTER_API_KEY=

#============#
# PaLM       #
#============#

PALM_KEY=user_provided
# GOOGLE_REVERSE_PROXY=

#============#
# Plugins    #
#============#

# PLUGIN_MODELS=gpt-3.5-turbo,gpt-3.5-turbo-16k,gpt-3.5-turbo-0301,gpt-4,gpt-4-0314,gpt-4-0613

DEBUG_PLUGINS=true

CREDS_KEY=f34be427ebb29de8d88c107a71546019685ed8b241d8f2ed00c3df97ad2566f0
CREDS_IV=e2341419ec3dd3d19b13a1a87fafcbfb

# Azure AI Search
#-----------------
AZURE_AI_SEARCH_SERVICE_ENDPOINT=
AZURE_AI_SEARCH_INDEX_NAME=
AZURE_AI_SEARCH_API_KEY=

AZURE_AI_SEARCH_API_VERSION=
AZURE_AI_SEARCH_SEARCH_OPTION_QUERY_TYPE=
AZURE_AI_SEARCH_SEARCH_OPTION_TOP=
AZURE_AI_SEARCH_SEARCH_OPTION_SELECT=

# DALL·E 3
#----------------
DALLE_API_KEY=user_provided
# DALLE3_SYSTEM_PROMPT="Your System Prompt here"
# DALLE_REVERSE_PROXY=

# Google
#-----------------
GOOGLE_API_KEY=
GOOGLE_CSE_ID=

# SerpAPI
#-----------------
SERPAPI_API_KEY=

# Stable Diffusion
#-----------------
SD_WEBUI_URL=http://host.docker.internal:7860

# WolframAlpha
#-----------------
WOLFRAM_APP_ID=

# Zapier
#-----------------
ZAPIER_NLA_API_KEY=

#==================================================#
#                      Search                      #
#==================================================#

SEARCH=true
MEILI_NO_ANALYTICS=true
MEILI_HOST=http://0.0.0.0:7700
MEILI_HTTP_ADDR=0.0.0.0:7700
MEILI_MASTER_KEY=DrhYf7zENyR6AlUCKmnz0eYASOQdl6zxH7s7MKFSfFCt

#===================================================#
#                    User System                    #
#===================================================#

#========================#
# Moderation             #
#========================#

BAN_VIOLATIONS=true
BAN_DURATION=1000 * 60 * 60 * 2
BAN_INTERVAL=20

LOGIN_VIOLATION_SCORE=1
REGISTRATION_VIOLATION_SCORE=1
CONCURRENT_VIOLATION_SCORE=1
MESSAGE_VIOLATION_SCORE=1
NON_BROWSER_VIOLATION_SCORE=20

LOGIN_MAX=7
LOGIN_WINDOW=5
REGISTER_MAX=5
REGISTER_WINDOW=60

LIMIT_CONCURRENT_MESSAGES=true
CONCURRENT_MESSAGE_MAX=2

LIMIT_MESSAGE_IP=true
MESSAGE_IP_MAX=40
MESSAGE_IP_WINDOW=1

LIMIT_MESSAGE_USER=false
MESSAGE_USER_MAX=40
MESSAGE_USER_WINDOW=1

#========================#
# Balance                #
#========================#

CHECK_BALANCE=false

#========================#
# Registration and Login #
#========================#

ALLOW_REGISTRATION=true
ALLOW_SOCIAL_LOGIN=false
ALLOW_SOCIAL_REGISTRATION=false

SESSION_EXPIRY=1000 * 60 * 15
REFRESH_TOKEN_EXPIRY=(1000 * 60 * 60 * 24) * 7

JWT_SECRET=16f8c0ef4a5d391b26034086c628469d3f9f497f08163ab9b40137092f2909ef
JWT_REFRESH_SECRET=eaa5191f2914e30b9387fd84e254e4ba6fc51b4654968a9b0803b456a54b8418

# Discord
DISCORD_CLIENT_ID=your_client_id
DISCORD_CLIENT_SECRET=your_client_secret
DISCORD_CALLBACK_URL=/oauth/discord/callback

# Facebook
FACEBOOK_CLIENT_ID=
FACEBOOK_CLIENT_SECRET=
FACEBOOK_CALLBACK_URL=/oauth/facebook/callback

# GitHub
GITHUB_CLIENT_ID=your_client_id
GITHUB_CLIENT_SECRET=your_client_secret
GITHUB_CALLBACK_URL=/oauth/github/callback

# Google
GOOGLE_CLIENT_ID=
GOOGLE_CLIENT_SECRET=
GOOGLE_CALLBACK_URL=/oauth/google/callback

# OpenID
OPENID_CLIENT_ID=
OPENID_CLIENT_SECRET=
OPENID_ISSUER=
OPENID_SESSION_SECRET=
OPENID_SCOPE="openid profile email"
OPENID_CALLBACK_URL=/oauth/openid/callback

OPENID_BUTTON_LABEL=
OPENID_IMAGE_URL=

<<<<<<< HEAD
# Set the expiration delay for the secure cookie with the JWT token
# Recommend session expiry to be 15 minutes
# Delay is in millisecond e.g. 7 days is 1000*60*60*24*7
SESSION_EXPIRY=1000 * 60 * 15
REFRESH_TOKEN_EXPIRY=(1000 * 60 * 60 * 24) * 7

# Github:
# Get the Client ID and Secret from your Discord Application
# Add your Discord Client ID and Client Secret here:

GITHUB_CLIENT_ID=your_client_id
GITHUB_CLIENT_SECRET=your_client_secret
GITHUB_CALLBACK_URL=/oauth/github/callback # this should be the same for everyone

# Discord:
# Get the Client ID and Secret from your Discord Application
# Add your Github Client ID and Client Secret here:

DISCORD_CLIENT_ID=your_client_id
DISCORD_CLIENT_SECRET=your_client_secret
DISCORD_CALLBACK_URL=/oauth/discord/callback # this should be the same for everyone

###########################
# Application Domains
###########################

# Note:
# Server = Backend
# Client = Public (the client is the url you visit)
# For the Google login to work in dev mode, you will need to change DOMAIN_SERVER to localhost:3090 or place it in .env.development

DOMAIN_CLIENT=http://localhost:3080
DOMAIN_SERVER=http://localhost:3080

###########################
# Email
###########################

# Email is used for password reset. Note that all either service or host, username and password and the From address must be set for email to work.
# Do NOT set the extended connection parameters (HOST, PORT, ENCRYPTION, ENCRYPTION_HOSTNAME, ALLOW_SELFSIGNED) if using EMAIL_SERVICE.
# Failing to set valid values here will result in LibreChat using the unsecured password reset!
EMAIL_SERVICE=                  # eg. gmail - see https://community.nodemailer.com/2-0-0-beta/setup-smtp/well-known-services/
EMAIL_SMTP_HOST=  #
EMAIL_SMTP_PORT=  #
EMAIL_HOST=                     # eg. example.com - if EMAIL_SERVICE is not set, connect to this server.
EMAIL_PORT=25                   # eg. 25 - mail server port to connect to with EMAIL_HOST (usually 25, 465, 587)
EMAIL_ENCRYPTION=               # eg. starttls - valid values: starttls (force STARTTLS), tls (obligatory TLS), anything else (use STARTTLS if available)
EMAIL_ENCRYPTION_HOSTNAME=      # eg. example.com - check the name in the certificate against this instead of EMAIL_HOST
EMAIL_ALLOW_SELFSIGNED=         # eg. true - valid values: true (allow self-signed), anything else (disallow self-signed)
EMAIL_USERNAME=                 # eg. me@gmail.com - the username used for authentication. For consumer services, this MUST usually match EMAIL_FROM.
EMAIL_PASSWORD=                 # eg. password - the password used for authentication
EMAIL_FROM_NAME=                # eg. LibreChat - the human-readable address in the From is constructed as "EMAIL_FROM_NAME <EMAIL_FROM>". Defaults to APP_TITLE.
EMAIL_FROM=noreply@librechat.ai # eg. noreply@librechat.ai - mail address for from field. It is REQUIRED to set a value here even in if it's not porperly working!
=======
#========================#
# Email Password Reset   #
#========================#

EMAIL_SERVICE=                  
EMAIL_HOST=                     
EMAIL_PORT=25                   
EMAIL_ENCRYPTION=               
EMAIL_ENCRYPTION_HOSTNAME=      
EMAIL_ALLOW_SELFSIGNED=         
EMAIL_USERNAME=                 
EMAIL_PASSWORD=                 
EMAIL_FROM_NAME=                
EMAIL_FROM=noreply@librechat.ai

#==================================================#
#                      Others                      #
#==================================================#
#   You should leave the following commented out   #

# NODE_ENV=

# REDIS_URI=
# USE_REDIS=

# E2E_USER_EMAIL=
# E2E_USER_PASSWORD=
>>>>>>> 329aa6d1
<|MERGE_RESOLUTION|>--- conflicted
+++ resolved
@@ -37,6 +37,20 @@
 
 # ENDPOINTS=openAI,azureOpenAI,bingAI,chatGPTBrowser,google,gptPlugins,anthropic
 
+# Set chat message quota
+# gpt-4:4, gpt-3:40 messages per day
+CHAT_QUOTA_PER_SECOND={"gpt-3.5-turbo":0.00046296296296,"gpt-3.5-turbo-16k":0,"gpt-4":0.000046296296296,"gpt-4-0613":0.000046296296296,"gpt-4-32k-0613":0}
+CHAT_QUOTA_PER_DAY_PRO_MEMBER={"gpt-3.5-turbo":500,"gpt-3.5-turbo-16k":500,"gpt-4":50,"gpt-4-0613":50,"gpt-4-32k-0613":50}
+CHAT_QUOTA_PER_DAY={"gpt-3.5-turbo":100,"gpt-3.5-turbo-16k":100,"gpt-4":1,"gpt-4-0613":1,"gpt-4-32k-0613":1}
+
+##########################
+# Google Analytics Tracking ID
+##########################
+VITE_REACT_APP_GOOGLE_ANALYTICS_TRACKING_ID= # Please find it in the customization of the libreChat .env
+
+##########################
+# OpenAI Endpoint:
+##########################
 PROXY=
 
 #============#
@@ -80,26 +94,9 @@
 
 # CHATGPT_REVERSE_PROXY=<YOUR REVERSE PROXY>
 
-<<<<<<< HEAD
-# Set chat message quota
-# gpt-4:4, gpt-3:40 messages per day
-CHAT_QUOTA_PER_SECOND={"gpt-3.5-turbo":0.00046296296296,"gpt-3.5-turbo-16k":0,"gpt-4":0.000046296296296,"gpt-4-0613":0.000046296296296,"gpt-4-32k-0613":0}
-CHAT_QUOTA_PER_DAY_PRO_MEMBER={"gpt-3.5-turbo":500,"gpt-3.5-turbo-16k":500,"gpt-4":50,"gpt-4-0613":50,"gpt-4-32k-0613":50}
-CHAT_QUOTA_PER_DAY={"gpt-3.5-turbo":100,"gpt-3.5-turbo-16k":100,"gpt-4":1,"gpt-4-0613":1,"gpt-4-32k-0613":1}
-
-##########################
-# Google Analytics Tracking ID
-##########################
-VITE_REACT_APP_GOOGLE_ANALYTICS_TRACKING_ID= # Please find it in the customization of the libreChat .env
-
-##########################
-# OpenAI Endpoint:
-##########################
-=======
 #============#
 # OpenAI     #
 #============#
->>>>>>> 329aa6d1
 
 OPENAI_API_KEY=user_provided
 # OPENAI_MODELS=gpt-3.5-turbo-1106,gpt-4-1106-preview,gpt-3.5-turbo,gpt-3.5-turbo-16k,gpt-3.5-turbo-0301,text-davinci-003,gpt-4,gpt-4-0314,gpt-4-0613
@@ -273,28 +270,30 @@
 OPENID_BUTTON_LABEL=
 OPENID_IMAGE_URL=
 
-<<<<<<< HEAD
-# Set the expiration delay for the secure cookie with the JWT token
-# Recommend session expiry to be 15 minutes
-# Delay is in millisecond e.g. 7 days is 1000*60*60*24*7
-SESSION_EXPIRY=1000 * 60 * 15
-REFRESH_TOKEN_EXPIRY=(1000 * 60 * 60 * 24) * 7
-
-# Github:
-# Get the Client ID and Secret from your Discord Application
-# Add your Discord Client ID and Client Secret here:
-
-GITHUB_CLIENT_ID=your_client_id
-GITHUB_CLIENT_SECRET=your_client_secret
-GITHUB_CALLBACK_URL=/oauth/github/callback # this should be the same for everyone
-
-# Discord:
-# Get the Client ID and Secret from your Discord Application
-# Add your Github Client ID and Client Secret here:
-
-DISCORD_CLIENT_ID=your_client_id
-DISCORD_CLIENT_SECRET=your_client_secret
-DISCORD_CALLBACK_URL=/oauth/discord/callback # this should be the same for everyone
+#========================#
+# Email Password Reset   #
+#========================#
+
+EMAIL_SERVICE=                  
+EMAIL_HOST=                     
+EMAIL_PORT=25                   
+EMAIL_ENCRYPTION=               
+EMAIL_ENCRYPTION_HOSTNAME=      
+EMAIL_ALLOW_SELFSIGNED=         
+EMAIL_USERNAME=                 
+EMAIL_PASSWORD=                 
+EMAIL_FROM_NAME=                
+EMAIL_FROM=noreply@librechat.ai
+
+#==================================================#
+#                      Others                      #
+#==================================================#
+#   You should leave the following commented out   #
+
+# NODE_ENV=
+
+# REDIS_URI=
+# USE_REDIS=
 
 ###########################
 # Application Domains
@@ -327,32 +326,5 @@
 EMAIL_PASSWORD=                 # eg. password - the password used for authentication
 EMAIL_FROM_NAME=                # eg. LibreChat - the human-readable address in the From is constructed as "EMAIL_FROM_NAME <EMAIL_FROM>". Defaults to APP_TITLE.
 EMAIL_FROM=noreply@librechat.ai # eg. noreply@librechat.ai - mail address for from field. It is REQUIRED to set a value here even in if it's not porperly working!
-=======
-#========================#
-# Email Password Reset   #
-#========================#
-
-EMAIL_SERVICE=                  
-EMAIL_HOST=                     
-EMAIL_PORT=25                   
-EMAIL_ENCRYPTION=               
-EMAIL_ENCRYPTION_HOSTNAME=      
-EMAIL_ALLOW_SELFSIGNED=         
-EMAIL_USERNAME=                 
-EMAIL_PASSWORD=                 
-EMAIL_FROM_NAME=                
-EMAIL_FROM=noreply@librechat.ai
-
-#==================================================#
-#                      Others                      #
-#==================================================#
-#   You should leave the following commented out   #
-
-# NODE_ENV=
-
-# REDIS_URI=
-# USE_REDIS=
-
 # E2E_USER_EMAIL=
-# E2E_USER_PASSWORD=
->>>>>>> 329aa6d1
+# E2E_USER_PASSWORD=