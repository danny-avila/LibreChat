--- conflicted
+++ resolved
@@ -463,20 +463,12 @@
 # Email
 ###########################
 
-<<<<<<< HEAD
-# Email is used for password reset. Note that all 4 values must be set for email to work.
-# Failing to set the 4 values will result in LibreChat using the unsecured password reset!
-EMAIL_SERVICE=   # eg. gmail
-EMAIL_SMTP_HOST=  #
-EMAIL_SMTP_PORT=  #
-EMAIL_USERNAME=  # eg. your email address if using gmail
-EMAIL_PASSWORD=  # eg. this is the "app password" if using gmail
-EMAIL_FROM=noreply@librechat.ai # email address for from field, it is required to set a value here even in the cases where it's not porperly working.
-=======
 # Email is used for password reset. Note that all either service or host, username and password and the From address must be set for email to work.
 # Do NOT set the extended connection parameters (HOST, PORT, ENCRYPTION, ENCRYPTION_HOSTNAME, ALLOW_SELFSIGNED) if using EMAIL_SERVICE.
 # Failing to set valid values here will result in LibreChat using the unsecured password reset!
 EMAIL_SERVICE=                  # eg. gmail - see https://community.nodemailer.com/2-0-0-beta/setup-smtp/well-known-services/
+EMAIL_SMTP_HOST=  #
+EMAIL_SMTP_PORT=  #
 EMAIL_HOST=                     # eg. example.com - if EMAIL_SERVICE is not set, connect to this server.
 EMAIL_PORT=25                   # eg. 25 - mail server port to connect to with EMAIL_HOST (usually 25, 465, 587)
 EMAIL_ENCRYPTION=               # eg. starttls - valid values: starttls (force STARTTLS), tls (obligatory TLS), anything else (use STARTTLS if available)
@@ -485,5 +477,4 @@
 EMAIL_USERNAME=                 # eg. me@gmail.com - the username used for authentication. For consumer services, this MUST usually match EMAIL_FROM.
 EMAIL_PASSWORD=                 # eg. password - the password used for authentication
 EMAIL_FROM_NAME=                # eg. LibreChat - the human-readable address in the From is constructed as "EMAIL_FROM_NAME <EMAIL_FROM>". Defaults to APP_TITLE.
-EMAIL_FROM=noreply@librechat.ai # eg. noreply@librechat.ai - mail address for from field. It is REQUIRED to set a value here even in if it's not porperly working!
->>>>>>> ae03267d
+EMAIL_FROM=noreply@librechat.ai # eg. noreply@librechat.ai - mail address for from field. It is REQUIRED to set a value here even in if it's not porperly working!