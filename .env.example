#=====================================================================#
#                       LibreChat Configuration                       #
#=====================================================================#
# Please refer to the reference documentation for assistance          #
# with configuring your LibreChat environment.                        #
#                                                                     #
# https://www.librechat.ai/docs/configuration/dotenv                  #
#=====================================================================#

#==================================================#
#               Server Configuration               #
#==================================================#

HOST=localhost
PORT=3080

MONGO_URI=mongodb://127.0.0.1:27017/LibreChat
#The maximum number of connections in the connection pool. */
MONGO_MAX_POOL_SIZE=
#The minimum number of connections in the connection pool. */
MONGO_MIN_POOL_SIZE=
#The maximum number of connections that may be in the process of being established concurrently by the connection pool. */
MONGO_MAX_CONNECTING=
#The maximum number of milliseconds that a connection can remain idle in the pool before being removed and closed. */
MONGO_MAX_IDLE_TIME_MS=
#The maximum time in milliseconds that a thread can wait for a connection to become available. */
MONGO_WAIT_QUEUE_TIMEOUT_MS=
# Set to false to disable automatic index creation for all models associated with this connection. */
MONGO_AUTO_INDEX=
# Set to `false` to disable Mongoose automatically calling `createCollection()` on every model created on this connection. */
MONGO_AUTO_CREATE=

DOMAIN_CLIENT=http://localhost:3080
DOMAIN_SERVER=http://localhost:3080

NO_INDEX=true
# Use the address that is at most n number of hops away from the Express application.
# req.socket.remoteAddress is the first hop, and the rest are looked for in the X-Forwarded-For header from right to left.
# A value of 0 means that the first untrusted address would be req.socket.remoteAddress, i.e. there is no reverse proxy.
# Defaulted to 1.
TRUST_PROXY=1

# Minimum password length for user authentication
# Default: 8
# Note: When using LDAP authentication, you may want to set this to 1 
# to bypass local password validation, as LDAP servers handle their own
# password policies.
# MIN_PASSWORD_LENGTH=8

#===============#
# JSON Logging  #
#===============#

# Use when process console logs in cloud deployment like GCP/AWS
CONSOLE_JSON=false

#===============#
# Debug Logging #
#===============#

DEBUG_LOGGING=true
DEBUG_CONSOLE=false

#=============#
# Permissions #
#=============#

# UID=1000
# GID=1000

#===============#
# Configuration #
#===============#
# Use an absolute path, a relative path, or a URL

# CONFIG_PATH="/alternative/path/to/librechat.yaml"

#===================================================#
#                     Endpoints                     #
#===================================================#

# ENDPOINTS=openAI,assistants,azureOpenAI,google,anthropic

PROXY=

#===================================#
# Known Endpoints - librechat.yaml  #
#===================================#
# https://www.librechat.ai/docs/configuration/librechat_yaml/ai_endpoints

# ANYSCALE_API_KEY=
# APIPIE_API_KEY=
# COHERE_API_KEY=
# DEEPSEEK_API_KEY=
# DATABRICKS_API_KEY=
# FIREWORKS_API_KEY=
# GROQ_API_KEY=
# HUGGINGFACE_TOKEN=
# MISTRAL_API_KEY=
# OPENROUTER_KEY=
# PERPLEXITY_API_KEY=
# SHUTTLEAI_API_KEY=
# TOGETHERAI_API_KEY=
# UNIFY_API_KEY=
# XAI_API_KEY=

#============#
# Anthropic  #
#============#

ANTHROPIC_API_KEY=user_provided
# ANTHROPIC_MODELS=claude-opus-4-20250514,claude-sonnet-4-20250514,claude-3-7-sonnet-20250219,claude-3-5-sonnet-20241022,claude-3-5-haiku-20241022,claude-3-opus-20240229,claude-3-sonnet-20240229,claude-3-haiku-20240307
# ANTHROPIC_REVERSE_PROXY=

#============#
# Azure      #
#============#

# Note: these variables are DEPRECATED
# Use the `librechat.yaml` configuration for `azureOpenAI` instead
# You may also continue to use them if you opt out of using the `librechat.yaml` configuration

# AZURE_OPENAI_DEFAULT_MODEL=gpt-3.5-turbo # Deprecated
# AZURE_OPENAI_MODELS=gpt-3.5-turbo,gpt-4 # Deprecated
# AZURE_USE_MODEL_AS_DEPLOYMENT_NAME=TRUE # Deprecated
# AZURE_API_KEY= # Deprecated
# AZURE_OPENAI_API_INSTANCE_NAME= # Deprecated
# AZURE_OPENAI_API_DEPLOYMENT_NAME= # Deprecated
# AZURE_OPENAI_API_VERSION= # Deprecated
# AZURE_OPENAI_API_COMPLETIONS_DEPLOYMENT_NAME= # Deprecated
# AZURE_OPENAI_API_EMBEDDINGS_DEPLOYMENT_NAME= # Deprecated
# PLUGINS_USE_AZURE="true" # Deprecated

#=================#
#   AWS Bedrock   #
#=================#

# BEDROCK_AWS_DEFAULT_REGION=us-east-1 # A default region must be provided
# BEDROCK_AWS_ACCESS_KEY_ID=someAccessKey
# BEDROCK_AWS_SECRET_ACCESS_KEY=someSecretAccessKey
# BEDROCK_AWS_SESSION_TOKEN=someSessionToken

# Note: This example list is not meant to be exhaustive. If omitted, all known, supported model IDs will be included for you.
# BEDROCK_AWS_MODELS=anthropic.claude-3-5-sonnet-20240620-v1:0,meta.llama3-1-8b-instruct-v1:0

# See all Bedrock model IDs here: https://docs.aws.amazon.com/bedrock/latest/userguide/model-ids.html#model-ids-arns

# Notes on specific models:
# The following models are not support due to not supporting streaming:
# ai21.j2-mid-v1

# The following models are not support due to not supporting conversation history:
# ai21.j2-ultra-v1, cohere.command-text-v14, cohere.command-light-text-v14

#============#
# Google     #
#============#

GOOGLE_KEY=user_provided

# GOOGLE_REVERSE_PROXY=
# Some reverse proxies do not support the X-goog-api-key header, uncomment to pass the API key in Authorization header instead.
# GOOGLE_AUTH_HEADER=true

# Gemini API (AI Studio)
# GOOGLE_MODELS=gemini-2.5-pro,gemini-2.5-flash,gemini-2.5-flash-lite-preview-06-17,gemini-2.0-flash,gemini-2.0-flash-lite

# Vertex AI
# GOOGLE_MODELS=gemini-2.5-pro,gemini-2.5-flash,gemini-2.5-flash-lite-preview-06-17,gemini-2.0-flash-001,gemini-2.0-flash-lite-001

# GOOGLE_TITLE_MODEL=gemini-2.0-flash-lite-001

# GOOGLE_LOC=us-central1

# Google Safety Settings
# NOTE: These settings apply to both Vertex AI and Gemini API (AI Studio)
#
# For Vertex AI:
# To use the BLOCK_NONE setting, you need either:
# (a) Access through an allowlist via your Google account team, or
# (b) Switch to monthly invoiced billing: https://cloud.google.com/billing/docs/how-to/invoiced-billing
#
# For Gemini API (AI Studio):
# BLOCK_NONE is available by default, no special account requirements.
#
# Available options: BLOCK_NONE, BLOCK_ONLY_HIGH, BLOCK_MEDIUM_AND_ABOVE, BLOCK_LOW_AND_ABOVE
#
# GOOGLE_SAFETY_SEXUALLY_EXPLICIT=BLOCK_ONLY_HIGH
# GOOGLE_SAFETY_HATE_SPEECH=BLOCK_ONLY_HIGH
# GOOGLE_SAFETY_HARASSMENT=BLOCK_ONLY_HIGH
# GOOGLE_SAFETY_DANGEROUS_CONTENT=BLOCK_ONLY_HIGH
# GOOGLE_SAFETY_CIVIC_INTEGRITY=BLOCK_ONLY_HIGH

#============#
# OpenAI     #
#============#

OPENAI_API_KEY=user_provided
# OPENAI_MODELS=o1,o1-mini,o1-preview,gpt-4o,gpt-4.5-preview,chatgpt-4o-latest,gpt-4o-mini,gpt-3.5-turbo-0125,gpt-3.5-turbo-0301,gpt-3.5-turbo,gpt-4,gpt-4-0613,gpt-4-vision-preview,gpt-3.5-turbo-0613,gpt-3.5-turbo-16k-0613,gpt-4-0125-preview,gpt-4-turbo-preview,gpt-4-1106-preview,gpt-3.5-turbo-1106,gpt-3.5-turbo-instruct,gpt-3.5-turbo-instruct-0914,gpt-3.5-turbo-16k

DEBUG_OPENAI=false

# TITLE_CONVO=false
# OPENAI_TITLE_MODEL=gpt-4o-mini

# OPENAI_SUMMARIZE=true
# OPENAI_SUMMARY_MODEL=gpt-4o-mini

# OPENAI_FORCE_PROMPT=true

# OPENAI_REVERSE_PROXY=

# OPENAI_ORGANIZATION=

#====================#
#   Assistants API   #
#====================#

ASSISTANTS_API_KEY=user_provided
# ASSISTANTS_BASE_URL=
# ASSISTANTS_MODELS=gpt-4o,gpt-4o-mini,gpt-3.5-turbo-0125,gpt-3.5-turbo-16k-0613,gpt-3.5-turbo-16k,gpt-3.5-turbo,gpt-4,gpt-4-0314,gpt-4-32k-0314,gpt-4-0613,gpt-3.5-turbo-0613,gpt-3.5-turbo-1106,gpt-4-0125-preview,gpt-4-turbo-preview,gpt-4-1106-preview

#==========================#
#   Azure Assistants API   #
#==========================#

# Note: You should map your credentials with custom variables according to your Azure OpenAI Configuration
# The models for Azure Assistants are also determined by your Azure OpenAI configuration.

# More info, including how to enable use of Assistants with Azure here:
# https://www.librechat.ai/docs/configuration/librechat_yaml/ai_endpoints/azure#using-assistants-with-azure

#============#
# Plugins    #
#============#

# PLUGIN_MODELS=gpt-4o,gpt-4o-mini,gpt-4,gpt-4-turbo-preview,gpt-4-0125-preview,gpt-4-1106-preview,gpt-4-0613,gpt-3.5-turbo,gpt-3.5-turbo-0125,gpt-3.5-turbo-1106,gpt-3.5-turbo-0613

DEBUG_PLUGINS=true

CREDS_KEY=f34be427ebb29de8d88c107a71546019685ed8b241d8f2ed00c3df97ad2566f0
CREDS_IV=e2341419ec3dd3d19b13a1a87fafcbfb

# Azure AI Search
#-----------------
AZURE_AI_SEARCH_SERVICE_ENDPOINT=
AZURE_AI_SEARCH_INDEX_NAME=
AZURE_AI_SEARCH_API_KEY=

AZURE_AI_SEARCH_API_VERSION=
AZURE_AI_SEARCH_SEARCH_OPTION_QUERY_TYPE=
AZURE_AI_SEARCH_SEARCH_OPTION_TOP=
AZURE_AI_SEARCH_SEARCH_OPTION_SELECT=

# OpenAI Image Tools Customization
#----------------
# IMAGE_GEN_OAI_DESCRIPTION_WITH_FILES=Custom description for image generation tool when files are present
# IMAGE_GEN_OAI_DESCRIPTION_NO_FILES=Custom description for image generation tool when no files are present
# IMAGE_EDIT_OAI_DESCRIPTION=Custom description for image editing tool
# IMAGE_GEN_OAI_PROMPT_DESCRIPTION=Custom prompt description for image generation tool
# IMAGE_EDIT_OAI_PROMPT_DESCRIPTION=Custom prompt description for image editing tool

# DALL·E
#----------------
# DALLE_API_KEY=
# DALLE3_API_KEY=
# DALLE2_API_KEY=
# DALLE3_SYSTEM_PROMPT=
# DALLE2_SYSTEM_PROMPT=
# DALLE_REVERSE_PROXY=
# DALLE3_BASEURL=
# DALLE2_BASEURL=

# DALL·E (via Azure OpenAI)
# Note: requires some of the variables above to be set
#----------------
# DALLE3_AZURE_API_VERSION=
# DALLE2_AZURE_API_VERSION=

# Flux
#-----------------
FLUX_API_BASE_URL=https://api.us1.bfl.ai
# FLUX_API_BASE_URL = 'https://api.bfl.ml';

# Get your API key at https://api.us1.bfl.ai/auth/profile
# FLUX_API_KEY=

# Google
#-----------------
GOOGLE_SEARCH_API_KEY=
GOOGLE_CSE_ID=

# YOUTUBE
#-----------------
YOUTUBE_API_KEY=

# SerpAPI
#-----------------
SERPAPI_API_KEY=

# Stable Diffusion
#-----------------
SD_WEBUI_URL=http://host.docker.internal:7860

# Tavily
#-----------------
TAVILY_API_KEY=

# Traversaal
#-----------------
TRAVERSAAL_API_KEY=

# WolframAlpha
#-----------------
WOLFRAM_APP_ID=

# Zapier
#-----------------
ZAPIER_NLA_API_KEY=

#==================================================#
#                      Search                      #
#==================================================#

SEARCH=true
MEILI_NO_ANALYTICS=true
MEILI_HOST=http://0.0.0.0:7700
MEILI_MASTER_KEY=DrhYf7zENyR6AlUCKmnz0eYASOQdl6zxH7s7MKFSfFCt

# Optional: Disable indexing, useful in a multi-node setup
# where only one instance should perform an index sync.
# MEILI_NO_SYNC=true

#==================================================#
#          Speech to Text & Text to Speech         #
#==================================================#

STT_API_KEY=
TTS_API_KEY=

#==================================================#
#                        RAG                       #
#==================================================#
# More info: https://www.librechat.ai/docs/configuration/rag_api

# RAG_OPENAI_BASEURL=
# RAG_OPENAI_API_KEY=
# RAG_USE_FULL_CONTEXT=
# EMBEDDINGS_PROVIDER=openai
# EMBEDDINGS_MODEL=text-embedding-3-small

#===================================================#
#                    User System                    #
#===================================================#

#========================#
# Moderation             #
#========================#

OPENAI_MODERATION=false
OPENAI_MODERATION_API_KEY=
# OPENAI_MODERATION_REVERSE_PROXY=

BAN_VIOLATIONS=true
BAN_DURATION=1000 * 60 * 60 * 2
BAN_INTERVAL=20

LOGIN_VIOLATION_SCORE=1
REGISTRATION_VIOLATION_SCORE=1
CONCURRENT_VIOLATION_SCORE=1
MESSAGE_VIOLATION_SCORE=1
NON_BROWSER_VIOLATION_SCORE=20
TTS_VIOLATION_SCORE=0
STT_VIOLATION_SCORE=0
FORK_VIOLATION_SCORE=0
IMPORT_VIOLATION_SCORE=0
FILE_UPLOAD_VIOLATION_SCORE=0

LOGIN_MAX=7
LOGIN_WINDOW=5
REGISTER_MAX=5
REGISTER_WINDOW=60

LIMIT_CONCURRENT_MESSAGES=true
CONCURRENT_MESSAGE_MAX=2

LIMIT_MESSAGE_IP=true
MESSAGE_IP_MAX=40
MESSAGE_IP_WINDOW=1

LIMIT_MESSAGE_USER=false
MESSAGE_USER_MAX=40
MESSAGE_USER_WINDOW=1

ILLEGAL_MODEL_REQ_SCORE=5

#========================#
# Balance                #
#========================#

# CHECK_BALANCE=false
# START_BALANCE=20000 # note: the number of tokens that will be credited after registration.

#========================#
# Registration and Login #
#========================#

ALLOW_EMAIL_LOGIN=true
ALLOW_REGISTRATION=true
ALLOW_SOCIAL_LOGIN=false
ALLOW_SOCIAL_REGISTRATION=false
ALLOW_PASSWORD_RESET=false
# ALLOW_ACCOUNT_DELETION=true # note: enabled by default if omitted/commented out
ALLOW_UNVERIFIED_EMAIL_LOGIN=true

SESSION_EXPIRY=1000 * 60 * 15
REFRESH_TOKEN_EXPIRY=(1000 * 60 * 60 * 24) * 7

JWT_SECRET=16f8c0ef4a5d391b26034086c628469d3f9f497f08163ab9b40137092f2909ef
JWT_REFRESH_SECRET=eaa5191f2914e30b9387fd84e254e4ba6fc51b4654968a9b0803b456a54b8418

# Discord
DISCORD_CLIENT_ID=
DISCORD_CLIENT_SECRET=
DISCORD_CALLBACK_URL=/oauth/discord/callback

# Facebook
FACEBOOK_CLIENT_ID=
FACEBOOK_CLIENT_SECRET=
FACEBOOK_CALLBACK_URL=/oauth/facebook/callback

# GitHub
GITHUB_CLIENT_ID=
GITHUB_CLIENT_SECRET=
GITHUB_CALLBACK_URL=/oauth/github/callback
# GitHub Enterprise
# GITHUB_ENTERPRISE_BASE_URL=
# GITHUB_ENTERPRISE_USER_AGENT=

# Google
GOOGLE_CLIENT_ID=
GOOGLE_CLIENT_SECRET=
GOOGLE_CALLBACK_URL=/oauth/google/callback

# Apple
APPLE_CLIENT_ID=
APPLE_TEAM_ID=
APPLE_KEY_ID=
APPLE_PRIVATE_KEY_PATH=
APPLE_CALLBACK_URL=/oauth/apple/callback

# OpenID
OPENID_CLIENT_ID=
OPENID_CLIENT_SECRET=
OPENID_ISSUER=
OPENID_SESSION_SECRET=
OPENID_SCOPE="openid profile email"
OPENID_CALLBACK_URL=/oauth/openid/callback
OPENID_REQUIRED_ROLE=
OPENID_REQUIRED_ROLE_TOKEN_KIND=
OPENID_REQUIRED_ROLE_PARAMETER_PATH=
# Set to determine which user info property returned from OpenID Provider to store as the User's username
OPENID_USERNAME_CLAIM=
# Set to determine which user info property returned from OpenID Provider to store as the User's name
OPENID_NAME_CLAIM=
# Optional audience parameter for OpenID authorization requests
OPENID_AUDIENCE=

OPENID_BUTTON_LABEL=
OPENID_IMAGE_URL=
# Set to true to automatically redirect to the OpenID provider when a user visits the login page
# This will bypass the login form completely for users, only use this if OpenID is your only authentication method
OPENID_AUTO_REDIRECT=false
# Set to true to use PKCE (Proof Key for Code Exchange) for OpenID authentication
OPENID_USE_PKCE=false
#Set to true to reuse openid tokens for authentication management instead of using the mongodb session and the custom refresh token.
OPENID_REUSE_TOKENS=
#By default, signing key verification results are cached in order to prevent excessive HTTP requests to the JWKS endpoint.
#If a signing key matching the kid is found, this will be cached and the next time this kid is requested the signing key will be served from the cache.
#Default is true.
OPENID_JWKS_URL_CACHE_ENABLED=
OPENID_JWKS_URL_CACHE_TIME= # 600000 ms eq to 10 minutes leave empty to disable caching
#Set to true to trigger token exchange flow to acquire access token for the userinfo endpoint.
OPENID_ON_BEHALF_FLOW_FOR_USERINFO_REQUIRED=
OPENID_ON_BEHALF_FLOW_USERINFO_SCOPE="user.read" # example for Scope Needed for Microsoft Graph API
# Set to true to use the OpenID Connect end session endpoint for logout
OPENID_USE_END_SESSION_ENDPOINT=

#========================#
# SharePoint Integration #
#========================#
# Requires Entra ID (OpenID) authentication to be configured

# Enable SharePoint file picker in chat and agent panels
# ENABLE_SHAREPOINT_FILEPICKER=true

# SharePoint tenant base URL (e.g., https://yourtenant.sharepoint.com)
# SHAREPOINT_BASE_URL=https://yourtenant.sharepoint.com

# Microsoft Graph API And SharePoint scopes for file picker
# SHAREPOINT_PICKER_SHAREPOINT_SCOPE==https://yourtenant.sharepoint.com/AllSites.Read
# SHAREPOINT_PICKER_GRAPH_SCOPE=Files.Read.All
#========================#

# SAML
# Note: If OpenID is enabled, SAML authentication will be automatically disabled.
SAML_ENTRY_POINT=
SAML_ISSUER=
SAML_CERT=
SAML_CALLBACK_URL=/oauth/saml/callback
SAML_SESSION_SECRET=

# Attribute mappings (optional)
SAML_EMAIL_CLAIM=
SAML_USERNAME_CLAIM=
SAML_GIVEN_NAME_CLAIM=
SAML_FAMILY_NAME_CLAIM=
SAML_PICTURE_CLAIM=
SAML_NAME_CLAIM=

# Logint buttion settings (optional)
SAML_BUTTON_LABEL=
SAML_IMAGE_URL=

# Whether the SAML Response should be signed.
# - If "true", the entire `SAML Response` will be signed.
# - If "false" or unset, only the `SAML Assertion` will be signed (default behavior).
# SAML_USE_AUTHN_RESPONSE_SIGNED=


#===============================================#
# Microsoft Graph API / Entra ID Integration  #
#===============================================#

# Enable Entra ID people search integration in permissions/sharing system
# When enabled, the people picker will search both local database and Entra ID
USE_ENTRA_ID_FOR_PEOPLE_SEARCH=false

# When enabled, entra id groups owners will be considered as members of the group
ENTRA_ID_INCLUDE_OWNERS_AS_MEMBERS=false

# Microsoft Graph API scopes needed for people/group search
# Default scopes provide access to user profiles and group memberships
OPENID_GRAPH_SCOPES=User.Read,People.Read,GroupMember.Read.All

# LDAP
LDAP_URL=
LDAP_BIND_DN=
LDAP_BIND_CREDENTIALS=
LDAP_USER_SEARCH_BASE=
#LDAP_SEARCH_FILTER="mail="
LDAP_CA_CERT_PATH=
# LDAP_TLS_REJECT_UNAUTHORIZED=
# LDAP_STARTTLS=
# LDAP_LOGIN_USES_USERNAME=true
# LDAP_ID=
# LDAP_USERNAME=
# LDAP_EMAIL=
# LDAP_FULL_NAME=

#========================#
# Email Password Reset   #
#========================#

EMAIL_SERVICE=
EMAIL_HOST=
EMAIL_PORT=25
EMAIL_ENCRYPTION=
EMAIL_ENCRYPTION_HOSTNAME=
EMAIL_ALLOW_SELFSIGNED=
EMAIL_USERNAME=
EMAIL_PASSWORD=
EMAIL_FROM_NAME=
EMAIL_FROM=noreply@librechat.ai

#========================#
#      Mailgun API       #
#========================#

# MAILGUN_API_KEY=your-mailgun-api-key
# MAILGUN_DOMAIN=mg.yourdomain.com
# EMAIL_FROM=noreply@yourdomain.com
# EMAIL_FROM_NAME="LibreChat"

# # Optional: For EU region
# MAILGUN_HOST=https://api.eu.mailgun.net

#========================#
# Firebase CDN           #
#========================#

FIREBASE_API_KEY=
FIREBASE_AUTH_DOMAIN=
FIREBASE_PROJECT_ID=
FIREBASE_STORAGE_BUCKET=
FIREBASE_MESSAGING_SENDER_ID=
FIREBASE_APP_ID=

#========================#
# S3 AWS Bucket          #
#========================#

AWS_ENDPOINT_URL=
AWS_ACCESS_KEY_ID=
AWS_SECRET_ACCESS_KEY=
AWS_REGION=
AWS_BUCKET_NAME=

#========================#
# Azure Blob Storage     #
#========================#

AZURE_STORAGE_CONNECTION_STRING=
AZURE_STORAGE_PUBLIC_ACCESS=false
AZURE_CONTAINER_NAME=files

#========================#
# Shared Links           #
#========================#

ALLOW_SHARED_LINKS=true
ALLOW_SHARED_LINKS_PUBLIC=true

#==============================#
# Static File Cache Control    #
#==============================#

# Leave commented out to use defaults: 1 day (86400 seconds) for s-maxage and 2 days (172800 seconds) for max-age
# NODE_ENV must be set to production for these to take effect
# STATIC_CACHE_MAX_AGE=172800
# STATIC_CACHE_S_MAX_AGE=86400

# If you have another service in front of your LibreChat doing compression, disable express based compression here
# DISABLE_COMPRESSION=true

# If you have gzipped version of uploaded image images in the same folder, this will enable gzip scan and serving of these images
# Note: The images folder will be scanned on startup and a ma kept in memory. Be careful for large number of images.
# ENABLE_IMAGE_OUTPUT_GZIP_SCAN=true

#===================================================#
#                        UI                         #
#===================================================#

APP_TITLE=LibreChat
# CUSTOM_FOOTER="My custom footer"
HELP_AND_FAQ_URL=https://librechat.ai

# SHOW_BIRTHDAY_ICON=true

# Google tag manager id
#ANALYTICS_GTM_ID=user provided google tag manager id

#===============#
# REDIS Options #
#===============#

# Enable Redis for caching and session storage
# USE_REDIS=true

# Single Redis instance
# REDIS_URI=redis://127.0.0.1:6379

# Redis cluster (multiple nodes)
# REDIS_URI=redis://127.0.0.1:7001,redis://127.0.0.1:7002,redis://127.0.0.1:7003

# Redis with TLS/SSL encryption and CA certificate
# REDIS_URI=rediss://127.0.0.1:6380
# REDIS_CA=/path/to/ca-cert.pem

# Elasticache may need to use an alternate dnsLookup for TLS connections.  see "Special Note: Aws Elasticache Clusters with TLS" on this webpage: https://www.npmjs.com/package/ioredis
# Enable alternative dnsLookup for redis
# REDIS_USE_ALTERNATIVE_DNS_LOOKUP=true

# Redis authentication (if required)
# REDIS_USERNAME=your_redis_username
# REDIS_PASSWORD=your_redis_password

# Redis key prefix configuration
# Use environment variable name for dynamic prefix (recommended for cloud deployments)
# REDIS_KEY_PREFIX_VAR=K_REVISION
# Or use static prefix directly
# REDIS_KEY_PREFIX=librechat

# Redis connection limits
# REDIS_MAX_LISTENERS=40

# Redis ping interval in seconds (0 = disabled, >0 = enabled)
# When set to a positive integer, Redis clients will ping the server at this interval to keep connections alive
# When unset or 0, no pinging is performed (recommended for most use cases)
# REDIS_PING_INTERVAL=300

# Force specific cache namespaces to use in-memory storage even when Redis is enabled
# Comma-separated list of CacheKeys (e.g., ROLES,MESSAGES)
# FORCED_IN_MEMORY_CACHE_NAMESPACES=ROLES,MESSAGES

#==================================================#
#                      Others                      #
#==================================================#
#   You should leave the following commented out   #

# NODE_ENV=

# E2E_USER_EMAIL=
# E2E_USER_PASSWORD=

#=====================================================#
#                  Cache Headers                      #
#=====================================================#
#   Headers that control caching of the index.html    #
#   Default configuration prevents caching to ensure  #
#   users always get the latest version. Customize    #
#   only if you understand caching implications.      #

# INDEX_CACHE_CONTROL=no-cache, no-store, must-revalidate
# INDEX_PRAGMA=no-cache
# INDEX_EXPIRES=0

# no-cache: Forces validation with server before using cached version
# no-store: Prevents storing the response entirely
# must-revalidate: Prevents using stale content when offline

#=====================================================#
#                  OpenWeather                        #
#=====================================================#
OPENWEATHER_API_KEY=

#====================================#
# LibreChat Code Interpreter API     #
#====================================#

# https://code.librechat.ai
# LIBRECHAT_CODE_API_KEY=your-key

#======================#
# Web Search           #
#======================#

# Note: All of the following variable names can be customized.
# Omit values to allow user to provide them.

# For more information on configuration values, see:
# https://librechat.ai/docs/features/web_search

# Search Provider (Required)
# SERPER_API_KEY=your_serper_api_key

# Scraper (Required)
# FIRECRAWL_API_KEY=your_firecrawl_api_key
# Optional: Custom Firecrawl API URL
# FIRECRAWL_API_URL=your_firecrawl_api_url

# Reranker (Required)
# JINA_API_KEY=your_jina_api_key
# or
# COHERE_API_KEY=your_cohere_api_key
<<<<<<< HEAD
# Optional: Custom Cohere API URL (defaults to https://api.cohere.ai/v1)
# COHERE_API_URL=http://litellm:8000/v1
=======

#======================#
# MCP Configuration    #
#======================#

# Treat 401/403 responses as OAuth requirement when no oauth metadata found
# MCP_OAUTH_ON_AUTH_ERROR=true

# Timeout for OAuth detection requests in milliseconds
# MCP_OAUTH_DETECTION_TIMEOUT=5000

# Cache connection status checks for this many milliseconds to avoid expensive verification
# MCP_CONNECTION_CHECK_TTL=60000
>>>>>>> d91f34dd
<|MERGE_RESOLUTION|>--- conflicted
+++ resolved
@@ -753,10 +753,9 @@
 # JINA_API_KEY=your_jina_api_key
 # or
 # COHERE_API_KEY=your_cohere_api_key
-<<<<<<< HEAD
 # Optional: Custom Cohere API URL (defaults to https://api.cohere.ai/v1)
 # COHERE_API_URL=http://litellm:8000/v1
-=======
+
 
 #======================#
 # MCP Configuration    #
@@ -769,5 +768,4 @@
 # MCP_OAUTH_DETECTION_TIMEOUT=5000
 
 # Cache connection status checks for this many milliseconds to avoid expensive verification
-# MCP_CONNECTION_CHECK_TTL=60000
->>>>>>> d91f34dd
+# MCP_CONNECTION_CHECK_TTL=60000