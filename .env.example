--- conflicted
+++ resolved
@@ -249,14 +249,12 @@
 # DALLE3_AZURE_API_VERSION=
 # DALLE2_AZURE_API_VERSION=
 
-<<<<<<< HEAD
 # Flux
 #-----------------
 FLUX_API_KEY=
 
 
-=======
->>>>>>> fdb3cf3f
+
 
 # Google
 #-----------------
