--- conflicted
+++ resolved
@@ -443,34 +443,6 @@
 # Set to true to automatically redirect to the OpenID provider when a user visits the login page
 # This will bypass the login form completely for users, only use this if OpenID is your only authentication method
 OPENID_AUTO_REDIRECT=false
-
-<<<<<<< HEAD
-# SAML
-# Note: If OpenID is enabled, SAML authentication will be automatically disabled.
-SAML_ENTRY_POINT=
-SAML_ISSUER=
-SAML_CERT=
-SAML_CALLBACK_URL=/oauth/saml/callback
-SAML_SESSION_SECRET=
-
-# Attribute mappings (optional)
-SAML_EMAIL_CLAIM=
-SAML_USERNAME_CLAIM=
-SAML_GIVEN_NAME_CLAIM=
-SAML_FAMILY_NAME_CLAIM=
-SAML_PICTURE_CLAIM=
-SAML_NAME_CLAIM=
-
-# Logint buttion settings (optional)
-SAML_BUTTON_LABEL=
-SAML_IMAGE_URL=
-
-# Whether the SAML Response should be signed.
-# - If "true", the entire `SAML Response` will be signed.
-# - If "false" or unset, only the `SAML Assertion` will be signed (default behavior).
-# SAML_USE_AUTHN_RESPONSE_SIGNED=
-
-=======
 # Set to true to use PKCE (Proof Key for Code Exchange) for OpenID authentication
 OPENID_USE_PKCE=false
 #Set to true to reuse openid tokens for authentication management instead of using the mongodb session and the custom refresh token.
@@ -485,7 +457,33 @@
 OPENID_ON_BEHALF_FLOW_USERINFRO_SCOPE = "user.read" # example for Scope Needed for Microsoft Graph API
 # Set to true to use the OpenID Connect end session endpoint for logout
 OPENID_USE_END_SESSION_ENDPOINT=
->>>>>>> 87255dac
+
+
+# SAML
+# Note: If OpenID is enabled, SAML authentication will be automatically disabled.
+SAML_ENTRY_POINT=
+SAML_ISSUER=
+SAML_CERT=
+SAML_CALLBACK_URL=/oauth/saml/callback
+SAML_SESSION_SECRET=
+
+# Attribute mappings (optional)
+SAML_EMAIL_CLAIM=
+SAML_USERNAME_CLAIM=
+SAML_GIVEN_NAME_CLAIM=
+SAML_FAMILY_NAME_CLAIM=
+SAML_PICTURE_CLAIM=
+SAML_NAME_CLAIM=
+
+# Logint buttion settings (optional)
+SAML_BUTTON_LABEL=
+SAML_IMAGE_URL=
+
+# Whether the SAML Response should be signed.
+# - If "true", the entire `SAML Response` will be signed.
+# - If "false" or unset, only the `SAML Assertion` will be signed (default behavior).
+# SAML_USE_AUTHN_RESPONSE_SIGNED=
+
 
 # LDAP
 LDAP_URL=
