--- conflicted
+++ resolved
@@ -55,12 +55,9 @@
 .flooignore
 
 #config file
-<<<<<<< HEAD
-# librechat.yaml
-=======
+
 librechat.yaml
 librechat.yml
->>>>>>> fc887ba8
 
 # Environment
 .npmrc
