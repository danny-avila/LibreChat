--- conflicted
+++ resolved
@@ -8,15 +8,11 @@
     <meta name="apple-mobile-web-app-capable" content="yes">
     <meta name="apple-mobile-web-app-title" content="QIMA GPT">
     <meta name="apple-mobile-web-app-status-bar-style" content="black-translucent">
-<<<<<<< HEAD
-    <title>LibreChat</title>
-=======
     <!-- Cache Busting -->
     <meta http-equiv='cache-control' content="no-cache, no-store, must-revalidate">
     <meta http-equiv='expires' content='0'>
     <meta http-equiv='pragma' content='no-cache'>
     <title>QIMA-GPT</title>
->>>>>>> 062a51d7
     <link
       rel="shortcut icon"
       href="#"
