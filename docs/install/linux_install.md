--- conflicted
+++ resolved
@@ -16,6 +16,7 @@
 ## Clone the repository:
 
 ```bash
+git clone https://github.com/danny-avila/LibreChat.git
 git clone https://github.com/danny-avila/LibreChat.git
 ```
 
@@ -63,42 +64,11 @@
 - Driver = Node.js / Version = 4.1 or later.
 - Copy the connection string and save it somewhere (you will need it later).
 
-<<<<<<< HEAD
 ## [Get Your API keys and Tokens](apis_and_tokens.md) (Required)
 - You must set up at least one of these tokens or APIs to run the app.
 
 ## [User/Auth System](../features/user_auth_system.md) (Optional)
 - How to set up the user/auth system and Google login.
-=======
-## 6. Get your OpenAI API key 
-- Visit https://platform.openai.com/account/api-keys and save your API key somewhere safe (you will need it later)
-
-## 7. Get your Bing Access Token
-
-  ⚠️**For better results, please follow these [new instructions](https://github.com/danny-avila/LibreChat/issues/370#issuecomment-1560382302)**   
-
-  or 
-   
-  Using MS Edge, navigate to bing.com
-   - Make sure you are logged in
-   - Open the DevTools by pressing F12 on your keyboard
-   - Click on the tab "Application" (On the left of the DevTools)
-   - Expand the "Cookies" (Under "Storage")
-   - Copy the value of the "\_U" cookiee
-
-## 8. Create the ".env" File
-
-You will need all your credentials, (API keys, access tokens, and MongoDB Connection String, MeiliSearch Master Key)
-
-- Open "~/chatgpt-clone/api/.env.example" in a text editor
-- At this line MONGO_URI="mongodb://127.0.0.1:27017/chatgpt-clone", replace mongodb://127.0.0.1:27017/chatgpt-clone with the MongoDB connection string you saved earlier, remove "&w=majority" at the end
-  - It should look something like this: "MONGO_URI="mongodb+srv://username:password@chatgpt-clone.lfbcwz3.mongodb.net/?retryWrites=true"
-- At this line OPENAI_KEY= you need to add your OpenAI API key
-  - Add your Bing token to this line BINGAI_TOKEN= (needed for BingChat & Sydney)
-  - If you want to enable Search, SEARCH=TRUE if you do not want to enable search SEARCH=FALSE
-  - Add your previously saved MeiliSearch Master key to this line MEILI_MASTER_KEY= (the key is needed if search is enabled even on local install or you may encounter errors)
-  - Save the file as "~/chatgpt-clone/api/.env"
->>>>>>> aaa20309
 
 ## Run the project
 
