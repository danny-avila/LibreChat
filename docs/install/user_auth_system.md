--- conflicted
+++ resolved
@@ -59,7 +59,6 @@
 9. Click on "Create" and copy your client ID and client secret.
 10. Paste them into your `/.env` file.
 11. Enable the feature in the `/.env` file
-<<<<<<< HEAD
 
 ---
 
@@ -83,31 +82,6 @@
 
 ## OpenID Authentication with Azure AD
 
-=======
-
----
-
-## Facebook Authentication 
-### (It only works with a domain, not with localhost)
-
-1. Go to [Facebook Developer Portal](https://developers.facebook.com/)
-2. Create a new Application and give it a name
-4. In the Dashboard tab select product and select "Facebook login", then tap on "Configure" and "Settings". Male sure "OAuth client access", "Web OAuth access", "Apply HTTPS" and "Use limited mode for redirect URIs" are **enabled** 
-5. In the Valid OAuth Redirect URIs add "your-domain/oauth/facebook/callback" (example: http://example.com/oauth/facebook/callback)
-6. Save changes and in the "settings" tab, reset the Client Secret
-7. Put the Client ID and Client Secret in the .env file:
-```bash
-FACEBOOK_CLIENT_ID=your_client_id
-FACEBOOK_CLIENT_SECRET=your_client_secret
-FACEBOOK_CALLBACK_URL=/oauth/facebook/callback # this should be the same for everyone
-```
-8. Save the .env file
-
----
-
-## OpenID Authentication with Azure AD
-
->>>>>>> efe057e0
 1. Go to the [Azure Portal](https://portal.azure.com/) and sign in with your account.
 2. In the search box, type "Azure Active Directory" and click on it.
 3. On the left menu, click on App registrations and then on New registration.
@@ -228,12 +202,8 @@
 EMAIL_FROM=email address for the from field, e.g., noreply@librechat.ai
 ```
 
-<<<<<<< HEAD
-NOTE: The variable EMAIL_FROM currently does not work. To stay updated, check the bug fixes [here](https://github.com/danny-avila/LibreChat/tags).
-=======
 NOTE: ⚠️ **Failing to set the 4 values will result in LibreChat using the unsecured password reset!** The variable EMAIL_FROM does not support all email providers **but is still required**. To stay updated, check the bug fixes [here](https://github.com/danny-avila/LibreChat/tags).
 
->>>>>>> efe057e0
 
 
 ## **Disable User Registration**
