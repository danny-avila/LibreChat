---
title: 📦 PandoraNext
<<<<<<< HEAD
weight: -3
=======
description: How to deploy PandoraNext to enable the `CHATGPT_REVERSE_PROXY` for use with LibreChat.
weight: -4
>>>>>>> 8be2b6f3
---

# PandoraNext Deployment Guide

If you're looking to use the `ChatGPT` Endpoint in LibreChat, setting up a reverse proxy is a essential. PandoraNext offers a robust solution for this purpose. This guide will walk you through deploying PandoraNext to enable the `CHATGPT_REVERSE_PROXY` for use with LibreChat.

> Using this method you will only be able to use `text-davinci-002-render-sha` with PandoraNext in LibreChat. Other models offered with the `plus` subscription do not work.

You can use it locally in docker or deploy it onthe web for remote access.

---

## Deploy Locally Using Docker

For local deployment using Docker, the steps are as follows:

### 1. **Clone or Download the Repository:**
Get the latest release from the [PandoraNext GitHub repository](https://github.com/pandora-next/deploy).

```bash
git clone https://github.com/pandora-next/deploy.git
```

### 2. Get your PandoraNext `License ID`
Visit the **[PandoraNext Dashboard](https://dash.pandoranext.com/)** to get your `license ID`

### 3. **Configure `config.json`:**
Within the cloned repository, in the `data` folder, edit `config.json`. Specify your `license_id` and `proxy_api_prefix`. For the `proxy_api_prefix`, use at least 8 characters, avoid characters that can't be used in a URL and make sure it's unique.

Here's the `config.json` for your reference:

```json
{
"bind": "0.0.0.0:8181",
"tls": {
    "enabled": false,
    "cert_file": "",
    "key_file": ""
},
"timeout": 600,
"proxy_url": "",
"license_id": "",
"public_share": false,
"site_password": "",
"setup_password": "",
"server_tokens": true,
"proxy_api_prefix": "",
"isolated_conv_title": "*",
"captcha": {
    "provider": "",
    "site_key": "",
    "site_secret": "",
    "site_login": false,
    "setup_login": false,
    "oai_username": false,
    "oai_password": false
},
"whitelist": null
}
```

### 4. **Set Up the LibreChat `.env` Filer:**
In the `.env` file within your LibreChat directory, you'll need to set the `CHATGPT_REVERSE_PROXY` variable:

```bash
CHATGPT_REVERSE_PROXY=http://host.docker.internal:8181/your_proxy_api_prefix_here/backend-api/conversation
```
- Replace `your_proxy_api_prefix_here` with the actual proxy API prefix.

### 5. **Start Docker Containers:**
From the PandoraNext directory, run the following command to launch the Docker containers:

```bash
docker-compose up -d
```

---

## Deploy Online on Hugging Face

To deploy PandoraNext online by duplicating the Hugging Face Space, follow these steps:

### 1. Get your PandoraNext `License ID`
Visit the **[PandoraNext Dashboard](https://dash.pandoranext.com/)** to get your `license ID`

### 2. **Configure `config.json`:**
Edit the following `config.json`. Specify your `license_id` and `proxy_api_prefix`. For the `proxy_api_prefix`, use at least 8 characters, avoid characters that can't be used in a URL and make sure it's unique.

Here's the `config.json` for your reference:

```json
{
"bind": "0.0.0.0:8181",
"tls": {
    "enabled": false,
    "cert_file": "",
    "key_file": ""
},
"timeout": 600,
"proxy_url": "",
"license_id": "",
"public_share": false,
"site_password": "",
"setup_password": "",
"server_tokens": true,
"proxy_api_prefix": "",
"isolated_conv_title": "*",
"captcha": {
    "provider": "",
    "site_key": "",
    "site_secret": "",
    "site_login": false,
    "setup_login": false,
    "oai_username": false,
    "oai_password": false
},
"whitelist": null
}
```

### 3. **Hugging Face Space:**
Visit the [PandoraNext LibreChat Space](https://huggingface.co/spaces/LibreChat/PandoraNext) on Hugging Face.

### 4. **Duplicate the Space:**
Utilize the available options to duplicate or fork the space into your own Hugging Face account.

### 5. **Fill the required secrets**
When asked for the `SECRETS`, 
- for `CONFIG_JSON` use the whole content of the `config.json` you just modified, 
- for `TOKENS_JSON` use the following default `token.json`:
```json
{
    "test-1": {
        "token": "access token / session token / refresh token",
        "shared": true,
        "show_user_info": false
    },
    "test-2": {
        "token": "access token / session token / refresh token",
        "shared": true,
        "show_user_info": true,
        "plus": true
    },
    "test2": {
        "token": "access token / session token / refresh token / share token",
        "password": "12345"
    }
}
```

### 6. **Configure LibreChat:**
In the .env file (or secrets settings if you host LibreChat on Hugging Face), set the `CHATGPT_REVERSE_PROXY` variable using the following format:

```bash
CHATGPT_REVERSE_PROXY=http://your_server_domain.com/your_proxy_api_prefix_here/backend-api/conversation
```

- Replace `your_server_domain.com` with the domain of your deployed space.
    - you can use this format: `https://username-pandoranext.hf.space` (replace `username` with your Huggingface username)
- Replace `your_proxy_api_prefix_here` with the `proxy_api_prefix` you have set in your `config.json`.
- The resulting URL should look similar to:
`https://username-pandoranext.hf.space/your_proxy_api_prefix_here/backend-api/conversation`

## Final Notes

- The `proxy_api_prefix` should be sufficiently random and unique to prevent errors.
- The default `token.json` doesn't need to be modified to use with LibreChat
- Ensure you have obtained a license ID from the [PandoraNext Dashboard](https://dash.pandoranext.com/).<|MERGE_RESOLUTION|>--- conflicted
+++ resolved
@@ -1,11 +1,7 @@
 ---
 title: 📦 PandoraNext
-<<<<<<< HEAD
+description: How to deploy PandoraNext to enable the `CHATGPT_REVERSE_PROXY` for use with LibreChat.
 weight: -3
-=======
-description: How to deploy PandoraNext to enable the `CHATGPT_REVERSE_PROXY` for use with LibreChat.
-weight: -4
->>>>>>> 8be2b6f3
 ---
 
 # PandoraNext Deployment Guide
