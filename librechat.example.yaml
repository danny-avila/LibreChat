# For more information, see the Configuration Guide:
# https://docs.librechat.ai/install/configuration/custom_config.html

# Configuration version (required)
version: 1.0.5

# Cache settings: Set to true to enable caching
cache: true

# Custom nterface configuration
interface:
  # Privacy policy settings
  privacyPolicy:
    externalUrl: 'https://librechat.ai/privacy-policy'
    openNewTab: true

  # Terms of service
  termsOfService:
    externalUrl: 'https://librechat.ai/tos'
    openNewTab: true

# Example Registration Object Structure (optional)
registration:
  socialLogins: ['github', 'google', 'discord', 'openid', 'facebook']
  # allowedDomains:
  # - "gmail.com"

# fileConfig:
#   endpoints:
#     assistants:
#       fileLimit: 5
#       fileSizeLimit: 10  # Maximum size for an individual file in MB
#       totalSizeLimit: 50  # Maximum total size for all files in a single request in MB
#       supportedMimeTypes:
#         - "image/.*"
#         - "application/pdf"
#     openAI:
#       disabled: true  # Disables file uploading to the OpenAI endpoint
#     default:
#       totalSizeLimit: 20
#     YourCustomEndpointName:
#       fileLimit: 2
#       fileSizeLimit: 5
#   serverFileSizeLimit: 100  # Global server file size limit in MB
#   avatarSizeLimit: 2  # Limit for user avatar image size in MB
# rateLimits:
#   fileUploads:
#     ipMax: 100
#     ipWindowInMinutes: 60  # Rate limit window for file uploads per IP
#     userMax: 50
#     userWindowInMinutes: 60  # Rate limit window for file uploads per user

# Definition of custom endpoints
endpoints:
  # assistants:
  #   disableBuilder: false # Disable Assistants Builder Interface by setting to `true`
  #   pollIntervalMs: 750  # Polling interval for checking assistant updates
  #   timeoutMs: 180000  # Timeout for assistant operations
  #   # Should only be one or the other, either `supportedIds` or `excludedIds`
  #   supportedIds: ["asst_supportedAssistantId1", "asst_supportedAssistantId2"]
  #   # excludedIds: ["asst_excludedAssistantId"]
  #   # (optional) Models that support retrieval, will default to latest known OpenAI models that support the feature
  #   retrievalModels: ["gpt-4-turbo-preview"]
  #   # (optional) Assistant Capabilities available to all users. Omit the ones you wish to exclude. Defaults to list below.
  #   capabilities: ["code_interpreter", "retrieval", "actions", "tools"]
  custom:
    # Groq Example
    - name: 'groq'
      apiKey: '${GROQ_API_KEY}'
      baseURL: 'https://api.groq.com/openai/v1/'
      models:
        default: ['llama2-70b-4096', 'mixtral-8x7b-32768', 'gemma-7b-it']
        fetch: false
      titleConvo: true
      titleModel: 'mixtral-8x7b-32768'
      modelDisplayLabel: 'groq'

    # Mistral AI Example
    - name: 'Mistral' # Unique name for the endpoint
      # For `apiKey` and `baseURL`, you can use environment variables that you define.
      # recommended environment variables:
      apiKey: '${MISTRAL_API_KEY}'
      baseURL: 'https://api.mistral.ai/v1'

      # Models configuration
      models:
        # List of default models to use. At least one value is required.
        default: ['mistral-tiny', 'mistral-small', 'mistral-medium']
        # Fetch option: Set to true to fetch models from API.
        fetch: true # Defaults to false.

      # Optional configurations

      # Title Conversation setting
      titleConvo: true # Set to true to enable title conversation

      # Title Method: Choose between "completion" or "functions".
      # titleMethod: "completion"  # Defaults to "completion" if omitted.

      # Title Model: Specify the model to use for titles.
      titleModel: 'mistral-tiny' # Defaults to "gpt-3.5-turbo" if omitted.

      # Summarize setting: Set to true to enable summarization.
      # summarize: false

      # Summary Model: Specify the model to use if summarization is enabled.
      # summaryModel: "mistral-tiny"  # Defaults to "gpt-3.5-turbo" if omitted.

      # Force Prompt setting: If true, sends a `prompt` parameter instead of `messages`.
      # forcePrompt: false

      # The label displayed for the AI model in messages.
      modelDisplayLabel: 'Mistral' # Default is "AI" when not set.

      # Add additional parameters to the request. Default params will be overwritten.
<<<<<<< HEAD
      addParams:
        safe_prompt: true # This field is specific to Mistral AI: https://docs.mistral.ai/api/

      # Drop Default params parameters from the request. See default params in guide linked below.
      # NOTE: For Mistral, it is necessary to drop the following parameters or you will encounter a 422 Error:
      dropParams: ["stop", "user", "frequency_penalty", "presence_penalty"]

    # OpenRouter.ai Example
    - name: "OpenRouter"
=======
      # addParams:
      # safe_prompt: true # This field is specific to Mistral AI: https://docs.mistral.ai/api/

      # Drop Default params parameters from the request. See default params in guide linked below.
      # NOTE: For Mistral, it is necessary to drop the following parameters or you will encounter a 422 Error:
      dropParams: ['stop', 'user', 'frequency_penalty', 'presence_penalty']

    # OpenRouter Example
    - name: 'OpenRouter'
>>>>>>> a8cdd346
      # For `apiKey` and `baseURL`, you can use environment variables that you define.
      # recommended environment variables:
      # Known issue: you should not use `OPENROUTER_API_KEY` as it will then override the `openAI` endpoint to use OpenRouter as well.
      apiKey: '${OPENROUTER_KEY}'
      baseURL: 'https://openrouter.ai/api/v1'
      models:
        default: ['gpt-3.5-turbo']
        fetch: true
      titleConvo: true
      titleModel: 'gpt-3.5-turbo'
      # Recommended: Drop the stop parameter from the request as Openrouter models use a variety of stop tokens.
      dropParams: ['stop']
      modelDisplayLabel: 'OpenRouter'
# See the Custom Configuration Guide for more information:
# https://docs.librechat.ai/install/configuration/custom_config.html<|MERGE_RESOLUTION|>--- conflicted
+++ resolved
@@ -113,7 +113,6 @@
       modelDisplayLabel: 'Mistral' # Default is "AI" when not set.
 
       # Add additional parameters to the request. Default params will be overwritten.
-<<<<<<< HEAD
       addParams:
         safe_prompt: true # This field is specific to Mistral AI: https://docs.mistral.ai/api/
 
@@ -123,7 +122,6 @@
 
     # OpenRouter.ai Example
     - name: "OpenRouter"
-=======
       # addParams:
       # safe_prompt: true # This field is specific to Mistral AI: https://docs.mistral.ai/api/
 
@@ -133,7 +131,6 @@
 
     # OpenRouter Example
     - name: 'OpenRouter'
->>>>>>> a8cdd346
       # For `apiKey` and `baseURL`, you can use environment variables that you define.
       # recommended environment variables:
       # Known issue: you should not use `OPENROUTER_API_KEY` as it will then override the `openAI` endpoint to use OpenRouter as well.
