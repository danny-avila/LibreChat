--- conflicted
+++ resolved
@@ -94,7 +94,6 @@
     groups: true
     roles: true
   marketplace:
-<<<<<<< HEAD
     use: false 
     categories:
       enableDefaultCategories: true 
@@ -104,9 +103,6 @@
         #     - value: "Productivity"
         #       description: "Productivity agents."
 
-=======
-    use: false
->>>>>>> 5740ca59
   fileCitations: true
   mcpServers:
     # MCP Servers configuration
