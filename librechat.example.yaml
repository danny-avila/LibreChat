--- conflicted
+++ resolved
@@ -89,9 +89,7 @@
   bookmarks: true
   multiConvo: true
   agents: true
-<<<<<<< HEAD
   customErrorMessage: 'Custom Error Message'
-=======
   peoplePicker:
     users: true
     groups: true
@@ -99,7 +97,6 @@
   marketplace:
       use: false
   fileCitations: true
->>>>>>> 7a9a99d2
   # Temporary chat retention period in hours (default: 720, min: 1, max: 8760)
   # temporaryChatRetention: 1
 
