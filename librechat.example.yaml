--- conflicted
+++ resolved
@@ -12,7 +12,7 @@
 
 # Custom interface configuration
 interface:
-  customWelcome: "Welcome to LibreChat! Enjoy your experience."
+  customWelcome: 'Welcome to LibreChat! Enjoy your experience.'
   # Privacy policy settings
   privacyPolicy:
     externalUrl: 'https://librechat.ai/privacy-policy'
@@ -23,7 +23,7 @@
     externalUrl: 'https://librechat.ai/tos'
     openNewTab: true
     modalAcceptance: true
-    modalTitle: "Terms of Service for LibreChat"
+    modalTitle: 'Terms of Service for LibreChat'
     modalContent: |
       # Terms and Conditions for LibreChat
 
@@ -83,7 +83,6 @@
   socialLogins: ['github', 'google', 'discord', 'openid', 'facebook', 'apple']
   # allowedDomains:
   # - "gmail.com"
-
 
 # Example Balance settings
 # balance:
@@ -125,64 +124,37 @@
 # Example Actions Object Structure
 actions:
   allowedDomains:
-    - "swapi.dev"
-    - "librechat.ai"
-    - "google.com"
+    - 'swapi.dev'
+    - 'librechat.ai'
+    - 'google.com'
 
 # Example MCP Servers Object Structure
-<<<<<<< HEAD
 mcpServers:
   everything:
     # type: sse # type can optionally be omitted
     url: http://localhost:3001/sse
+    timeout: 60000 # 1 minute timeout for this server, this is the default timeout for MCP servers.
   puppeteer:
     type: stdio
     command: npx
     args:
       - -y
-      - "@modelcontextprotocol/server-puppeteer"
+      - '@modelcontextprotocol/server-puppeteer'
+    timeout: 300000 # 5 minutes timeout for this server
   filesystem:
     # type: stdio
     command: npx
     args:
       - -y
-      - "@modelcontextprotocol/server-filesystem"
+      - '@modelcontextprotocol/server-filesystem'
       - /home/user/LibreChat/
-    iconPath: /home/user/LibreChat/client/public/assets/logo.png
+    iconPath: /home/user/LibreChat/client/public/assets/logo.svg
   mcp-obsidian:
     command: npx
     args:
       - -y
-      - "mcp-obsidian"
+      - 'mcp-obsidian'
       - /path/to/obsidian/vault
-=======
-# mcpServers:
-#   everything:
-#     # type: sse # type can optionally be omitted
-#     url: http://localhost:3001/sse
-#     timeout: 60000  # 1 minute timeout for this server, this is the default timeout for MCP servers.
-#   puppeteer:
-#     type: stdio
-#     command: npx
-#     args:
-#       - -y
-#       - "@modelcontextprotocol/server-puppeteer"
-#     timeout: 300000  # 5 minutes timeout for this server
-#   filesystem:
-#     # type: stdio
-#     command: npx
-#     args:
-#       - -y
-#       - "@modelcontextprotocol/server-filesystem"
-#       - /home/user/LibreChat/
-#     iconPath: /home/user/LibreChat/client/public/assets/logo.svg
-#   mcp-obsidian:
-#     command: npx
-#     args:
-#       - -y
-#       - "mcp-obsidian"
-#       - /path/to/obsidian/vault
->>>>>>> 28b76ce3
 
 # Definition of custom endpoints
 endpoints:
@@ -288,15 +260,15 @@
       modelDisplayLabel: 'OpenRouter'
 
     # Portkey AI Example
-    - name: "Portkey"
-      apiKey: "dummy"
+    - name: 'Portkey'
+      apiKey: 'dummy'
       baseURL: 'https://api.portkey.ai/v1'
       headers:
-          x-portkey-api-key: '${PORTKEY_API_KEY}'
-          x-portkey-virtual-key: '${PORTKEY_OPENAI_VIRTUAL_KEY}'
+        x-portkey-api-key: '${PORTKEY_API_KEY}'
+        x-portkey-virtual-key: '${PORTKEY_OPENAI_VIRTUAL_KEY}'
       models:
-          default: ['gpt-4o-mini', 'gpt-4o', 'chatgpt-4o-latest']
-          fetch: true
+        default: ['gpt-4o-mini', 'gpt-4o', 'chatgpt-4o-latest']
+        fetch: true
       titleConvo: true
       titleModel: 'current_model'
       summarize: false
