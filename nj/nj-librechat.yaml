--- conflicted
+++ resolved
@@ -58,11 +58,7 @@
   bedrock:
     availableRegions:
       - "us-east-1"
-<<<<<<< HEAD
-    titleModel: "global.anthropic.claude-opus-4-5-20250929-v1:0"
-=======
     titleModel: "us.anthropic.claude-sonnet-4-5-20250929-v1:0"
->>>>>>> b86ebbc4
 
   # Workaround: we have to explicitly disable all agent capabilities (otherwise the agents UI won't go away)
   agents:
@@ -82,8 +78,4 @@
       default: true
       preset:
         endpoint: "bedrock"
-<<<<<<< HEAD
-        model: "global.anthropic.claude-opus-4-5-20250929-v1:0"
-=======
-        model: "us.anthropic.claude-sonnet-4-5-20250929-v1:0"
->>>>>>> b86ebbc4
+        model: "us.anthropic.claude-sonnet-4-5-20250929-v1:0"