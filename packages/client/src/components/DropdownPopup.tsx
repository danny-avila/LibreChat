--- conflicted
+++ resolved
@@ -133,11 +133,7 @@
               >
                 <Ariakit.MenuButton
                   className={cn(
-<<<<<<< HEAD
-                    'group flex w-full cursor-pointer items-start gap-3 rounded-lg px-3 py-3.5 text-sm text-text-primary outline-none transition-colors duration-200 hover:bg-surface-hover focus:bg-surface-hover md:px-2.5 md:py-2',
-=======
                     'group flex w-full cursor-pointer items-start justify-between gap-2 rounded-lg px-3 py-3.5 text-sm text-text-primary outline-none transition-colors duration-200 hover:bg-surface-hover focus:bg-surface-hover md:px-2.5 md:py-2',
->>>>>>> f8cfccbe
                     itemClassName,
                   )}
                   disabled={item.disabled}
@@ -146,23 +142,8 @@
                   ref={item.ref}
                   // hideOnClick={item.hideOnClick}
                 >
-<<<<<<< HEAD
-                  <div className="flex flex-1 items-start gap-3">
-                    {item.icon != null && (
-                      <span
-                        className={cn('size-4 flex-shrink-0 text-text-primary', iconClassName)}
-                        aria-hidden="true"
-                      >
-                        {item.icon}
-                      </span>
-                    )}
-                    <MenuItemText label={item.label} description={item.description} />
-                  </div>
-                  <Ariakit.MenuButtonArrow className="mt-1 stroke-1 text-base opacity-75" />
-=======
                   {renderItemBody(item)}
                   <Ariakit.MenuButtonArrow className="stroke-1 text-base opacity-75 self-center" />
->>>>>>> f8cfccbe
                 </Ariakit.MenuButton>
                 <Menu
                   items={subItems}
@@ -180,11 +161,7 @@
               key={`${keyPrefix ?? ''}${index}-${item.id ?? ''}`}
               id={item.id}
               className={cn(
-<<<<<<< HEAD
-                'group flex w-full cursor-pointer items-start gap-3 rounded-lg px-3 py-3.5 text-sm text-text-primary outline-none transition-colors duration-200 hover:bg-surface-hover focus:bg-surface-hover md:px-2.5 md:py-2',
-=======
                 'group flex w-full cursor-pointer items-start gap-2 rounded-lg px-3 py-3.5 text-sm text-text-primary outline-none transition-colors duration-200 hover:bg-surface-hover focus:bg-surface-hover md:px-2.5 md:py-2',
->>>>>>> f8cfccbe
                 itemClassName,
               )}
               disabled={item.disabled}
@@ -202,19 +179,7 @@
                 menu?.hide();
               }}
             >
-<<<<<<< HEAD
-              {item.icon != null && (
-                <span
-                  className={cn('size-4 flex-shrink-0 text-text-primary', iconClassName)}
-                  aria-hidden="true"
-                >
-                  {item.icon}
-                </span>
-              )}
-              <MenuItemText label={item.label} description={item.description} />
-=======
               {renderItemBody(item)}
->>>>>>> f8cfccbe
               {item.kbd != null && (
                 <kbd className="ml-auto hidden font-sans text-xs text-black/50 group-hover:inline group-focus:inline dark:text-white/50">
                   ⌘{item.kbd}
