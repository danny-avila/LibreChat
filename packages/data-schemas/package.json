--- conflicted
+++ resolved
@@ -1,10 +1,6 @@
 {
   "name": "@librechat/data-schemas",
-<<<<<<< HEAD
-  "version": "0.0.6",
-=======
   "version": "0.0.7",
->>>>>>> 4af72aac
   "description": "Mongoose schemas and models for LibreChat",
   "type": "module",
   "main": "dist/index.cjs",
