<<<<<<< HEAD
import { Schema, Document, Types } from 'mongoose';
export interface ISupportContact {
  name?: string;
  email?: string;
}

export interface IAgent extends Omit<Document, 'model'> {
  id: string;
  name?: string;
  description?: string;
  instructions?: string;
  avatar?: {
    filepath: string;
    source: string;
  };
  provider: string;
  model: string;
  model_parameters?: Record<string, unknown>;
  artifacts?: string;
  access_level?: number;
  recursion_limit?: number;
  tools?: string[];
  tool_kwargs?: Array<unknown>;
  actions?: string[];
  author: Types.ObjectId;
  authorName?: string;
  hide_sequential_outputs?: boolean;
  end_after_tools?: boolean;
  agent_ids?: string[];
  isCollaborative?: boolean;
  conversation_starters?: string[];
  tool_resources?: unknown;
  projectIds?: Types.ObjectId[];
  category: string;
  support_contact?: ISupportContact;
}
=======
import { Schema } from 'mongoose';
import type { IAgent } from '~/types';
>>>>>>> cdf42b3a

const agentSchema = new Schema<IAgent>(
  {
    id: {
      type: String,
      index: true,
      unique: true,
      required: true,
    },
    name: {
      type: String,
    },
    description: {
      type: String,
    },
    instructions: {
      type: String,
    },
    avatar: {
      type: Schema.Types.Mixed,
      default: undefined,
    },
    provider: {
      type: String,
      required: true,
    },
    model: {
      type: String,
      required: true,
    },
    model_parameters: {
      type: Object,
    },
    artifacts: {
      type: String,
    },
    access_level: {
      type: Number,
    },
    recursion_limit: {
      type: Number,
    },
    tools: {
      type: [String],
      default: undefined,
    },
    tool_kwargs: {
      type: [{ type: Schema.Types.Mixed }],
    },
    actions: {
      type: [String],
      default: undefined,
    },
    author: {
      type: Schema.Types.ObjectId,
      ref: 'User',
      required: true,
    },
    authorName: {
      type: String,
      default: undefined,
    },
    hide_sequential_outputs: {
      type: Boolean,
    },
    end_after_tools: {
      type: Boolean,
    },
    agent_ids: {
      type: [String],
    },
    isCollaborative: {
      type: Boolean,
      default: undefined,
    },
    conversation_starters: {
      type: [String],
      default: [],
    },
    tool_resources: {
      type: Schema.Types.Mixed,
      default: {},
    },
    projectIds: {
      type: [Schema.Types.ObjectId],
      ref: 'Project',
      index: true,
    },
    versions: {
      type: [Schema.Types.Mixed],
      default: [],
    },
  },
  {
    timestamps: true,
  },
);

export default agentSchema;<|MERGE_RESOLUTION|>--- conflicted
+++ resolved
@@ -1,5 +1,5 @@
-<<<<<<< HEAD
 import { Schema, Document, Types } from 'mongoose';
+import type { IAgent } from '~/types';
 export interface ISupportContact {
   name?: string;
   email?: string;
@@ -35,10 +35,6 @@
   category: string;
   support_contact?: ISupportContact;
 }
-=======
-import { Schema } from 'mongoose';
-import type { IAgent } from '~/types';
->>>>>>> cdf42b3a
 
 const agentSchema = new Schema<IAgent>(
   {
