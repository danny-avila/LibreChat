import { Schema } from 'mongoose';
import { PermissionTypes, Permissions } from 'librechat-data-provider';
import type { IRole } from '~/types';

/**
 * Uses a sub-schema for permissions. Notice we disable `_id` for this subdocument.
 */
const rolePermissionsSchema = new Schema(
  {
    [PermissionTypes.BOOKMARKS]: {
      [Permissions.USE]: { type: Boolean, default: true },
    },
    [PermissionTypes.PROMPTS]: {
      [Permissions.SHARED_GLOBAL]: { type: Boolean, default: false },
      [Permissions.USE]: { type: Boolean, default: true },
      [Permissions.CREATE]: { type: Boolean, default: true },
    },
    [PermissionTypes.MEMORIES]: {
      [Permissions.USE]: { type: Boolean, default: true },
      [Permissions.CREATE]: { type: Boolean, default: true },
      [Permissions.UPDATE]: { type: Boolean, default: true },
      [Permissions.READ]: { type: Boolean, default: true },
      [Permissions.OPT_OUT]: { type: Boolean, default: true },
    },
    [PermissionTypes.AGENTS]: {
      [Permissions.SHARED_GLOBAL]: { type: Boolean, default: false },
      [Permissions.USE]: { type: Boolean, default: true },
      [Permissions.CREATE]: { type: Boolean, default: true },
    },
    [PermissionTypes.MULTI_CONVO]: {
      [Permissions.USE]: { type: Boolean, default: true },
    },
    [PermissionTypes.TEMPORARY_CHAT]: {
      [Permissions.USE]: { type: Boolean, default: true },
    },
    [PermissionTypes.RUN_CODE]: {
      [Permissions.USE]: { type: Boolean, default: true },
    },
    [PermissionTypes.WEB_SEARCH]: {
      [Permissions.USE]: { type: Boolean, default: true },
    },
<<<<<<< HEAD
    [PermissionTypes.FILE_SEARCH]: {
=======
    [PermissionTypes.FILE_CITATIONS]: {
>>>>>>> 2a5600e5
      [Permissions.USE]: { type: Boolean, default: true },
    },
  },
  { _id: false },
);

const roleSchema: Schema<IRole> = new Schema({
  name: { type: String, required: true, unique: true, index: true },
  permissions: {
    type: rolePermissionsSchema,
    default: () => ({
      [PermissionTypes.BOOKMARKS]: { [Permissions.USE]: true },
      [PermissionTypes.PROMPTS]: {
        [Permissions.SHARED_GLOBAL]: false,
        [Permissions.USE]: true,
        [Permissions.CREATE]: true,
      },
      [PermissionTypes.MEMORIES]: {
        [Permissions.USE]: true,
        [Permissions.CREATE]: true,
        [Permissions.UPDATE]: true,
        [Permissions.READ]: true,
      },
      [PermissionTypes.AGENTS]: {
        [Permissions.SHARED_GLOBAL]: false,
        [Permissions.USE]: true,
        [Permissions.CREATE]: true,
      },
      [PermissionTypes.MULTI_CONVO]: { [Permissions.USE]: true },
      [PermissionTypes.TEMPORARY_CHAT]: { [Permissions.USE]: true },
      [PermissionTypes.RUN_CODE]: { [Permissions.USE]: true },
      [PermissionTypes.WEB_SEARCH]: { [Permissions.USE]: true },
<<<<<<< HEAD
      [PermissionTypes.FILE_SEARCH]: { [Permissions.USE]: true },
=======
      [PermissionTypes.FILE_CITATIONS]: { [Permissions.USE]: true },
>>>>>>> 2a5600e5
    }),
  },
});

export default roleSchema;<|MERGE_RESOLUTION|>--- conflicted
+++ resolved
@@ -39,11 +39,10 @@
     [PermissionTypes.WEB_SEARCH]: {
       [Permissions.USE]: { type: Boolean, default: true },
     },
-<<<<<<< HEAD
     [PermissionTypes.FILE_SEARCH]: {
-=======
+      [Permissions.USE]: { type: Boolean, default: true },
+    },
     [PermissionTypes.FILE_CITATIONS]: {
->>>>>>> 2a5600e5
       [Permissions.USE]: { type: Boolean, default: true },
     },
   },
@@ -76,11 +75,8 @@
       [PermissionTypes.TEMPORARY_CHAT]: { [Permissions.USE]: true },
       [PermissionTypes.RUN_CODE]: { [Permissions.USE]: true },
       [PermissionTypes.WEB_SEARCH]: { [Permissions.USE]: true },
-<<<<<<< HEAD
       [PermissionTypes.FILE_SEARCH]: { [Permissions.USE]: true },
-=======
       [PermissionTypes.FILE_CITATIONS]: { [Permissions.USE]: true },
->>>>>>> 2a5600e5
     }),
   },
 });
