import type {
  TEndpoint,
  FileSources,
  TFileConfig,
  TAzureConfig,
  TCustomConfig,
  TMemoryConfig,
  EModelEndpoint,
  TVertexAIConfig,
  TAgentsEndpoint,
  TCustomEndpoints,
  TAssistantEndpoint,
  TAnthropicEndpoint,
} from 'librechat-data-provider';

export type JsonSchemaType = {
  type: 'string' | 'number' | 'integer' | 'float' | 'boolean' | 'array' | 'object';
  enum?: string[];
  items?: JsonSchemaType;
  properties?: Record<string, JsonSchemaType>;
  required?: string[];
  description?: string;
  additionalProperties?: boolean | JsonSchemaType;
};

export type ConvertJsonSchemaToZodOptions = {
  allowEmptyObject?: boolean;
  dropFields?: string[];
  transformOneOfAnyOf?: boolean;
};

export interface FunctionTool {
  type: 'function';
  function: {
    description: string;
    name: string;
    parameters: JsonSchemaType;
  };
}

/**
 * Application configuration object
 * Based on the configuration defined in api/server/services/Config/getAppConfig.js
 */
export interface AppConfig {
  /** The main custom configuration */
  config: Partial<TCustomConfig>;
  /** OCR configuration */
  ocr?: TCustomConfig['ocr'];
  /** File paths configuration */
  paths?: {
    uploads: string;
    imageOutput: string;
    publicPath: string;
    [key: string]: string;
  };
  /** Memory configuration */
  memory?: TMemoryConfig;
  /** Web search configuration */
  webSearch?: TCustomConfig['webSearch'];
  /** File storage strategy ('local', 's3', 'firebase', 'azure_blob') */
  fileStrategy: FileSources.local | FileSources.s3 | FileSources.firebase | FileSources.azure_blob;
  /** File strategies configuration */
  fileStrategies?: TCustomConfig['fileStrategies'];
  /** Registration configurations */
  registration?: TCustomConfig['registration'];
  /** Actions configurations */
  actions?: TCustomConfig['actions'];
  /** Admin-filtered tools */
  filteredTools?: string[];
  /** Admin-included tools */
  includedTools?: string[];
  /** Image output type configuration */
  imageOutputType: string;
  /** Interface configuration */
  interfaceConfig?: TCustomConfig['interface'];
  /** Turnstile configuration */
  turnstileConfig?: Partial<TCustomConfig['turnstile']>;
  /** Balance configuration */
  balance?: Partial<TCustomConfig['balance']>;
  /** Transactions configuration */
  transactions?: TCustomConfig['transactions'];
  /** Speech configuration */
  speech?: TCustomConfig['speech'];
  /** MCP server configuration */
  mcpConfig?: TCustomConfig['mcpServers'] | null;
  /** File configuration */
  fileConfig?: TFileConfig;
  /** Secure image links configuration */
  secureImageLinks?: TCustomConfig['secureImageLinks'];
  /** Processed model specifications */
  modelSpecs?: TCustomConfig['modelSpecs'];
  /** Available tools */
  availableTools?: Record<string, FunctionTool>;
  endpoints?: {
    /** OpenAI endpoint configuration */
    openAI?: Partial<TEndpoint>;
    /** Google endpoint configuration */
    google?: Partial<TEndpoint>;
    /** Bedrock endpoint configuration */
    bedrock?: Partial<TEndpoint>;
<<<<<<< HEAD
    /** Anthropic endpoint configuration with optional Vertex AI support */
    anthropic?: Partial<TAnthropicEndpoint> & {
      /** Validated Vertex AI configuration */
      vertexConfig?: TVertexAIConfig;
    };
    /** GPT plugins endpoint configuration */
    gptPlugins?: Partial<TEndpoint>;
=======
    /** Anthropic endpoint configuration */
    anthropic?: Partial<TEndpoint>;
>>>>>>> 8b5ef150
    /** Azure OpenAI endpoint configuration */
    azureOpenAI?: TAzureConfig;
    /** Assistants endpoint configuration */
    assistants?: Partial<TAssistantEndpoint>;
    /** Azure assistants endpoint configuration */
    azureAssistants?: Partial<TAssistantEndpoint>;
    /** Agents endpoint configuration */
    [EModelEndpoint.agents]?: Partial<TAgentsEndpoint>;
    /** Custom endpoints configuration */
    [EModelEndpoint.custom]?: TCustomEndpoints;
    /** Global endpoint configuration */
    all?: Partial<TEndpoint>;
  };
}<|MERGE_RESOLUTION|>--- conflicted
+++ resolved
@@ -99,18 +99,11 @@
     google?: Partial<TEndpoint>;
     /** Bedrock endpoint configuration */
     bedrock?: Partial<TEndpoint>;
-<<<<<<< HEAD
     /** Anthropic endpoint configuration with optional Vertex AI support */
     anthropic?: Partial<TAnthropicEndpoint> & {
       /** Validated Vertex AI configuration */
       vertexConfig?: TVertexAIConfig;
     };
-    /** GPT plugins endpoint configuration */
-    gptPlugins?: Partial<TEndpoint>;
-=======
-    /** Anthropic endpoint configuration */
-    anthropic?: Partial<TEndpoint>;
->>>>>>> 8b5ef150
     /** Azure OpenAI endpoint configuration */
     azureOpenAI?: TAzureConfig;
     /** Assistants endpoint configuration */
