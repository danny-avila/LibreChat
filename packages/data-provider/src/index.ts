--- conflicted
+++ resolved
@@ -25,13 +25,9 @@
 export * from './types/queries';
 export * from './types/runs';
 export * from './types/web';
-<<<<<<< HEAD
-export * from './types/http';
-=======
 export * from './types/graph';
 /* access permissions */
 export * from './accessPermissions';
->>>>>>> e8ddd279
 /* query/mutation keys */
 export * from './keys';
 /* api call helpers */
