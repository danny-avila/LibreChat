import { z } from "zod";
import type { ZodError } from "zod";
import type { TModelsConfig } from "./types";
import { EModelEndpoint, eModelEndpointSchema } from "./schemas";
import { specsConfigSchema, TSpecsConfig } from "./models";
import { fileConfigSchema } from "./file-config";
import { FileSources } from "./types/files";
import { MCPServersSchema } from "./mcp";
import { apiBaseUrl } from "./api-endpoints";

export const defaultSocialLogins = [
  "google",
  "facebook",
  "openid",
  "github",
  "discord",
  "saml",
];

export const defaultRetrievalModels = [
  "gpt-4o",
  "o1-preview-2024-09-12",
  "o1-preview",
  "o1-mini-2024-09-12",
  "o1-mini",
  "o3-mini",
  "chatgpt-4o-latest",
  "gpt-4o-2024-05-13",
  "gpt-4o-2024-08-06",
  "gpt-4o-mini",
  "gpt-4o-mini-2024-07-18",
  "gpt-4-turbo-preview",
  "gpt-3.5-turbo-0125",
  "gpt-4-0125-preview",
  "gpt-4-1106-preview",
  "gpt-3.5-turbo-1106",
  "gpt-3.5-turbo-0125",
  "gpt-4-turbo",
  "gpt-4-0125",
  "gpt-4-1106",
];

export const excludedKeys = new Set([
  "conversationId",
  "title",
  "iconURL",
  "greeting",
  "endpoint",
  "endpointType",
  "createdAt",
  "updatedAt",
  "expiredAt",
  "messages",
  "isArchived",
  "tags",
  "user",
  "__v",
  "_id",
  "tools",
  "model",
  "files",
  "spec",
  "disableParams",
]);

export enum SettingsViews {
  default = "default",
  advanced = "advanced",
}

export const fileSourceSchema = z.nativeEnum(FileSources);

export const fileStrategiesSchema = z
  .object({
    default: fileSourceSchema.optional(),
    avatar: fileSourceSchema.optional(),
    image: fileSourceSchema.optional(),
    document: fileSourceSchema.optional(),
  })
  .optional();

// Helper type to extract the shape of the Zod object schema
type SchemaShape<T> = T extends z.ZodObject<infer U> ? U : never;

// Helper type to determine the default value or undefined based on whether the field has a default
type DefaultValue<T> =
  T extends z.ZodDefault<z.ZodTypeAny>
    ? ReturnType<T["_def"]["defaultValue"]>
    : undefined;

// Extract default values or undefined from the schema shape
type ExtractDefaults<T> = {
  [P in keyof T]: DefaultValue<T[P]>;
};

export type SchemaDefaults<T> = ExtractDefaults<SchemaShape<T>>;

export type TConfigDefaults = SchemaDefaults<typeof configSchema>;

export function getSchemaDefaults<Schema extends z.AnyZodObject>(
  schema: Schema,
): ExtractDefaults<SchemaShape<Schema>> {
  const shape = schema.shape;
  const entries = Object.entries(shape).map(([key, value]) => {
    if (value instanceof z.ZodDefault) {
      // Extract default value if it exists
      return [key, value._def.defaultValue()];
    }
    return [key, undefined];
  });

  // Create the object with the right types
  return Object.fromEntries(entries) as ExtractDefaults<SchemaShape<Schema>>;
}

export const modelConfigSchema = z
  .object({
    deploymentName: z.string().optional(),
    version: z.string().optional(),
    assistants: z.boolean().optional(),
  })
  .or(z.boolean());

export type TAzureModelConfig = z.infer<typeof modelConfigSchema>;

export const azureBaseSchema = z.object({
  apiKey: z.string(),
  serverless: z.boolean().optional(),
  instanceName: z.string().optional(),
  deploymentName: z.string().optional(),
  assistants: z.boolean().optional(),
  addParams: z.record(z.any()).optional(),
  dropParams: z.array(z.string()).optional(),
  forcePrompt: z.boolean().optional(),
  version: z.string().optional(),
  baseURL: z.string().optional(),
  additionalHeaders: z.record(z.any()).optional(),
});

export type TAzureBaseSchema = z.infer<typeof azureBaseSchema>;

export const azureGroupSchema = z
  .object({
    group: z.string(),
    models: z.record(z.string(), modelConfigSchema),
  })
  .required()
  .and(azureBaseSchema);

export const azureGroupConfigsSchema = z.array(azureGroupSchema).min(1);
export type TAzureGroup = z.infer<typeof azureGroupSchema>;
export type TAzureGroups = z.infer<typeof azureGroupConfigsSchema>;
export type TAzureModelMapSchema = {
  // deploymentName?: string;
  // version?: string;
  group: string;
};

export type TAzureModelGroupMap = Record<
  string,
  TAzureModelMapSchema | undefined
>;
export type TAzureGroupMap = Record<
  string,
  | (TAzureBaseSchema & {
      models: Record<string, TAzureModelConfig | undefined>;
    })
  | undefined
>;

export type TValidatedAzureConfig = {
  modelNames: string[];
  modelGroupMap: TAzureModelGroupMap;
  groupMap: TAzureGroupMap;
};

export type TAzureConfigValidationResult = TValidatedAzureConfig & {
  isValid: boolean;
  errors: (ZodError | string)[];
};

export enum Capabilities {
  code_interpreter = "code_interpreter",
  image_vision = "image_vision",
  retrieval = "retrieval",
  actions = "actions",
  tools = "tools",
}

export enum AgentCapabilities {
  hide_sequential_outputs = "hide_sequential_outputs",
  end_after_tools = "end_after_tools",
  execute_code = "execute_code",
  file_search = "file_search",
  web_search = "web_search",
  artifacts = "artifacts",
  canvas = "canvas",
  actions = "actions",
  context = "context",
  tools = "tools",
  chain = "chain",
  ocr = "ocr",
}

export const defaultAssistantsVersion = {
  [EModelEndpoint.assistants]: 2,
  [EModelEndpoint.azureAssistants]: 1,
};

export const baseEndpointSchema = z.object({
  streamRate: z.number().optional(),
  baseURL: z.string().optional(),
  titlePrompt: z.string().optional(),
  titleModel: z.string().optional(),
  titleConvo: z.boolean().optional(),
  titleMethod: z
    .union([
      z.literal("completion"),
      z.literal("functions"),
      z.literal("structured"),
    ])
    .optional(),
  titleEndpoint: z.string().optional(),
  titlePromptTemplate: z.string().optional(),
});

export type TBaseEndpoint = z.infer<typeof baseEndpointSchema>;

export const bedrockEndpointSchema = baseEndpointSchema.merge(
  z.object({
    availableRegions: z.array(z.string()).optional(),
  }),
);

export const assistantEndpointSchema = baseEndpointSchema.merge(
  z.object({
    /* assistants specific */
    disableBuilder: z.boolean().optional(),
    pollIntervalMs: z.number().optional(),
    timeoutMs: z.number().optional(),
    version: z.union([z.string(), z.number()]).default(2),
    supportedIds: z.array(z.string()).min(1).optional(),
    excludedIds: z.array(z.string()).min(1).optional(),
    privateAssistants: z.boolean().optional(),
    retrievalModels: z
      .array(z.string())
      .min(1)
      .optional()
      .default(defaultRetrievalModels),
    capabilities: z
      .array(z.nativeEnum(Capabilities))
      .optional()
      .default([
        Capabilities.code_interpreter,
        Capabilities.image_vision,
        Capabilities.retrieval,
        Capabilities.actions,
        Capabilities.tools,
      ]),
    /* general */
    apiKey: z.string().optional(),
    models: z
      .object({
        default: z.array(z.string()).min(1),
        fetch: z.boolean().optional(),
        userIdQuery: z.boolean().optional(),
      })
      .optional(),
    headers: z.record(z.any()).optional(),
  }),
);

export type TAssistantEndpoint = z.infer<typeof assistantEndpointSchema>;

export const defaultAgentCapabilities = [
  AgentCapabilities.execute_code,
  AgentCapabilities.file_search,
  AgentCapabilities.web_search,
  AgentCapabilities.artifacts,
  AgentCapabilities.canvas,
  AgentCapabilities.actions,
  AgentCapabilities.context,
  AgentCapabilities.tools,
  AgentCapabilities.chain,
  AgentCapabilities.ocr,
];

export const agentsEndpointSchema = baseEndpointSchema
  .merge(
    z.object({
      /* agents specific */
      recursionLimit: z.number().optional(),
      disableBuilder: z.boolean().optional().default(false),
      maxRecursionLimit: z.number().optional(),
      maxCitations: z.number().min(1).max(50).optional().default(30),
      maxCitationsPerFile: z.number().min(1).max(10).optional().default(7),
      minRelevanceScore: z.number().min(0.0).max(1.0).optional().default(0.45),
      allowedProviders: z
        .array(z.union([z.string(), eModelEndpointSchema]))
        .optional(),
      capabilities: z
        .array(z.nativeEnum(AgentCapabilities))
        .optional()
        .default(defaultAgentCapabilities),
    }),
  )
  .default({
    disableBuilder: false,
    capabilities: defaultAgentCapabilities,
    maxCitations: 30,
    maxCitationsPerFile: 7,
    minRelevanceScore: 0.45,
  });

export type TAgentsEndpoint = z.infer<typeof agentsEndpointSchema>;

export const endpointSchema = baseEndpointSchema.merge(
  z.object({
    name: z
      .string()
      .refine((value) => !eModelEndpointSchema.safeParse(value).success, {
        message: `Value cannot be one of the default endpoint (EModelEndpoint) values: ${Object.values(
          EModelEndpoint,
        ).join(", ")}`,
      }),
    apiKey: z.string(),
    baseURL: z.string(),
    models: z.object({
      default: z.array(z.string()).min(1),
      fetch: z.boolean().optional(),
      userIdQuery: z.boolean().optional(),
    }),
    summarize: z.boolean().optional(),
    summaryModel: z.string().optional(),
    iconURL: z.string().optional(),
    forcePrompt: z.boolean().optional(),
    modelDisplayLabel: z.string().optional(),
    headers: z.record(z.any()).optional(),
    addParams: z.record(z.any()).optional(),
    dropParams: z.array(z.string()).optional(),
    customParams: z
      .object({
        defaultParamsEndpoint: z.string().default("custom"),
        paramDefinitions: z.array(z.record(z.any())).optional(),
      })
      .strict(),
    customOrder: z.number().optional(),
    directEndpoint: z.boolean().optional(),
    titleMessageRole: z.string().optional(),
  }),
);

export type TEndpoint = z.infer<typeof endpointSchema>;

export const azureEndpointSchema = z
  .object({
    groups: azureGroupConfigsSchema,
    plugins: z.boolean().optional(),
    assistants: z.boolean().optional(),
  })
  .and(
    endpointSchema
      .pick({
        streamRate: true,
        titleConvo: true,
        titleMethod: true,
        titleModel: true,
        titlePrompt: true,
        titlePromptTemplate: true,
        summarize: true,
        summaryModel: true,
        customOrder: true,
      })
      .partial(),
  );

export type TAzureConfig = Omit<z.infer<typeof azureEndpointSchema>, "groups"> &
  TAzureConfigValidationResult;

const ttsOpenaiSchema = z.object({
  url: z.string().optional(),
  apiKey: z.string(),
  model: z.string(),
  voices: z.array(z.string()),
});

const ttsAzureOpenAISchema = z.object({
  instanceName: z.string(),
  apiKey: z.string(),
  deploymentName: z.string(),
  apiVersion: z.string(),
  model: z.string(),
  voices: z.array(z.string()),
});

const ttsElevenLabsSchema = z.object({
  url: z.string().optional(),
  websocketUrl: z.string().optional(),
  apiKey: z.string(),
  model: z.string(),
  voices: z.array(z.string()),
  voice_settings: z
    .object({
      similarity_boost: z.number().optional(),
      stability: z.number().optional(),
      style: z.number().optional(),
      use_speaker_boost: z.boolean().optional(),
    })
    .optional(),
  pronunciation_dictionary_locators: z.array(z.string()).optional(),
});

const ttsLocalaiSchema = z.object({
  url: z.string(),
  apiKey: z.string().optional(),
  voices: z.array(z.string()),
  backend: z.string(),
});

const ttsSchema = z.object({
  openai: ttsOpenaiSchema.optional(),
  azureOpenAI: ttsAzureOpenAISchema.optional(),
  elevenlabs: ttsElevenLabsSchema.optional(),
  localai: ttsLocalaiSchema.optional(),
});

const sttOpenaiSchema = z.object({
  url: z.string().optional(),
  apiKey: z.string(),
  model: z.string(),
});

const sttAzureOpenAISchema = z.object({
  instanceName: z.string(),
  apiKey: z.string(),
  deploymentName: z.string(),
  apiVersion: z.string(),
});

const sttSchema = z.object({
  openai: sttOpenaiSchema.optional(),
  azureOpenAI: sttAzureOpenAISchema.optional(),
});

const speechTab = z
  .object({
    conversationMode: z.boolean().optional(),
    advancedMode: z.boolean().optional(),
    speechToText: z
      .boolean()
      .optional()
      .or(
        z.object({
          engineSTT: z.string().optional(),
          languageSTT: z.string().optional(),
          autoTranscribeAudio: z.boolean().optional(),
          decibelValue: z.number().optional(),
          autoSendText: z.number().optional(),
        }),
      )
      .optional(),
    textToSpeech: z
      .boolean()
      .optional()
      .or(
        z.object({
          engineTTS: z.string().optional(),
          voice: z.string().optional(),
          languageTTS: z.string().optional(),
          automaticPlayback: z.boolean().optional(),
          playbackRate: z.number().optional(),
          cacheTTS: z.boolean().optional(),
        }),
      )
      .optional(),
  })
  .optional();

export enum RateLimitPrefix {
  FILE_UPLOAD = "FILE_UPLOAD",
  IMPORT = "IMPORT",
  TTS = "TTS",
  STT = "STT",
}

export const rateLimitSchema = z.object({
  fileUploads: z
    .object({
      ipMax: z.number().optional(),
      ipWindowInMinutes: z.number().optional(),
      userMax: z.number().optional(),
      userWindowInMinutes: z.number().optional(),
    })
    .optional(),
  conversationsImport: z
    .object({
      ipMax: z.number().optional(),
      ipWindowInMinutes: z.number().optional(),
      userMax: z.number().optional(),
      userWindowInMinutes: z.number().optional(),
    })
    .optional(),
  tts: z
    .object({
      ipMax: z.number().optional(),
      ipWindowInMinutes: z.number().optional(),
      userMax: z.number().optional(),
      userWindowInMinutes: z.number().optional(),
    })
    .optional(),
  stt: z
    .object({
      ipMax: z.number().optional(),
      ipWindowInMinutes: z.number().optional(),
      userMax: z.number().optional(),
      userWindowInMinutes: z.number().optional(),
    })
    .optional(),
});

export enum EImageOutputType {
  PNG = "png",
  WEBP = "webp",
  JPEG = "jpeg",
}

const termsOfServiceSchema = z.object({
  externalUrl: z.string().optional(),
  openNewTab: z.boolean().optional(),
  modalAcceptance: z.boolean().optional(),
  modalTitle: z.string().optional(),
  modalContent: z.string().or(z.array(z.string())).optional(),
});

export type TTermsOfService = z.infer<typeof termsOfServiceSchema>;

const mcpServersSchema = z.object({
  placeholder: z.string().optional(),
});

export type TMcpServersConfig = z.infer<typeof mcpServersSchema>;

export const interfaceSchema = z
  .object({
    privacyPolicy: z
      .object({
        externalUrl: z.string().optional(),
        openNewTab: z.boolean().optional(),
      })
      .optional(),
    termsOfService: termsOfServiceSchema.optional(),
    customWelcome: z.string().optional(),
    mcpServers: mcpServersSchema.optional(),
    endpointsMenu: z.boolean().optional(),
    modelSelect: z.boolean().optional(),
    parameters: z.boolean().optional(),
    sidePanel: z.boolean().optional(),
    multiConvo: z.boolean().optional(),
    bookmarks: z.boolean().optional(),
    memories: z.boolean().optional(),
    presets: z.boolean().optional(),
    prompts: z.boolean().optional(),
    agents: z.boolean().optional(),
    temporaryChat: z.boolean().optional(),
    temporaryChatRetention: z.number().min(1).max(8760).optional(),
    runCode: z.boolean().optional(),
    webSearch: z.boolean().optional(),
    peoplePicker: z
      .object({
        users: z.boolean().optional(),
        groups: z.boolean().optional(),
        roles: z.boolean().optional(),
      })
      .optional(),
    marketplace: z
      .object({
        use: z.boolean().optional(),
      })
      .optional(),
    fileSearch: z.boolean().optional(),
    fileCitations: z.boolean().optional(),
  })
  .default({
    endpointsMenu: true,
    modelSelect: true,
    parameters: true,
    sidePanel: true,
    presets: true,
    multiConvo: true,
    bookmarks: true,
    memories: true,
    prompts: true,
    agents: true,
    temporaryChat: true,
    runCode: true,
    webSearch: true,
    peoplePicker: {
      users: true,
      groups: true,
      roles: true,
    },
    marketplace: {
      use: false,
    },
    fileSearch: true,
    fileCitations: true,
  });

export type TInterfaceConfig = z.infer<typeof interfaceSchema>;
export type TBalanceConfig = z.infer<typeof balanceSchema>;
export type TTransactionsConfig = z.infer<typeof transactionsSchema>;

export const turnstileOptionsSchema = z
  .object({
    language: z.string().default("auto"),
    size: z
      .enum(["normal", "compact", "flexible", "invisible"])
      .default("normal"),
  })
  .default({
    language: "auto",
    size: "normal",
  });

export const turnstileSchema = z.object({
  siteKey: z.string(),
  options: turnstileOptionsSchema.optional(),
});

export type TTurnstileConfig = z.infer<typeof turnstileSchema>;

export type TStartupConfig = {
  appTitle: string;
  socialLogins?: string[];
  interface?: TInterfaceConfig;
  turnstile?: TTurnstileConfig;
  balance?: TBalanceConfig;
  transactions?: TTransactionsConfig;
  discordLoginEnabled: boolean;
  facebookLoginEnabled: boolean;
  githubLoginEnabled: boolean;
  googleLoginEnabled: boolean;
  openidLoginEnabled: boolean;
  appleLoginEnabled: boolean;
  samlLoginEnabled: boolean;
  openidLabel: string;
  openidImageUrl: string;
  openidAutoRedirect: boolean;
  samlLabel: string;
  samlImageUrl: string;
  /** LDAP Auth Configuration */
  ldap?: {
    /** LDAP enabled */
    enabled: boolean;
    /** Whether LDAP uses username vs. email */
    username?: boolean;
  };
  serverDomain: string;
  emailLoginEnabled: boolean;
  registrationEnabled: boolean;
  socialLoginEnabled: boolean;
  passwordResetEnabled: boolean;
  emailEnabled: boolean;
  showBirthdayIcon: boolean;
  helpAndFaqURL: string;
  customFooter?: string;
  modelSpecs?: TSpecsConfig;
  sharedLinksEnabled: boolean;
  publicSharedLinksEnabled: boolean;
  analyticsGtmId?: string;
  instanceProjectId: string;
  bundlerURL?: string;
  staticBundlerURL?: string;
  sharePointFilePickerEnabled?: boolean;
  sharePointBaseUrl?: string;
  sharePointPickerGraphScope?: string;
  sharePointPickerSharePointScope?: string;
  openidReuseTokens?: boolean;
  minPasswordLength?: number;
  webSearch?: {
    searchProvider?: SearchProviders;
    scraperType?: ScraperTypes;
    rerankerType?: RerankerTypes;
  };
  mcpServers?: Record<
    string,
    {
      customUserVars: Record<
        string,
        {
          title: string;
          description: string;
        }
      >;
      chatMenu?: boolean;
      isOAuth?: boolean;
      startup?: boolean;
    }
  >;
  mcpPlaceholder?: string;
};

export enum OCRStrategy {
  MISTRAL_OCR = "mistral_ocr",
  CUSTOM_OCR = "custom_ocr",
  AZURE_MISTRAL_OCR = "azure_mistral_ocr",
  VERTEXAI_MISTRAL_OCR = "vertexai_mistral_ocr",
}

export enum SearchCategories {
  PROVIDERS = "providers",
  SCRAPERS = "scrapers",
  RERANKERS = "rerankers",
}

export enum SearchProviders {
  SERPER = "serper",
  SEARXNG = "searxng",
}

export enum ScraperTypes {
  FIRECRAWL = "firecrawl",
  SERPER = "serper",
}

export enum RerankerTypes {
  JINA = "jina",
  COHERE = "cohere",
}

export enum SafeSearchTypes {
  OFF = 0,
  MODERATE = 1,
  STRICT = 2,
}

export const webSearchSchema = z.object({
  serperApiKey: z.string().optional().default("${SERPER_API_KEY}"),
  searxngInstanceUrl: z.string().optional().default("${SEARXNG_INSTANCE_URL}"),
  searxngApiKey: z.string().optional().default("${SEARXNG_API_KEY}"),
  firecrawlApiKey: z.string().optional().default("${FIRECRAWL_API_KEY}"),
  firecrawlApiUrl: z.string().optional().default("${FIRECRAWL_API_URL}"),
  jinaApiKey: z.string().optional().default("${JINA_API_KEY}"),
  jinaApiUrl: z.string().optional().default("${JINA_API_URL}"),
  cohereApiKey: z.string().optional().default("${COHERE_API_KEY}"),
  searchProvider: z.nativeEnum(SearchProviders).optional(),
  scraperType: z.nativeEnum(ScraperTypes).optional(),
  rerankerType: z.nativeEnum(RerankerTypes).optional(),
  scraperTimeout: z.number().optional(),
  safeSearch: z.nativeEnum(SafeSearchTypes).default(SafeSearchTypes.MODERATE),
  firecrawlOptions: z
    .object({
      formats: z.array(z.string()).optional(),
      includeTags: z.array(z.string()).optional(),
      excludeTags: z.array(z.string()).optional(),
      headers: z.record(z.string()).optional(),
      waitFor: z.number().optional(),
      timeout: z.number().optional(),
      maxAge: z.number().optional(),
      mobile: z.boolean().optional(),
      skipTlsVerification: z.boolean().optional(),
      blockAds: z.boolean().optional(),
      removeBase64Images: z.boolean().optional(),
      parsePDF: z.boolean().optional(),
      storeInCache: z.boolean().optional(),
      zeroDataRetention: z.boolean().optional(),
      location: z
        .object({
          country: z.string().optional(),
          languages: z.array(z.string()).optional(),
        })
        .optional(),
      onlyMainContent: z.boolean().optional(),
      changeTrackingOptions: z
        .object({
          modes: z.array(z.string()).optional(),
          schema: z.record(z.unknown()).optional(),
          prompt: z.string().optional(),
          tag: z.string().nullable().optional(),
        })
        .optional(),
    })
    .optional(),
});

export type TWebSearchConfig = z.infer<typeof webSearchSchema>;

export const ocrSchema = z.object({
  mistralModel: z.string().optional(),
  apiKey: z.string().optional().default("${OCR_API_KEY}"),
  baseURL: z.string().optional().default("${OCR_BASEURL}"),
  strategy: z.nativeEnum(OCRStrategy).default(OCRStrategy.MISTRAL_OCR),
});

export const balanceSchema = z.object({
  enabled: z.boolean().optional().default(false),
  startBalance: z.number().optional().default(20000),
  autoRefillEnabled: z.boolean().optional().default(false),
  refillIntervalValue: z.number().optional().default(30),
  refillIntervalUnit: z
    .enum(["seconds", "minutes", "hours", "days", "weeks", "months"])
    .optional()
    .default("days"),
  refillAmount: z.number().optional().default(10000),
});

export const transactionsSchema = z.object({
  enabled: z.boolean().optional().default(true),
});

export const memorySchema = z.object({
  disabled: z.boolean().optional(),
  validKeys: z.array(z.string()).optional(),
  tokenLimit: z.number().optional(),
  charLimit: z.number().optional().default(10000),
  personalize: z.boolean().default(true),
  messageWindowSize: z.number().optional().default(5),
  agent: z
    .union([
      z.object({
        id: z.string(),
      }),
      z.object({
        provider: z.string(),
        model: z.string(),
        instructions: z.string().optional(),
        model_parameters: z.record(z.any()).optional(),
      }),
    ])
    .optional(),
});

export type TMemoryConfig = z.infer<typeof memorySchema>;

const customEndpointsSchema = z.array(endpointSchema.partial()).optional();

export const configSchema = z.object({
  version: z.string(),
  cache: z.boolean().default(true),
  ocr: ocrSchema.optional(),
  webSearch: webSearchSchema.optional(),
  memory: memorySchema.optional(),
  secureImageLinks: z.boolean().optional(),
  imageOutputType: z.nativeEnum(EImageOutputType).default(EImageOutputType.PNG),
  includedTools: z.array(z.string()).optional(),
  filteredTools: z.array(z.string()).optional(),
  mcpServers: MCPServersSchema.optional(),
  interface: interfaceSchema,
  turnstile: turnstileSchema.optional(),
  fileStrategy: fileSourceSchema.default(FileSources.local),
  fileStrategies: fileStrategiesSchema,
  actions: z
    .object({
      allowedDomains: z.array(z.string()).optional(),
    })
    .optional(),
  registration: z
    .object({
      socialLogins: z.array(z.string()).optional(),
      allowedDomains: z.array(z.string()).optional(),
    })
    .default({ socialLogins: defaultSocialLogins }),
  balance: balanceSchema.optional(),
  transactions: transactionsSchema.optional(),
  speech: z
    .object({
      tts: ttsSchema.optional(),
      stt: sttSchema.optional(),
      speechTab: speechTab.optional(),
    })
    .optional(),
  rateLimits: rateLimitSchema.optional(),
  fileConfig: fileConfigSchema.optional(),
  modelSpecs: specsConfigSchema.optional(),
  endpoints: z
    .object({
      all: baseEndpointSchema.optional(),
      [EModelEndpoint.openAI]: baseEndpointSchema.optional(),
      [EModelEndpoint.google]: baseEndpointSchema.optional(),
      [EModelEndpoint.anthropic]: baseEndpointSchema.optional(),
      [EModelEndpoint.gptPlugins]: baseEndpointSchema.optional(),
      [EModelEndpoint.azureOpenAI]: azureEndpointSchema.optional(),
      [EModelEndpoint.azureAssistants]: assistantEndpointSchema.optional(),
      [EModelEndpoint.assistants]: assistantEndpointSchema.optional(),
      [EModelEndpoint.agents]: agentsEndpointSchema.optional(),
      [EModelEndpoint.custom]: customEndpointsSchema.optional(),
      [EModelEndpoint.bedrock]: baseEndpointSchema.optional(),
    })
    .strict()
    .refine((data) => Object.keys(data).length > 0, {
      message: "At least one `endpoints` field must be provided.",
    })
    .optional(),
});

export const getConfigDefaults = () => getSchemaDefaults(configSchema);

export type TCustomConfig = z.infer<typeof configSchema>;
export type TCustomEndpoints = z.infer<typeof customEndpointsSchema>;

export type TProviderSchema =
  | z.infer<typeof ttsOpenaiSchema>
  | z.infer<typeof ttsElevenLabsSchema>
  | z.infer<typeof ttsLocalaiSchema>
  | undefined;

export enum KnownEndpoints {
<<<<<<< HEAD
  anyscale = "anyscale",
  apipie = "apipie",
  cohere = "cohere",
  fireworks = "fireworks",
  deepseek = "deepseek",
  groq = "groq",
  huggingface = "huggingface",
  mistral = "mistral",
  mlx = "mlx",
  ollama = "ollama",
  openrouter = "openrouter",
  perplexity = "perplexity",
  shuttleai = "shuttleai",
  "together.ai" = "together.ai",
  unify = "unify",
  xai = "xai",
=======
  anyscale = 'anyscale',
  apipie = 'apipie',
  cohere = 'cohere',
  fireworks = 'fireworks',
  deepseek = 'deepseek',
  groq = 'groq',
  huggingface = 'huggingface',
  mistral = 'mistral',
  mlx = 'mlx',
  ollama = 'ollama',
  openrouter = 'openrouter',
  perplexity = 'perplexity',
  shuttleai = 'shuttleai',
  'together.ai' = 'together.ai',
  unify = 'unify',
  vercel = 'vercel',
  xai = 'xai',
>>>>>>> bcec5bfc
}

export enum FetchTokenConfig {
  openrouter = KnownEndpoints.openrouter,
}

export const defaultEndpoints: EModelEndpoint[] = [
  EModelEndpoint.openAI,
  EModelEndpoint.assistants,
  EModelEndpoint.azureAssistants,
  EModelEndpoint.azureOpenAI,
  EModelEndpoint.agents,
  EModelEndpoint.chatGPTBrowser,
  EModelEndpoint.gptPlugins,
  EModelEndpoint.google,
  EModelEndpoint.anthropic,
  EModelEndpoint.custom,
  EModelEndpoint.bedrock,
];

export const alternateName = {
<<<<<<< HEAD
  [EModelEndpoint.openAI]: "OpenAI",
  [EModelEndpoint.assistants]: "Assistants",
  [EModelEndpoint.agents]: "My Agents",
  [EModelEndpoint.azureAssistants]: "Azure Assistants",
  [EModelEndpoint.azureOpenAI]: "Azure OpenAI",
  [EModelEndpoint.chatGPTBrowser]: "ChatGPT",
  [EModelEndpoint.gptPlugins]: "Plugins",
  [EModelEndpoint.google]: "Google",
  [EModelEndpoint.anthropic]: "Anthropic",
  [EModelEndpoint.custom]: "Custom",
  [EModelEndpoint.bedrock]: "AWS Bedrock",
  [KnownEndpoints.ollama]: "Ollama",
  [KnownEndpoints.deepseek]: "DeepSeek",
  [KnownEndpoints.xai]: "xAI",
=======
  [EModelEndpoint.openAI]: 'OpenAI',
  [EModelEndpoint.assistants]: 'Assistants',
  [EModelEndpoint.agents]: 'My Agents',
  [EModelEndpoint.azureAssistants]: 'Azure Assistants',
  [EModelEndpoint.azureOpenAI]: 'Azure OpenAI',
  [EModelEndpoint.chatGPTBrowser]: 'ChatGPT',
  [EModelEndpoint.gptPlugins]: 'Plugins',
  [EModelEndpoint.google]: 'Google',
  [EModelEndpoint.anthropic]: 'Anthropic',
  [EModelEndpoint.custom]: 'Custom',
  [EModelEndpoint.bedrock]: 'AWS Bedrock',
  [KnownEndpoints.ollama]: 'Ollama',
  [KnownEndpoints.deepseek]: 'DeepSeek',
  [KnownEndpoints.xai]: 'xAI',
  [KnownEndpoints.vercel]: 'Vercel',
>>>>>>> bcec5bfc
};

const sharedOpenAIModels = [
  "gpt-4o-mini",
  "gpt-4o",
  "gpt-4.5-preview",
  "gpt-4.5-preview-2025-02-27",
  "gpt-3.5-turbo",
  "gpt-3.5-turbo-0125",
  "gpt-4-turbo",
  "gpt-4-turbo-2024-04-09",
  "gpt-4-0125-preview",
  "gpt-4-turbo-preview",
  "gpt-4-1106-preview",
  "gpt-3.5-turbo-1106",
  "gpt-3.5-turbo-16k-0613",
  "gpt-3.5-turbo-16k",
  "gpt-4",
  "gpt-4-0314",
  "gpt-4-32k-0314",
  "gpt-4-0613",
  "gpt-3.5-turbo-0613",
];

const sharedAnthropicModels = [
  "claude-sonnet-4-20250514",
  "claude-sonnet-4-latest",
  "claude-opus-4-20250514",
  "claude-opus-4-latest",
  "claude-3-7-sonnet-latest",
  "claude-3-7-sonnet-20250219",
  "claude-3-5-haiku-20241022",
  "claude-3-5-sonnet-20241022",
  "claude-3-5-sonnet-20240620",
  "claude-3-5-sonnet-latest",
  "claude-3-opus-20240229",
  "claude-3-sonnet-20240229",
  "claude-3-haiku-20240307",
  "claude-2.1",
  "claude-2",
  "claude-1.2",
  "claude-1",
  "claude-1-100k",
  "claude-instant-1",
  "claude-instant-1-100k",
];

export const bedrockModels = [
  "anthropic.claude-3-5-sonnet-20241022-v2:0",
  "anthropic.claude-3-5-sonnet-20240620-v1:0",
  "anthropic.claude-3-5-haiku-20241022-v1:0",
  "anthropic.claude-3-haiku-20240307-v1:0",
  "anthropic.claude-3-opus-20240229-v1:0",
  "anthropic.claude-3-sonnet-20240229-v1:0",
  "anthropic.claude-v2",
  "anthropic.claude-v2:1",
  "anthropic.claude-instant-v1",
  // 'cohere.command-text-v14', // no conversation history
  // 'cohere.command-light-text-v14', // no conversation history
  "cohere.command-r-v1:0",
  "cohere.command-r-plus-v1:0",
  "meta.llama2-13b-chat-v1",
  "meta.llama2-70b-chat-v1",
  "meta.llama3-8b-instruct-v1:0",
  "meta.llama3-70b-instruct-v1:0",
  "meta.llama3-1-8b-instruct-v1:0",
  "meta.llama3-1-70b-instruct-v1:0",
  "meta.llama3-1-405b-instruct-v1:0",
  "mistral.mistral-7b-instruct-v0:2",
  "mistral.mixtral-8x7b-instruct-v0:1",
  "mistral.mistral-large-2402-v1:0",
  "mistral.mistral-large-2407-v1:0",
  "mistral.mistral-small-2402-v1:0",
  "ai21.jamba-instruct-v1:0",
  // 'ai21.j2-mid-v1', // no streaming
  // 'ai21.j2-ultra-v1', no conversation history
  "amazon.titan-text-lite-v1",
  "amazon.titan-text-express-v1",
  "amazon.titan-text-premier-v1:0",
];

export const defaultModels = {
  [EModelEndpoint.azureAssistants]: sharedOpenAIModels,
  [EModelEndpoint.assistants]: [...sharedOpenAIModels, "chatgpt-4o-latest"],
  [EModelEndpoint.agents]: sharedOpenAIModels, // TODO: Add agent models (agentsModels)
  [EModelEndpoint.google]: [
    // Gemini 2.0 Models
    "gemini-2.0-flash-001",
    "gemini-2.0-flash-exp",
    "gemini-2.0-flash-lite",
    "gemini-2.0-pro-exp-02-05",
    // Gemini 1.5 Models
    "gemini-1.5-flash-001",
    "gemini-1.5-flash-002",
    "gemini-1.5-pro-001",
    "gemini-1.5-pro-002",
    // Gemini 1.0 Models
    "gemini-1.0-pro-001",
  ],
  [EModelEndpoint.anthropic]: sharedAnthropicModels,
  [EModelEndpoint.openAI]: [
    ...sharedOpenAIModels,
    "chatgpt-4o-latest",
    "gpt-4-vision-preview",
    "gpt-3.5-turbo-instruct-0914",
    "gpt-3.5-turbo-instruct",
  ],
  [EModelEndpoint.bedrock]: bedrockModels,
};

const fitlerAssistantModels = (str: string) => {
  return /gpt-4|gpt-3\\.5/i.test(str) && !/vision|instruct/i.test(str);
};

const openAIModels = defaultModels[EModelEndpoint.openAI];

export const initialModelsConfig: TModelsConfig = {
  initial: [],
  [EModelEndpoint.openAI]: openAIModels,
  [EModelEndpoint.assistants]: openAIModels.filter(fitlerAssistantModels),
  [EModelEndpoint.agents]: openAIModels, // TODO: Add agent models (agentsModels)
  [EModelEndpoint.gptPlugins]: openAIModels,
  [EModelEndpoint.azureOpenAI]: openAIModels,
  [EModelEndpoint.chatGPTBrowser]: ["text-davinci-002-render-sha"],
  [EModelEndpoint.google]: defaultModels[EModelEndpoint.google],
  [EModelEndpoint.anthropic]: defaultModels[EModelEndpoint.anthropic],
  [EModelEndpoint.bedrock]: defaultModels[EModelEndpoint.bedrock],
};

export const EndpointURLs = {
  [EModelEndpoint.assistants]: `${apiBaseUrl()}/api/assistants/v2/chat`,
  [EModelEndpoint.azureAssistants]: `${apiBaseUrl()}/api/assistants/v1/chat`,
  [EModelEndpoint.agents]: `${apiBaseUrl()}/api/${EModelEndpoint.agents}/chat`,
} as const;

export const modularEndpoints = new Set<EModelEndpoint | string>([
  EModelEndpoint.gptPlugins,
  EModelEndpoint.anthropic,
  EModelEndpoint.google,
  EModelEndpoint.openAI,
  EModelEndpoint.azureOpenAI,
  EModelEndpoint.custom,
  EModelEndpoint.agents,
  EModelEndpoint.bedrock,
]);

export const supportsBalanceCheck = {
  [EModelEndpoint.custom]: true,
  [EModelEndpoint.openAI]: true,
  [EModelEndpoint.anthropic]: true,
  [EModelEndpoint.gptPlugins]: true,
  [EModelEndpoint.assistants]: true,
  [EModelEndpoint.agents]: true,
  [EModelEndpoint.azureAssistants]: true,
  [EModelEndpoint.azureOpenAI]: true,
  [EModelEndpoint.bedrock]: true,
};

export const visionModels = [
  "qwen-vl",
  "grok-vision",
  "grok-2-vision",
  "grok-3",
  "gpt-4o-mini",
  "gpt-4o",
  "gpt-4-turbo",
  "gpt-4-vision",
  "o4-mini",
  "o3",
  "o1",
  "gpt-4.1",
  "gpt-4.5",
  "llava",
  "llava-13b",
  "gemini-pro-vision",
  "claude-3",
  "gemma",
  "gemini-exp",
  "gemini-1.5",
  "gemini-2",
  "gemini-3",
  "moondream",
  "llama3.2-vision",
  "llama-3.2-11b-vision",
  "llama-3-2-11b-vision",
  "llama-3.2-90b-vision",
  "llama-3-2-90b-vision",
  "llama-4",
  "claude-opus-4",
  "claude-sonnet-4",
  "claude-haiku-4",
];
export enum VisionModes {
  generative = "generative",
  agents = "agents",
}

export function validateVisionModel({
  model,
  additionalModels = [],
  availableModels,
}: {
  model: string;
  additionalModels?: string[];
  availableModels?: string[];
}) {
  if (!model) {
    return false;
  }

  if (model.includes("gpt-4-turbo-preview") || model.includes("o1-mini")) {
    return false;
  }

  if (availableModels && !availableModels.includes(model)) {
    return false;
  }

  return visionModels
    .concat(additionalModels)
    .some((visionModel) => model.includes(visionModel));
}

export const imageGenTools = new Set([
  "dalle",
  "dall-e",
  "stable-diffusion",
  "flux",
]);

/**
 * Enum for collections using infinite queries
 */
export enum InfiniteCollections {
  /**
   * Collection for Prompt Groups
   */
  PROMPT_GROUPS = "promptGroups",
  /**
   * Collection for Shared Links
   */
  SHARED_LINKS = "sharedLinks",
}

/**
 * Enum for time intervals
 */
export enum Time {
  ONE_DAY = 86400000,
  ONE_HOUR = 3600000,
  THIRTY_MINUTES = 1800000,
  TEN_MINUTES = 600000,
  FIVE_MINUTES = 300000,
  THREE_MINUTES = 180000,
  TWO_MINUTES = 120000,
  ONE_MINUTE = 60000,
  THIRTY_SECONDS = 30000,
}

/**
 * Enum for cache keys.
 */
export enum CacheKeys {
  /**
   * Key for the config store namespace.
   */
  CONFIG_STORE = "CONFIG_STORE",
  /**
   * Key for the roles cache.
   */
  ROLES = "ROLES",
  /**
   * Key for the plugins cache.
   */
  PLUGINS = "PLUGINS",
  /**
   * Key for the title generation cache.
   */
  GEN_TITLE = "GEN_TITLE",
  /**
   * Key for the tools cache.
   */
  TOOLS = "TOOLS",
  /**
   * Key for the model config cache.
   */
  MODELS_CONFIG = "MODELS_CONFIG",
  /**
   * Key for the model queries cache.
   */
  MODEL_QUERIES = "MODEL_QUERIES",
  /**
   * Key for the default startup config cache.
   */
  STARTUP_CONFIG = "STARTUP_CONFIG",
  /**
   * Key for the default endpoint config cache.
   */
  ENDPOINT_CONFIG = "ENDPOINT_CONFIG",
  /**
   * Key for accessing the model token config cache.
   */
  TOKEN_CONFIG = "TOKEN_CONFIG",
  /**
   * Key for the app config namespace.
   */
  APP_CONFIG = "APP_CONFIG",
  /**
   * Key for accessing Abort Keys
   */
  ABORT_KEYS = "ABORT_KEYS",
  /**
   * Key for the bans cache.
   */
  BANS = "BANS",
  /**
   * Key for the encoded domains cache.
   * Used by Azure OpenAI Assistants.
   */
  ENCODED_DOMAINS = "ENCODED_DOMAINS",
  /**
   * Key for the cached audio run Ids.
   */
  AUDIO_RUNS = "AUDIO_RUNS",
  /**
   * Key for in-progress messages.
   */
  MESSAGES = "MESSAGES",
  /**
   * Key for in-progress flow states.
   */
  FLOWS = "FLOWS",
  /**
   * Key for pending chat requests (concurrency check)
   */
  PENDING_REQ = "PENDING_REQ",
  /**
   * Key for s3 check intervals per user
   */
  S3_EXPIRY_INTERVAL = "S3_EXPIRY_INTERVAL",
  /**
   * key for open id exchanged tokens
   */
  OPENID_EXCHANGED_TOKENS = "OPENID_EXCHANGED_TOKENS",
  /**
   * Key for OpenID session.
   */
  OPENID_SESSION = "OPENID_SESSION",
  /**
   * Key for SAML session.
   */
  SAML_SESSION = "SAML_SESSION",
}

/**
 * Enum for violation types, used to identify, log, and cache violations.
 */
export enum ViolationTypes {
  /**
   * File Upload Violations (exceeding limit).
   */
  FILE_UPLOAD_LIMIT = "file_upload_limit",
  /**
   * Illegal Model Request (not available).
   */
  ILLEGAL_MODEL_REQUEST = "illegal_model_request",
  /**
   * Token Limit Violation.
   */
  TOKEN_BALANCE = "token_balance",
  /**
   * An issued ban.
   */
  BAN = "ban",
  /**
   * TTS Request Limit Violation.
   */
  TTS_LIMIT = "tts_limit",
  /**
   * STT Request Limit Violation.
   */
  STT_LIMIT = "stt_limit",
  /**
   * Reset Password Limit Violation.
   */
  RESET_PASSWORD_LIMIT = "reset_password_limit",
  /**
   * Verify Email Limit Violation.
   */
  VERIFY_EMAIL_LIMIT = "verify_email_limit",
  /**
   * Verify Conversation Access violation.
   */
  CONVO_ACCESS = "convo_access",
  /**
   * Tool Call Limit Violation.
   */
  TOOL_CALL_LIMIT = "tool_call_limit",
  /**
   * General violation (catch-all).
   */
  GENERAL = "general",
  /**
   * Login attempt violations.
   */
  LOGINS = "logins",
  /**
   * Concurrent request violations.
   */
  CONCURRENT = "concurrent",
  /**
   * Non-browser access violations.
   */
  NON_BROWSER = "non_browser",
  /**
   * Message limit violations.
   */
  MESSAGE_LIMIT = "message_limit",
  /**
   * Registration violations.
   */
  REGISTRATIONS = "registrations",
}

/**
 * Enum for error message types that are not "violations" as above, used to identify client-facing errors.
 */
export enum ErrorTypes {
  /**
   * No User-provided Key.
   */
  NO_USER_KEY = "no_user_key",
  /**
   * Expired User-provided Key.
   */
  EXPIRED_USER_KEY = "expired_user_key",
  /**
   * Invalid User-provided Key.
   */
  INVALID_USER_KEY = "invalid_user_key",
  /**
   * No Base URL Provided.
   */
  NO_BASE_URL = "no_base_url",
  /**
   * Moderation error
   */
  MODERATION = "moderation",
  /**
   * Prompt exceeds max length
   */
  INPUT_LENGTH = "INPUT_LENGTH",
  /**
   * Invalid request error, API rejected request
   */
  INVALID_REQUEST = "invalid_request_error",
  /**
   * Invalid action request error, likely not on list of allowed domains
   */
  INVALID_ACTION = "invalid_action_error",
  /**
   * Invalid request error, API rejected request
   */
  NO_SYSTEM_MESSAGES = "no_system_messages",
  /**
   * Google provider returned an error
   */
  GOOGLE_ERROR = "google_error",
  /**
   * Google provider does not allow custom tools with built-in tools
   */
  GOOGLE_TOOL_CONFLICT = "google_tool_conflict",
  /**
   * Invalid Agent Provider (excluded by Admin)
   */
  INVALID_AGENT_PROVIDER = "invalid_agent_provider",
  /**
   * Missing model selection
   */
  MISSING_MODEL = "missing_model",
  /**
   * Models configuration not loaded
   */
  MODELS_NOT_LOADED = "models_not_loaded",
  /**
   * Endpoint models not loaded
   */
  ENDPOINT_MODELS_NOT_LOADED = "endpoint_models_not_loaded",
  /**
   * Generic Authentication failure
   */
  AUTH_FAILED = "auth_failed",
}

/**
 * Enum for authentication keys.
 */
export enum AuthKeys {
  /**
   * Key for the Service Account to use Vertex AI.
   */
  GOOGLE_SERVICE_KEY = "GOOGLE_SERVICE_KEY",
  /**
   * API key to use Google Generative AI.
   *
   * Note: this is not for Environment Variables, but to access encrypted object values.
   */
  GOOGLE_API_KEY = "GOOGLE_API_KEY",
}

/**
 * Enum for Image Detail Cost.
 *
 * **Low Res Fixed Cost:** `85`
 *
 * **High Res Calculation:**
 *
 * Number of `512px` Tiles * `170` + `85` (Additional Cost)
 */
export enum ImageDetailCost {
  /**
   * Low resolution is a fixed value.
   */
  LOW = 85,
  /**
   * High resolution Cost Per Tile
   */
  HIGH = 170,
  /**
   * Additional Cost added to High Resolution Total Cost
   */
  // eslint-disable-next-line @typescript-eslint/no-duplicate-enum-values
  ADDITIONAL = 85,
}

/**
 * Tab values for Settings Dialog
 */
export enum SettingsTabValues {
  /**
   * Tab for General Settings
   */
  GENERAL = "general",
  /**
   * Tab for Chat Settings
   */
  CHAT = "chat",
  /**
   * Tab for Speech Settings
   */
  SPEECH = "speech",
  /**
   * Tab for Beta Features
   */
  BETA = "beta",
  /**
   * Tab for Data Controls
   */
  DATA = "data",
  /**
   * Tab for Balance Settings
   */
  BALANCE = "balance",
  /**
   * Tab for Account Settings
   */
  ACCOUNT = "account",
  /**
   * Chat input commands
   */
  COMMANDS = "commands",
  /**
   * Tab for Personalization Settings
   */
  PERSONALIZATION = "personalization",
}

export enum STTProviders {
  /**
   * Provider for OpenAI STT
   */
  OPENAI = "openai",
  /**
   * Provider for Microsoft Azure STT
   */
  AZURE_OPENAI = "azureOpenAI",
}

export enum TTSProviders {
  /**
   * Provider for OpenAI TTS
   */
  OPENAI = "openai",
  /**
   * Provider for Microsoft Azure OpenAI TTS
   */
  AZURE_OPENAI = "azureOpenAI",
  /**
   * Provider for ElevenLabs TTS
   */
  ELEVENLABS = "elevenlabs",
  /**
   * Provider for LocalAI TTS
   */
  LOCALAI = "localai",
}

/** Enum for app-wide constants */
export enum Constants {
  /** Key for the app's version. */
  VERSION = "v0.8.0-rc4",
  /** Key for the Custom Config's version (librechat.yaml). */
  CONFIG_VERSION = "1.2.9",
  /** Standard value for the first message's `parentMessageId` value, to indicate no parent exists. */
  NO_PARENT = "00000000-0000-0000-0000-000000000000",
  /** Standard value to use whatever the submission prelim. `responseMessageId` is */
  USE_PRELIM_RESPONSE_MESSAGE_ID = "USE_PRELIM_RESPONSE_MESSAGE_ID",
  /** Standard value for the initial conversationId before a request is sent */
  NEW_CONVO = "new",
  /** Standard value for the temporary conversationId after a request is sent and before the server responds */
  PENDING_CONVO = "PENDING",
  /** Standard value for the conversationId used for search queries */
  SEARCH = "search",
  /** Fixed, encoded domain length for Azure OpenAI Assistants Function name parsing. */
  ENCODED_DOMAIN_LENGTH = 10,
  /** Identifier for using current_model in multi-model requests. */
  CURRENT_MODEL = "current_model",
  /** Common divider for text values */
  COMMON_DIVIDER = "__",
  /** Max length for commands */
  COMMANDS_MAX_LENGTH = 56,
  /** Default Stream Rate (ms) */
  DEFAULT_STREAM_RATE = 1,
  /** Saved Tag */
  SAVED_TAG = "Saved",
  /** Max number of Conversation starters for Agents/Assistants */
  MAX_CONVO_STARTERS = 4,
  /** Global/instance Project Name */
  GLOBAL_PROJECT_NAME = "instance",
  /** Delimiter for MCP tools */
  mcp_delimiter = "_mcp_",
  /** Prefix for MCP plugins */
  mcp_prefix = "mcp_",
  /** Unique value to indicate all MCP servers. For backend use only. */
  mcp_all = "sys__all__sys",
  /**
   * Unique value to indicate the MCP tool was added to an agent.
   * This helps inform the UI if the mcp server was previously added.
   * */
  mcp_server = "sys__server__sys",
  /** Placeholder Agent ID for Ephemeral Agents */
  EPHEMERAL_AGENT_ID = "ephemeral",
}

export enum LocalStorageKeys {
  /** Key for the admin defined App Title */
  APP_TITLE = "appTitle",
  /** Key for the last conversation setup. */
  LAST_CONVO_SETUP = "lastConversationSetup",
  /** Key for the last selected model. */
  LAST_MODEL = "lastSelectedModel",
  /** Key for the last selected tools. */
  LAST_TOOLS = "lastSelectedTools",
  /** Key for the last selected spec by name*/
  LAST_SPEC = "lastSelectedSpec",
  /** Key for temporary files to delete */
  FILES_TO_DELETE = "filesToDelete",
  /** Prefix key for the last selected assistant ID by index */
  ASST_ID_PREFIX = "assistant_id__",
  /** Prefix key for the last selected agent ID by index */
  AGENT_ID_PREFIX = "agent_id__",
  /** Key for the last selected fork setting */
  FORK_SETTING = "forkSetting",
  /** Key for remembering the last selected option, instead of manually selecting */
  REMEMBER_FORK_OPTION = "rememberDefaultFork",
  /** Key for remembering the split at target fork option modifier */
  FORK_SPLIT_AT_TARGET = "splitAtTarget",
  /** Key for saving text drafts */
  TEXT_DRAFT = "textDraft_",
  /** Key for saving file drafts */
  FILES_DRAFT = "filesDraft_",
  /** Key for last Selected Prompt Category */
  LAST_PROMPT_CATEGORY = "lastPromptCategory",
  /** Key for rendering User Messages as Markdown */
  ENABLE_USER_MSG_MARKDOWN = "enableUserMsgMarkdown",
  /** Key for displaying analysis tool code input */
  SHOW_ANALYSIS_CODE = "showAnalysisCode",
  /** Last selected MCP values per conversation ID */
  LAST_MCP_ = "LAST_MCP_",
  /** Last checked toggle for Code Interpreter API per conversation ID */
  LAST_CODE_TOGGLE_ = "LAST_CODE_TOGGLE_",
  /** Last checked toggle for Web Search per conversation ID */
  LAST_WEB_SEARCH_TOGGLE_ = "LAST_WEB_SEARCH_TOGGLE_",
  /** Last checked toggle for File Search per conversation ID */
  LAST_FILE_SEARCH_TOGGLE_ = "LAST_FILE_SEARCH_TOGGLE_",
  /** Last checked toggle for Artifacts per conversation ID */
  LAST_ARTIFACTS_TOGGLE_ = "LAST_ARTIFACTS_TOGGLE_",
  /** Last checked toggle for Canvas per conversation ID */
  LAST_CANVAS_TOGGLE_ = "LAST_CANVAS_TOGGLE_",
  /** Key for the last selected agent provider */
  LAST_AGENT_PROVIDER = "lastAgentProvider",
  /** Key for the last selected agent model */
  LAST_AGENT_MODEL = "lastAgentModel",
  /** Pin state for MCP tools per conversation ID */
  PIN_MCP_ = "PIN_MCP_",
  /** Pin state for Web Search per conversation ID */
  PIN_WEB_SEARCH_ = "PIN_WEB_SEARCH_",
  /** Pin state for Code Interpreter per conversation ID */
  PIN_CODE_INTERPRETER_ = "PIN_CODE_INTERPRETER_",
}

export enum ForkOptions {
  /** Key for direct path option */
  DIRECT_PATH = "directPath",
  /** Key for including branches */
  INCLUDE_BRANCHES = "includeBranches",
  /** Key for target level fork (default) */
  TARGET_LEVEL = "targetLevel",
  /** Default option */
  DEFAULT = "default",
}

/**
 * Enum for Cohere related constants
 */
export enum CohereConstants {
  /**
   * Cohere API Endpoint, for special handling
   */
  API_URL = "https://api.cohere.ai/v1",
  /**
   * Role for "USER" messages
   */
  ROLE_USER = "USER",
  /**
   * Role for "SYSTEM" messages
   */
  ROLE_SYSTEM = "SYSTEM",
  /**
   * Role for "CHATBOT" messages
   */
  ROLE_CHATBOT = "CHATBOT",
  /**
   * Title message as required by Cohere
   */
  TITLE_MESSAGE = "TITLE:",
}

export enum SystemCategories {
  ALL = "sys__all__sys",
  MY_PROMPTS = "sys__my__prompts__sys",
  NO_CATEGORY = "sys__no__category__sys",
  SHARED_PROMPTS = "sys__shared__prompts__sys",
}

export const providerEndpointMap = {
  [EModelEndpoint.openAI]: EModelEndpoint.openAI,
  [EModelEndpoint.bedrock]: EModelEndpoint.bedrock,
  [EModelEndpoint.anthropic]: EModelEndpoint.anthropic,
  [EModelEndpoint.azureOpenAI]: EModelEndpoint.azureOpenAI,
};

export const specialVariables = {
  current_date: true,
  current_user: true,
  iso_datetime: true,
  current_datetime: true,
};

export type TSpecialVarLabel =
  `com_ui_special_var_${keyof typeof specialVariables}`;<|MERGE_RESOLUTION|>--- conflicted
+++ resolved
@@ -905,7 +905,6 @@
   | undefined;
 
 export enum KnownEndpoints {
-<<<<<<< HEAD
   anyscale = "anyscale",
   apipie = "apipie",
   cohere = "cohere",
@@ -922,25 +921,7 @@
   "together.ai" = "together.ai",
   unify = "unify",
   xai = "xai",
-=======
-  anyscale = 'anyscale',
-  apipie = 'apipie',
-  cohere = 'cohere',
-  fireworks = 'fireworks',
-  deepseek = 'deepseek',
-  groq = 'groq',
-  huggingface = 'huggingface',
-  mistral = 'mistral',
-  mlx = 'mlx',
-  ollama = 'ollama',
-  openrouter = 'openrouter',
-  perplexity = 'perplexity',
-  shuttleai = 'shuttleai',
-  'together.ai' = 'together.ai',
-  unify = 'unify',
-  vercel = 'vercel',
-  xai = 'xai',
->>>>>>> bcec5bfc
+
 }
 
 export enum FetchTokenConfig {
@@ -962,7 +943,6 @@
 ];
 
 export const alternateName = {
-<<<<<<< HEAD
   [EModelEndpoint.openAI]: "OpenAI",
   [EModelEndpoint.assistants]: "Assistants",
   [EModelEndpoint.agents]: "My Agents",
@@ -977,23 +957,6 @@
   [KnownEndpoints.ollama]: "Ollama",
   [KnownEndpoints.deepseek]: "DeepSeek",
   [KnownEndpoints.xai]: "xAI",
-=======
-  [EModelEndpoint.openAI]: 'OpenAI',
-  [EModelEndpoint.assistants]: 'Assistants',
-  [EModelEndpoint.agents]: 'My Agents',
-  [EModelEndpoint.azureAssistants]: 'Azure Assistants',
-  [EModelEndpoint.azureOpenAI]: 'Azure OpenAI',
-  [EModelEndpoint.chatGPTBrowser]: 'ChatGPT',
-  [EModelEndpoint.gptPlugins]: 'Plugins',
-  [EModelEndpoint.google]: 'Google',
-  [EModelEndpoint.anthropic]: 'Anthropic',
-  [EModelEndpoint.custom]: 'Custom',
-  [EModelEndpoint.bedrock]: 'AWS Bedrock',
-  [KnownEndpoints.ollama]: 'Ollama',
-  [KnownEndpoints.deepseek]: 'DeepSeek',
-  [KnownEndpoints.xai]: 'xAI',
-  [KnownEndpoints.vercel]: 'Vercel',
->>>>>>> bcec5bfc
 };
 
 const sharedOpenAIModels = [
