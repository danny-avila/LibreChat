--- conflicted
+++ resolved
@@ -942,12 +942,7 @@
       all: baseEndpointSchema.optional(),
       [EModelEndpoint.openAI]: baseEndpointSchema.optional(),
       [EModelEndpoint.google]: baseEndpointSchema.optional(),
-<<<<<<< HEAD
       [EModelEndpoint.anthropic]: anthropicEndpointSchema.optional(),
-      [EModelEndpoint.gptPlugins]: baseEndpointSchema.optional(),
-=======
-      [EModelEndpoint.anthropic]: baseEndpointSchema.optional(),
->>>>>>> 8b5ef150
       [EModelEndpoint.azureOpenAI]: azureEndpointSchema.optional(),
       [EModelEndpoint.azureAssistants]: assistantEndpointSchema.optional(),
       [EModelEndpoint.assistants]: assistantEndpointSchema.optional(),
