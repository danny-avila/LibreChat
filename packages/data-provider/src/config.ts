--- conflicted
+++ resolved
@@ -1,7 +1,3 @@
-<<<<<<< HEAD
-
-=======
->>>>>>> 2a506df4
 import { z } from 'zod';
 import type { ZodError } from 'zod';
 import type { TModelsConfig } from './types';
