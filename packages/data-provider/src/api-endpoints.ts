--- conflicted
+++ resolved
@@ -123,13 +123,7 @@
 
 export const aiEndpoints = () => `${BASE_URL}/api/endpoints`;
 
-<<<<<<< HEAD
-export const endpointsConfigOverride = () => `${BASE_URL}/api/endpoints/config/override`;
-
 export const models = () => `${BASE_URL}/api/models`;
-=======
-export const models = () => '/api/models';
->>>>>>> a820863e
 
 export const tokenizer = () => `${BASE_URL}/api/tokenizer`;
 
