--- conflicted
+++ resolved
@@ -138,9 +138,8 @@
 
 export const textToSpeechVoices = () => `${textToSpeech()}/voices`;
 
-<<<<<<< HEAD
 export const getCustomConfigSpeech = () => `${speech()}/config/get`;
-=======
+
 export const getPromptGroup = (_id: string) => `${prompts()}/groups/${_id}`;
 
 export const getPromptGroupsWithFilters = (filter: object) => {
@@ -186,5 +185,4 @@
 export const roles = () => '/api/roles';
 export const getRole = (roleName: string) => `${roles()}/${roleName.toLowerCase()}`;
 export const updatePromptPermissions = (roleName: string) =>
-  `${roles()}/${roleName.toLowerCase()}/prompts`;
->>>>>>> 5d8793c5
+  `${roles()}/${roleName.toLowerCase()}/prompts`;