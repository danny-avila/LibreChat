--- conflicted
+++ resolved
@@ -269,9 +269,7 @@
 export const userTerms = () => '/api/user/terms';
 export const acceptUserTerms = () => '/api/user/terms/accept';
 export const banner = () => '/api/banner';
-<<<<<<< HEAD
 export const apiKeys = () => '/api/api-keys';
-=======
 
 // Two-Factor Endpoints
 export const enableTwoFactor = () => '/api/auth/2fa/enable';
@@ -279,5 +277,4 @@
 export const confirmTwoFactor = () => '/api/auth/2fa/confirm';
 export const disableTwoFactor = () => '/api/auth/2fa/disable';
 export const regenerateBackupCodes = () => '/api/auth/2fa/backup/regenerate';
-export const verifyTwoFactorTemp = () => '/api/auth/2fa/verify-temp';
->>>>>>> 28b76ce3
+export const verifyTwoFactorTemp = () => '/api/auth/2fa/verify-temp';