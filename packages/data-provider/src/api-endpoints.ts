export const user = () => '/api/user';

<<<<<<< HEAD
export const balance = () => '/api/balance';
=======
export const userById = (id: string) => {
  return `/api/user/${id}`
}

export const userPlugins = () => {
  return '/api/user/plugins';
};
>>>>>>> 3a887e69

export const userPlugins = () => '/api/user/plugins';

export const messages = (conversationId: string, messageId?: string) =>
  `/api/messages/${conversationId}${messageId ? `/${messageId}` : ''}`;

const keysEndpoint = '/api/keys';

export const keys = () => keysEndpoint;

export const userKeyQuery = (name: string) => `${keysEndpoint}?name=${name}`;

export const revokeUserKey = (name: string) => `${keysEndpoint}/${name}`;

export const revokeAllUserKeys = () => `${keysEndpoint}?all=true`;

export const abortRequest = (endpoint: string) => `/api/ask/${endpoint}/abort`;

export const conversations = (pageNumber: string) => `/api/convos?pageNumber=${pageNumber}`;

export const conversationById = (id: string) => `/api/convos/${id}`;

export const updateConversation = () => '/api/convos/update';

export const deleteConversation = () => '/api/convos/clear';

export const search = (q: string, pageNumber: string) =>
  `/api/search?q=${q}&pageNumber=${pageNumber}`;

export const searchEnabled = () => '/api/search/enable';

export const presets = () => '/api/presets';

export const deletePreset = () => '/api/presets/delete';

export const aiEndpoints = () => '/api/endpoints';

export const models = () => '/api/models';

export const tokenizer = () => '/api/tokenizer';

export const login = () => '/api/auth/login';

export const logout = () => '/api/auth/logout';

<<<<<<< HEAD
export const register = () => '/api/auth/register';

export const loginFacebook = () => '/api/auth/facebook';

export const loginGoogle = () => '/api/auth/google';

export const refreshToken = (retry?: boolean) => `/api/auth/refresh${retry ? '?retry=true' : ''}`;

export const requestPasswordReset = () => '/api/auth/requestPasswordReset';

export const resetPassword = () => '/api/auth/resetPassword';

export const plugins = () => '/api/plugins';

export const config = () => '/api/config';
=======
export const config = () => {
  return '/api/config';
}

export const recommendations = (type: string) => {
  return `/api/convos/${type}`;
}

export const duplicateConversation = () => {
  return '/api/convos/duplicate';
}

export const leaderboard = () => {
  return '/api/leaderboard';
}

export const likedConversations = (userId: string) => {
  return `/api/convos/likedConvos/${userId}`
}

export const publicConversations = (userId: string) => {
  return `/api/convos/publicConvos/${userId}`
}

export const followUser = () => {
  return '/api/user/follow'
}

export const likeConversation = () => {
  return '/api/convos/like';
};
>>>>>>> 3a887e69
<|MERGE_RESOLUTION|>--- conflicted
+++ resolved
@@ -1,16 +1,9 @@
 export const user = () => '/api/user';
 
-<<<<<<< HEAD
 export const balance = () => '/api/balance';
-=======
 export const userById = (id: string) => {
-  return `/api/user/${id}`
-}
-
-export const userPlugins = () => {
-  return '/api/user/plugins';
+  return `/api/user/${id}`;
 };
->>>>>>> 3a887e69
 
 export const userPlugins = () => '/api/user/plugins';
 
@@ -56,7 +49,6 @@
 
 export const logout = () => '/api/auth/logout';
 
-<<<<<<< HEAD
 export const register = () => '/api/auth/register';
 
 export const loginFacebook = () => '/api/auth/facebook';
@@ -72,36 +64,31 @@
 export const plugins = () => '/api/plugins';
 
 export const config = () => '/api/config';
-=======
-export const config = () => {
-  return '/api/config';
-}
 
 export const recommendations = (type: string) => {
   return `/api/convos/${type}`;
-}
+};
 
 export const duplicateConversation = () => {
   return '/api/convos/duplicate';
-}
+};
 
 export const leaderboard = () => {
   return '/api/leaderboard';
-}
+};
 
 export const likedConversations = (userId: string) => {
-  return `/api/convos/likedConvos/${userId}`
-}
+  return `/api/convos/likedConvos/${userId}`;
+};
 
 export const publicConversations = (userId: string) => {
-  return `/api/convos/publicConvos/${userId}`
-}
+  return `/api/convos/publicConvos/${userId}`;
+};
 
 export const followUser = () => {
-  return '/api/user/follow'
-}
+  return '/api/user/follow';
+};
 
 export const likeConversation = () => {
   return '/api/convos/like';
-};
->>>>>>> 3a887e69
+};