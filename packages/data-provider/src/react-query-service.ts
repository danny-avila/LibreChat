--- conflicted
+++ resolved
@@ -5,38 +5,34 @@
   useQueryClient,
   UseMutationResult,
   QueryObserverResult,
-  QueryClient,
 } from '@tanstack/react-query';
 import * as t from './types';
 import * as s from './schemas';
 import * as dataService from './data-service';
-<<<<<<< HEAD
-
-export enum QueryKeys {
-  messages = 'messages',
-  allConversations = 'allConversations',
-  conversation = 'conversation',
-  searchEnabled = 'searchEnabled',
-  user = 'user',
-  name = 'name', // user key name
-  models = 'models',
-  balance = 'balance',
-  userById = 'userById',
-  endpoints = 'endpoints',
-  presets = 'presets',
-  searchResults = 'searchResults',
-  tokenCount = 'tokenCount',
-  availablePlugins = 'availablePlugins',
-  startupConfig = 'startupConfig',
-  recommendations = 'recommendations',
-  numOfReferrals = 'numOfReferrals',
-  likedConversations = 'likedConversations',
-  publicConversatons = 'publicConversatons',
-}
-=======
+
+// export enum QueryKeys {
+//   messages = 'messages',
+//   allConversations = 'allConversations',
+//   conversation = 'conversation',
+//   searchEnabled = 'searchEnabled',
+//   user = 'user',
+//   name = 'name', // user key name
+//   models = 'models',
+//   balance = 'balance',
+//   userById = 'userById',
+//   endpoints = 'endpoints',
+//   presets = 'presets',
+//   searchResults = 'searchResults',
+//   tokenCount = 'tokenCount',
+//   availablePlugins = 'availablePlugins',
+//   startupConfig = 'startupConfig',
+//   recommendations = 'recommendations',
+//   numOfReferrals = 'numOfReferrals',
+//   likedConversations = 'likedConversations',
+//   publicConversatons = 'publicConversatons',
+// }
 import request from './request';
 import { QueryKeys } from './keys';
->>>>>>> ae03267d
 
 export const useAbortRequestWithMessage = (): UseMutationResult<
   void,
@@ -67,7 +63,6 @@
   });
 };
 
-<<<<<<< HEAD
 export const useGetUserByIdQuery = (id: string): QueryObserverResult<t.TUser> => {
   return useQuery([QueryKeys.userById, id], () => dataService.getUserById(id), {
     refetchOnWindowFocus: false,
@@ -77,10 +72,8 @@
   });
 };
 
-export const useGetMessagesByConvoId = (
-=======
+// export const useGetMessagesByConvoId = (
 export const useGetMessagesByConvoId = <TData = s.TMessage[]>(
->>>>>>> ae03267d
   id: string,
   config?: UseQueryOptions<s.TMessage[], unknown, TData>,
 ): QueryObserverResult<TData> => {
