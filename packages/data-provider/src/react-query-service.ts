--- conflicted
+++ resolved
@@ -5,7 +5,7 @@
   useQueryClient,
   UseMutationResult,
   QueryObserverResult,
-  QueryClient
+  QueryClient,
 } from '@tanstack/react-query';
 import * as t from './types';
 import * as s from './schemas';
@@ -17,13 +17,10 @@
   conversation = 'conversation',
   searchEnabled = 'searchEnabled',
   user = 'user',
-<<<<<<< HEAD
   name = 'name', // user key name
   models = 'models',
   balance = 'balance',
-=======
   userById = 'userById',
->>>>>>> 3a887e69
   endpoints = 'endpoints',
   presets = 'presets',
   searchResults = 'searchResults',
@@ -33,7 +30,7 @@
   recommendations = 'recommendations',
   numOfReferrals = 'numOfReferrals',
   likedConversations = 'likedConversations',
-  publicConversatons = 'publicConversatons'
+  publicConversatons = 'publicConversatons',
 }
 
 export const useAbortRequestWithMessage = (): UseMutationResult<
@@ -41,7 +38,6 @@
   Error,
   { endpoint: string; abortKey: string; message: string }
 > => {
-<<<<<<< HEAD
   const queryClient = useQueryClient();
   return useMutation(
     ({ endpoint, abortKey, message }) =>
@@ -51,28 +47,22 @@
         queryClient.invalidateQueries([QueryKeys.balance]);
       },
     },
-=======
-  return useMutation(({ endpoint, abortKey, message }) =>
-    dataService.abortRequestWithMessage(endpoint, abortKey, message)
->>>>>>> 3a887e69
   );
 };
 
 export const useGetUserQuery = (
-  config?: UseQueryOptions<t.TUser>
+  config?: UseQueryOptions<t.TUser>,
 ): QueryObserverResult<t.TUser> => {
   return useQuery<t.TUser>([QueryKeys.user], () => dataService.getUser(), {
     refetchOnWindowFocus: false,
     refetchOnReconnect: false,
     refetchOnMount: false,
     retry: false,
-    ...config
-  });
-};
-
-export const useGetUserByIdQuery = (
-  id: string,
-): QueryObserverResult<t.TUser> => {
+    ...config,
+  });
+};
+
+export const useGetUserByIdQuery = (id: string): QueryObserverResult<t.TUser> => {
   return useQuery([QueryKeys.userById, id], () => dataService.getUserById(id), {
     refetchOnWindowFocus: false,
     refetchOnReconnect: false,
@@ -83,23 +73,17 @@
 
 export const useGetMessagesByConvoId = (
   id: string,
-<<<<<<< HEAD
   config?: UseQueryOptions<s.TMessage[]>,
 ): QueryObserverResult<s.TMessage[]> => {
   return useQuery<s.TMessage[]>(
-=======
-  config?: UseQueryOptions<t.TMessage[]>
-): QueryObserverResult<t.TMessage[]> => {
-  return useQuery<t.TMessage[]>(
->>>>>>> 3a887e69
     [QueryKeys.messages, id],
     () => dataService.getMessagesByConvoId(id),
     {
       refetchOnWindowFocus: false,
       refetchOnReconnect: false,
       refetchOnMount: false,
-      ...config
-    }
+      ...config,
+    },
   );
 };
 
@@ -116,23 +100,17 @@
 
 export const useGetConversationByIdQuery = (
   id: string,
-<<<<<<< HEAD
   config?: UseQueryOptions<s.TConversation>,
 ): QueryObserverResult<s.TConversation> => {
   return useQuery<s.TConversation>(
-=======
-  config?: UseQueryOptions<t.TConversation>
-): QueryObserverResult<t.TConversation> => {
-  return useQuery<t.TConversation>(
->>>>>>> 3a887e69
     [QueryKeys.conversation, id],
     () => dataService.getConversationById(id),
     {
       refetchOnWindowFocus: false,
       refetchOnReconnect: false,
       refetchOnMount: false,
-      ...config
-    }
+      ...config,
+    },
   );
 };
 
@@ -144,12 +122,12 @@
     // onSuccess: (res: s.TConversation) => {
     onSuccess: () => {
       queryClient.invalidateQueries([QueryKeys.conversation, id]);
-    }
+    },
   });
 };
 
 export const useUpdateConversationMutation = (
-  id: string
+  id: string,
 ): UseMutationResult<
   t.TUpdateConversationResponse,
   unknown,
@@ -163,8 +141,8 @@
       onSuccess: () => {
         queryClient.invalidateQueries([QueryKeys.conversation, id]);
         queryClient.invalidateQueries([QueryKeys.allConversations]);
-      }
-    }
+      },
+    },
   );
 };
 
@@ -194,7 +172,7 @@
 };
 
 export const useDeleteConversationMutation = (
-  id?: string
+  id?: string,
 ): UseMutationResult<
   t.TDeleteConversationResponse,
   unknown,
@@ -208,8 +186,8 @@
       onSuccess: () => {
         queryClient.invalidateQueries([QueryKeys.conversation, id]);
         queryClient.invalidateQueries([QueryKeys.allConversations]);
-      }
-    }
+      },
+    },
   );
 };
 
@@ -218,7 +196,7 @@
   return useMutation(() => dataService.clearAllConversations(), {
     onSuccess: () => {
       queryClient.invalidateQueries([QueryKeys.allConversations]);
-    }
+    },
   });
 };
 
@@ -242,7 +220,7 @@
 
 export const useGetConversationsQuery = (
   pageNumber: string,
-  config?: UseQueryOptions<t.TGetConversationsResponse>
+  config?: UseQueryOptions<t.TGetConversationsResponse>,
 ): QueryObserverResult<t.TGetConversationsResponse> => {
   return useQuery<t.TGetConversationsResponse>(
     [QueryKeys.allConversations, pageNumber],
@@ -251,19 +229,19 @@
       refetchOnReconnect: false,
       refetchOnMount: false,
       retry: 1,
-      ...config
-    }
+      ...config,
+    },
   );
 };
 
 export const useGetSearchEnabledQuery = (
-  config?: UseQueryOptions<boolean>
+  config?: UseQueryOptions<boolean>,
 ): QueryObserverResult<boolean> => {
   return useQuery<boolean>([QueryKeys.searchEnabled], () => dataService.getSearchEnabled(), {
     refetchOnWindowFocus: false,
     refetchOnReconnect: false,
     refetchOnMount: false,
-    ...config
+    ...config,
   });
 };
 
@@ -288,12 +266,8 @@
   return useQuery<t.TModelsConfig>([QueryKeys.models], () => dataService.getModels(), {
     refetchOnWindowFocus: false,
     refetchOnReconnect: false,
-<<<<<<< HEAD
     refetchOnMount: false,
     ...config,
-=======
-    refetchOnMount: false
->>>>>>> 3a887e69
   });
 };
 
@@ -307,7 +281,7 @@
   return useMutation((payload: s.TPreset) => dataService.createPreset(payload), {
     onSuccess: () => {
       queryClient.invalidateQueries([QueryKeys.presets]);
-    }
+    },
   });
 };
 
@@ -321,24 +295,18 @@
   return useMutation((payload: s.TPreset) => dataService.updatePreset(payload), {
     onSuccess: () => {
       queryClient.invalidateQueries([QueryKeys.presets]);
-    }
+    },
   });
 };
 
 export const useGetPresetsQuery = (
-<<<<<<< HEAD
   config?: UseQueryOptions<s.TPreset[]>,
 ): QueryObserverResult<s.TPreset[], unknown> => {
   return useQuery<s.TPreset[]>([QueryKeys.presets], () => dataService.getPresets(), {
-=======
-  config?: UseQueryOptions<t.TPreset[]>
-): QueryObserverResult<t.TPreset[], unknown> => {
-  return useQuery<t.TPreset[]>([QueryKeys.presets], () => dataService.getPresets(), {
->>>>>>> 3a887e69
     refetchOnWindowFocus: false,
     refetchOnReconnect: false,
     refetchOnMount: false,
-    ...config
+    ...config,
   });
 };
 
@@ -352,14 +320,14 @@
   return useMutation((payload: s.TPreset | object) => dataService.deletePreset(payload), {
     onSuccess: () => {
       queryClient.invalidateQueries([QueryKeys.presets]);
-    }
+    },
   });
 };
 
 export const useSearchQuery = (
   searchQuery: string,
   pageNumber: string,
-  config?: UseQueryOptions<t.TSearchResults>
+  config?: UseQueryOptions<t.TSearchResults>,
 ): QueryObserverResult<t.TSearchResults> => {
   return useQuery<t.TSearchResults>(
     [QueryKeys.searchResults, pageNumber, searchQuery],
@@ -368,8 +336,8 @@
       refetchOnWindowFocus: false,
       refetchOnReconnect: false,
       refetchOnMount: false,
-      ...config
-    }
+      ...config,
+    },
   );
 };
 
@@ -383,7 +351,7 @@
   return useMutation(({ text }: { text: string }) => dataService.updateTokenCount(text), {
     onSuccess: () => {
       queryClient.invalidateQueries([QueryKeys.tokenCount]);
-    }
+    },
   });
 };
 
@@ -397,14 +365,10 @@
   return useMutation((payload: t.TLoginUser) => dataService.login(payload), {
     onSuccess: () => {
       queryClient.invalidateQueries([QueryKeys.user]);
-<<<<<<< HEAD
     },
     onMutate: () => {
       queryClient.invalidateQueries([QueryKeys.models]);
     },
-=======
-    }
->>>>>>> 3a887e69
   });
 };
 
@@ -418,7 +382,7 @@
   return useMutation((payload: t.TRegisterUser) => dataService.register(payload), {
     onSuccess: () => {
       queryClient.invalidateQueries([QueryKeys.user]);
-    }
+    },
   });
 };
 
@@ -427,7 +391,7 @@
   return useMutation(() => dataService.logout(), {
     onSuccess: () => {
       queryClient.invalidateQueries([QueryKeys.user]);
-    }
+    },
   });
 };
 
@@ -467,12 +431,16 @@
   );
 };
 
-export const useRequestPasswordResetMutation =
-  (): UseMutationResult<t.TRequestPasswordResetResponse, unknown, t.TRequestPasswordReset, unknown> => {
-    return useMutation((payload: t.TRequestPasswordReset) =>
-      dataService.requestPasswordReset(payload)
-    );
-  };
+export const useRequestPasswordResetMutation = (): UseMutationResult<
+  t.TRequestPasswordResetResponse,
+  unknown,
+  t.TRequestPasswordReset,
+  unknown
+> => {
+  return useMutation((payload: t.TRequestPasswordReset) =>
+    dataService.requestPasswordReset(payload),
+  );
+};
 
 export const useResetPasswordMutation = (): UseMutationResult<
   unknown,
@@ -490,8 +458,8 @@
     {
       refetchOnWindowFocus: false,
       refetchOnReconnect: false,
-      refetchOnMount: false
-    }
+      refetchOnMount: false,
+    },
   );
 };
 
@@ -505,17 +473,21 @@
   return useMutation((payload: t.TUpdateUserPlugins) => dataService.updateUserPlugins(payload), {
     onSuccess: () => {
       queryClient.invalidateQueries([QueryKeys.user]);
-    }
+    },
   });
 };
 
 export const useGetStartupConfig = (): QueryObserverResult<t.TStartupConfig> => {
-  return useQuery<t.TStartupConfig>([QueryKeys.startupConfig], () => dataService.getStartupConfig(), {
-    refetchOnWindowFocus: false,
-    refetchOnReconnect: false,
-    refetchOnMount: false
-  });
-}
+  return useQuery<t.TStartupConfig>(
+    [QueryKeys.startupConfig],
+    () => dataService.getStartupConfig(),
+    {
+      refetchOnWindowFocus: false,
+      refetchOnReconnect: false,
+      refetchOnMount: false,
+    },
+  );
+};
 
 export const useGetRecommendationsQuery = (
   type: string,
@@ -527,55 +499,62 @@
       refetchOnReconnect: false,
       refetchOnMount: false,
       retry: 1,
-    }
-  );
-};
-
-export const useDuplicateConvoMutation = (): any => {
-  return useMutation((payload: object) => dataService.duplicateConversation(payload))
-}
-
-export const useGetLeaderboardQuery = (): any => {
+    },
+  );
+};
+
+export const useDuplicateConvoMutation = (): unknown => {
+  return useMutation((payload: object) => dataService.duplicateConversation(payload));
+};
+
+export const useGetLeaderboardQuery = (): unknown => {
   return useQuery([QueryKeys.numOfReferrals], () => dataService.getLeaderboard(), {
     refetchOnWindowFocus: false,
     refetchOnReconnect: false,
-    refetchOnMount: false
-  });
-}
-
-export const useGetLikedConversationQuery = (userId: string): QueryObserverResult<t.TConversation[]> => {
-  return useQuery([QueryKeys.likedConversations, userId], () => dataService.getLikedConversations(userId), {
-    refetchOnReconnect: false,
     refetchOnMount: false,
-    refetchOnWindowFocus: false,
-    retry: 1
-  });
-}
-
-export const useGetPublicConversationQuery = (userId: string): QueryObserverResult<t.TConversation[]> => {
-  return useQuery([QueryKeys.publicConversatons, userId], () => dataService.getPublicConverstaions(userId), {
-    refetchOnReconnect: false,
-    refetchOnMount: false,
-    refetchOnWindowFocus: false,
-    retry: 1
-  });
-}
+  });
+};
+
+export const useGetLikedConversationQuery = (
+  userId: string,
+): QueryObserverResult<t.TConversation[]> => {
+  return useQuery(
+    [QueryKeys.likedConversations, userId],
+    () => dataService.getLikedConversations(userId),
+    {
+      refetchOnReconnect: false,
+      refetchOnMount: false,
+      refetchOnWindowFocus: false,
+      retry: 1,
+    },
+  );
+};
+
+export const useGetPublicConversationQuery = (
+  userId: string,
+): QueryObserverResult<t.TConversation[]> => {
+  return useQuery(
+    [QueryKeys.publicConversatons, userId],
+    () => dataService.getPublicConverstaions(userId),
+    {
+      refetchOnReconnect: false,
+      refetchOnMount: false,
+      refetchOnWindowFocus: false,
+      retry: 1,
+    },
+  );
+};
 
 export const useFollowUserMutation = (): UseMutationResult<t.TUser, unknown, object, unknown> => {
   return useMutation((payload: object) => dataService.followUser(payload));
 };
 
-export const useLikeConversationMutation = (
-  id: string
-) => {
-  const queryClient = useQueryClient();
-  return useMutation(
-    (payload: object) => dataService.likeConversation(payload),
-    {
-      onSuccess: () => {
-        queryClient.invalidateQueries([QueryKeys.conversation, id]);
-        queryClient.invalidateQueries([QueryKeys.allConversations]);
-      }
-    }
-  );
+export const useLikeConversationMutation = (id: string) => {
+  const queryClient = useQueryClient();
+  return useMutation((payload: object) => dataService.likeConversation(payload), {
+    onSuccess: () => {
+      queryClient.invalidateQueries([QueryKeys.conversation, id]);
+      queryClient.invalidateQueries([QueryKeys.allConversations]);
+    },
+  });
 };