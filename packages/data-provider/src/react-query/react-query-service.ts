import { useQuery, useMutation, useQueryClient } from '@tanstack/react-query';
import type {
  UseQueryOptions,
  UseMutationResult,
  QueryObserverResult,
} from '@tanstack/react-query';
import { initialModelsConfig } from '../config';
import { defaultOrderQuery } from '../types/assistants';
import * as dataService from '../data-service';
import * as m from '../types/mutations';
import { QueryKeys } from '../keys';
import * as s from '../schemas';
import * as t from '../types';

export const useAbortRequestWithMessage = (): UseMutationResult<
  void,
  Error,
  { endpoint: string; abortKey: string; message: string }
> => {
  const queryClient = useQueryClient();
  return useMutation(
    ({ endpoint, abortKey, message }) =>
      dataService.abortRequestWithMessage(endpoint, abortKey, message),
    {
      onSuccess: () => {
        queryClient.invalidateQueries([QueryKeys.balance]);
      },
    },
  );
};

export const useGetMessagesByConvoId = <TData = s.TMessage[]>(
  id: string,
  config?: UseQueryOptions<s.TMessage[], unknown, TData>,
): QueryObserverResult<TData> => {
  return useQuery<s.TMessage[], unknown, TData>(
    [QueryKeys.messages, id],
    () => dataService.getMessagesByConvoId(id),
    {
      refetchOnWindowFocus: false,
      refetchOnReconnect: false,
      refetchOnMount: false,
      ...config,
    },
  );
};

export const useGetSharedMessages = (
  shareId: string,
  config?: UseQueryOptions<t.TSharedMessagesResponse>,
): QueryObserverResult<t.TSharedMessagesResponse> => {
  return useQuery<t.TSharedMessagesResponse>(
    [QueryKeys.sharedMessages, shareId],
    () => dataService.getSharedMessages(shareId),
    {
      refetchOnWindowFocus: false,
      refetchOnReconnect: false,
      refetchOnMount: false,
      ...config,
    },
  );
};

export const useGetSharedLinkQuery = (
  conversationId: string,
  config?: UseQueryOptions<t.TSharedLinkGetResponse>,
): QueryObserverResult<t.TSharedLinkGetResponse> => {
  const queryClient = useQueryClient();
  return useQuery<t.TSharedLinkGetResponse>(
    [QueryKeys.sharedLinks, conversationId],
    () => dataService.getSharedLink(conversationId),
    {
      refetchOnWindowFocus: false,
      refetchOnReconnect: false,
      refetchOnMount: false,
      onSuccess: (data) => {
        queryClient.setQueryData([QueryKeys.sharedLinks, conversationId], {
          conversationId: data.conversationId,
          shareId: data.shareId,
        });
      },
      ...config,
    },
  );
};

export const useGetConversationByIdQuery = (
  id: string,
  config?: UseQueryOptions<s.TConversation>,
): QueryObserverResult<s.TConversation> => {
  return useQuery<s.TConversation>(
    [QueryKeys.conversation, id],
    () => dataService.getConversationById(id),
    {
      refetchOnWindowFocus: false,
      refetchOnReconnect: false,
      refetchOnMount: false,
      ...config,
    },
  );
};

//This isn't ideal because its just a query and we're using mutation, but it was the only way
//to make it work with how the Chat component is structured
export const useGetConversationByIdMutation = (id: string): UseMutationResult<s.TConversation> => {
  const queryClient = useQueryClient();
  return useMutation(() => dataService.getConversationById(id), {
    // onSuccess: (res: s.TConversation) => {
    onSuccess: () => {
      queryClient.invalidateQueries([QueryKeys.conversation, id]);
    },
  });
};

export const useUpdateMessageMutation = (
  id: string,
): UseMutationResult<unknown, unknown, t.TUpdateMessageRequest, unknown> => {
  const queryClient = useQueryClient();
  return useMutation((payload: t.TUpdateMessageRequest) => dataService.updateMessage(payload), {
    onSuccess: () => {
      queryClient.invalidateQueries([QueryKeys.messages, id]);
    },
  });
};

export const useUpdateMessageContentMutation = (
  conversationId: string,
): UseMutationResult<unknown, unknown, t.TUpdateMessageContent, unknown> => {
  const queryClient = useQueryClient();
  return useMutation(
    (payload: t.TUpdateMessageContent) => dataService.updateMessageContent(payload),
    {
      onSuccess: () => {
        queryClient.invalidateQueries([QueryKeys.messages, conversationId]);
      },
    },
  );
};

export const useUpdateUserKeysMutation = (): UseMutationResult<
  t.TUser,
  unknown,
  t.TUpdateUserKeyRequest,
  unknown
> => {
  const queryClient = useQueryClient();
  return useMutation((payload: t.TUpdateUserKeyRequest) => dataService.updateUserKey(payload), {
    onSuccess: (data, variables) => {
      queryClient.invalidateQueries([QueryKeys.name, variables.name]);
    },
  });
};

export const useClearConversationsMutation = (): UseMutationResult<unknown> => {
  const queryClient = useQueryClient();
  return useMutation(() => dataService.clearAllConversations(), {
    onSuccess: () => {
      queryClient.invalidateQueries([QueryKeys.allConversations]);
    },
  });
};

export const useRevokeUserKeyMutation = (name: string): UseMutationResult<unknown> => {
  const queryClient = useQueryClient();
  return useMutation(() => dataService.revokeUserKey(name), {
    onSuccess: () => {
      queryClient.invalidateQueries([QueryKeys.name, name]);
      if (s.isAssistantsEndpoint(name)) {
        queryClient.invalidateQueries([QueryKeys.assistants, name, defaultOrderQuery]);
        queryClient.invalidateQueries([QueryKeys.assistantDocs]);
        queryClient.invalidateQueries([QueryKeys.assistants]);
        queryClient.invalidateQueries([QueryKeys.assistant]);
        queryClient.invalidateQueries([QueryKeys.actions]);
        queryClient.invalidateQueries([QueryKeys.tools]);
      }
    },
  });
};

export const useRevokeAllUserKeysMutation = (): UseMutationResult<unknown> => {
  const queryClient = useQueryClient();
  return useMutation(() => dataService.revokeAllUserKeys(), {
    onSuccess: () => {
      queryClient.invalidateQueries([QueryKeys.name]);
      queryClient.invalidateQueries([
        QueryKeys.assistants,
        s.EModelEndpoint.assistants,
        defaultOrderQuery,
      ]);
      queryClient.invalidateQueries([
        QueryKeys.assistants,
        s.EModelEndpoint.azureAssistants,
        defaultOrderQuery,
      ]);
      queryClient.invalidateQueries([QueryKeys.assistantDocs]);
      queryClient.invalidateQueries([QueryKeys.assistants]);
      queryClient.invalidateQueries([QueryKeys.assistant]);
      queryClient.invalidateQueries([QueryKeys.actions]);
      queryClient.invalidateQueries([QueryKeys.tools]);
    },
  });
};

export const useGetModelsQuery = (
  config?: UseQueryOptions<t.TModelsConfig>,
): QueryObserverResult<t.TModelsConfig> => {
  return useQuery<t.TModelsConfig>([QueryKeys.models], () => dataService.getModels(), {
    initialData: initialModelsConfig,
    refetchOnWindowFocus: false,
    refetchOnReconnect: false,
    refetchOnMount: false,
    staleTime: Infinity,
    ...config,
  });
};

export const useCreatePresetMutation = (): UseMutationResult<
  s.TPreset,
  unknown,
  s.TPreset,
  unknown
> => {
  const queryClient = useQueryClient();
  return useMutation((payload: s.TPreset) => dataService.createPreset(payload), {
    onSuccess: () => {
      queryClient.invalidateQueries([QueryKeys.presets]);
    },
  });
};

export const useDeletePresetMutation = (): UseMutationResult<
  m.PresetDeleteResponse,
  unknown,
  s.TPreset | undefined,
  unknown
> => {
  const queryClient = useQueryClient();
  return useMutation((payload: s.TPreset | undefined) => dataService.deletePreset(payload), {
    onSuccess: () => {
      queryClient.invalidateQueries([QueryKeys.presets]);
    },
  });
};

export const useSearchQuery = (
  searchQuery: string,
  pageNumber: string,
  config?: UseQueryOptions<t.TSearchResults>,
): QueryObserverResult<t.TSearchResults> => {
  return useQuery<t.TSearchResults>(
    [QueryKeys.searchResults, pageNumber, searchQuery],
    () => dataService.searchConversations(searchQuery, pageNumber),
    {
      refetchOnWindowFocus: false,
      refetchOnReconnect: false,
      refetchOnMount: false,
      ...config,
    },
  );
};

export const useUpdateTokenCountMutation = (): UseMutationResult<
  t.TUpdateTokenCountResponse,
  unknown,
  { text: string },
  unknown
> => {
  const queryClient = useQueryClient();
  return useMutation(({ text }: { text: string }) => dataService.updateTokenCount(text), {
    onSuccess: () => {
      queryClient.invalidateQueries([QueryKeys.tokenCount]);
    },
  });
};

export const useRegisterUserMutation = (
  options?: m.RegistrationOptions,
): UseMutationResult<t.TError, unknown, t.TRegisterUser, unknown> => {
  const queryClient = useQueryClient();
  return useMutation<t.TRegisterUserResponse, t.TError, t.TRegisterUser>(
    (payload: t.TRegisterUser) => dataService.register(payload),
    {
      ...options,
      onSuccess: (...args) => {
        queryClient.invalidateQueries([QueryKeys.user]);
        if (options?.onSuccess) {
          options.onSuccess(...args);
        }
      },
    },
  );
};

export const useUserKeyQuery = (
  name: string,
  config?: UseQueryOptions<t.TCheckUserKeyResponse>,
): QueryObserverResult<t.TCheckUserKeyResponse> => {
  return useQuery<t.TCheckUserKeyResponse>(
    [QueryKeys.name, name],
    () => {
      if (!name) {
        return Promise.resolve({ expiresAt: '' });
      }
      return dataService.userKeyQuery(name);
    },
    {
      refetchOnWindowFocus: false,
      refetchOnReconnect: false,
      refetchOnMount: false,
      retry: false,
      ...config,
    },
  );
};

export const useRequestPasswordResetMutation = (): UseMutationResult<
  t.TRequestPasswordResetResponse,
  unknown,
  t.TRequestPasswordReset,
  unknown
> => {
  return useMutation((payload: t.TRequestPasswordReset) =>
    dataService.requestPasswordReset(payload),
  );
};

export const useResetPasswordMutation = (): UseMutationResult<
  unknown,
  unknown,
  t.TResetPassword,
  unknown
> => {
  return useMutation((payload: t.TResetPassword) => dataService.resetPassword(payload));
};

export const useAvailablePluginsQuery = <TData = s.TPlugin[]>(
  config?: UseQueryOptions<s.TPlugin[], unknown, TData>,
): QueryObserverResult<TData> => {
  return useQuery<s.TPlugin[], unknown, TData>(
    [QueryKeys.availablePlugins],
    () => dataService.getAvailablePlugins(),
    {
      refetchOnWindowFocus: false,
      refetchOnReconnect: false,
      refetchOnMount: false,
      ...config,
    },
  );
};

export const useUpdateUserPluginsMutation = (
  _options?: m.UpdatePluginAuthOptions,
): UseMutationResult<t.TUser, unknown, t.TUpdateUserPlugins, unknown> => {
  const queryClient = useQueryClient();
  const { onSuccess, ...options } = _options ?? {};
  return useMutation((payload: t.TUpdateUserPlugins) => dataService.updateUserPlugins(payload), {
    ...options,
    onSuccess: (...args) => {
      queryClient.invalidateQueries([QueryKeys.user]);
      onSuccess?.(...args);
    },
  });
};

export const useGetCustomConfigSpeechQuery = (
  config?: UseQueryOptions<t.TCustomConfigSpeechResponse>,
): QueryObserverResult<t.TCustomConfigSpeechResponse> => {
  return useQuery<t.TCustomConfigSpeechResponse>(
    [QueryKeys.customConfigSpeech],
    () => dataService.getCustomConfigSpeech(),
    {
      refetchOnWindowFocus: false,
      refetchOnReconnect: false,
      refetchOnMount: false,
      ...config,
    },
  );
<<<<<<< HEAD
=======
};

export const useGetBannerQuery = (
  config?: UseQueryOptions<t.TBannerResponse>,
): QueryObserverResult<t.TBannerResponse> => {
  return useQuery<t.TBannerResponse>([QueryKeys.banner], () => dataService.getBanner(), {
    refetchOnWindowFocus: false,
    refetchOnReconnect: false,
    refetchOnMount: false,
    ...config,
  });
};

export const useEnableTwoFactorMutation = (): UseMutationResult<
    t.TEnable2FAResponse,
    unknown,
    void,
    unknown
> => {
  const queryClient = useQueryClient();
  return useMutation(() => dataService.enableTwoFactor(), {
    onSuccess: (data) => {
      queryClient.setQueryData([QueryKeys.user, '2fa'], data);
    },
  });
};

export const useVerifyTwoFactorMutation = (): UseMutationResult<
    t.TVerify2FAResponse,
    unknown,
    t.TVerify2FARequest,
    unknown
> => {
  const queryClient = useQueryClient();
  return useMutation(
    (payload: t.TVerify2FARequest) => dataService.verifyTwoFactor(payload),
    {
      onSuccess: (data) => {
        queryClient.setQueryData([QueryKeys.user, '2fa'], data);
      },
    },
  );
};

export const useConfirmTwoFactorMutation = (): UseMutationResult<
    t.TVerify2FAResponse,
    unknown,
    t.TVerify2FARequest,
    unknown
> => {
  const queryClient = useQueryClient();
  return useMutation(
    (payload: t.TVerify2FARequest) => dataService.confirmTwoFactor(payload),
    {
      onSuccess: (data) => {
        queryClient.setQueryData([QueryKeys.user, '2fa'], data);
      },
    },
  );
};

export const useDisableTwoFactorMutation = (): UseMutationResult<
    t.TDisable2FAResponse,
    unknown,
    void,
    unknown
> => {
  const queryClient = useQueryClient();
  return useMutation(() => dataService.disableTwoFactor(), {
    onSuccess: (data) => {
      queryClient.setQueryData([QueryKeys.user, '2fa'], null);
    },
  });
};

export const useRegenerateBackupCodesMutation = (): UseMutationResult<
    t.TRegenerateBackupCodesResponse,
    unknown,
    void,
    unknown
> => {
  const queryClient = useQueryClient();
  return useMutation(() => dataService.regenerateBackupCodes(), {
    onSuccess: (data) => {
      queryClient.setQueryData([QueryKeys.user, '2fa', 'backup'], data);
    },
  });
};

export const useVerifyTwoFactorTempMutation = (): UseMutationResult<
    t.TVerify2FATempResponse,
    unknown,
    t.TVerify2FATempRequest,
    unknown
> => {
  const queryClient = useQueryClient();
  return useMutation(
    (payload: t.TVerify2FATempRequest) => dataService.verifyTwoFactorTemp(payload),
    {
      onSuccess: (data) => {
        queryClient.setQueryData([QueryKeys.user, '2fa'], data);
      },
    },
  );
>>>>>>> 10a898a4
};<|MERGE_RESOLUTION|>--- conflicted
+++ resolved
@@ -375,8 +375,6 @@
       ...config,
     },
   );
-<<<<<<< HEAD
-=======
 };
 
 export const useGetBannerQuery = (
@@ -481,5 +479,4 @@
       },
     },
   );
->>>>>>> 10a898a4
 };