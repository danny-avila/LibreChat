--- conflicted
+++ resolved
@@ -37,15 +37,13 @@
    */
   WEB_SEARCH = 'WEB_SEARCH',
   /**
-<<<<<<< HEAD
    * Type for using the "File Search" feature
    */
   FILE_SEARCH = 'FILE_SEARCH',
-=======
+  /**
    * Type for using the "File Citations" feature in agents
    */
   FILE_CITATIONS = 'FILE_CITATIONS',
->>>>>>> 2a5600e5
 }
 
 /**
@@ -113,17 +111,15 @@
 });
 export type TWebSearchPermissions = z.infer<typeof webSearchPermissionsSchema>;
 
-<<<<<<< HEAD
 export const fileSearchPermissionsSchema = z.object({
   [Permissions.USE]: z.boolean().default(true),
 });
 export type TFileSearchPermissions = z.infer<typeof fileSearchPermissionsSchema>;
-=======
+
 export const fileCitationsPermissionsSchema = z.object({
   [Permissions.USE]: z.boolean().default(true),
 });
 export type TFileCitationsPermissions = z.infer<typeof fileCitationsPermissionsSchema>;
->>>>>>> 2a5600e5
 
 // Define a single permissions schema that holds all permission types.
 export const permissionsSchema = z.object({
@@ -135,9 +131,6 @@
   [PermissionTypes.TEMPORARY_CHAT]: temporaryChatPermissionsSchema,
   [PermissionTypes.RUN_CODE]: runCodePermissionsSchema,
   [PermissionTypes.WEB_SEARCH]: webSearchPermissionsSchema,
-<<<<<<< HEAD
   [PermissionTypes.FILE_SEARCH]: fileSearchPermissionsSchema,
-=======
   [PermissionTypes.FILE_CITATIONS]: fileCitationsPermissionsSchema,
->>>>>>> 2a5600e5
 });