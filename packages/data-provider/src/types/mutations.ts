--- conflicted
+++ resolved
@@ -129,20 +129,6 @@
   data: AgentUpdateParams;
 };
 
-<<<<<<< HEAD
-export type DuplicateVersionError = Error & { 
-  statusCode?: number; 
-  details?: { 
-    duplicateVersion?: any; 
-    versionIndex?: number 
-  } 
-};
-
-export type UpdateAgentMutationOptions = MutationOptions<
-  Agent, 
-  UpdateAgentVariables, 
-  unknown, 
-=======
 export type DuplicateVersionError = Error & {
   statusCode?: number;
   details?: {
@@ -155,7 +141,6 @@
   Agent,
   UpdateAgentVariables,
   unknown,
->>>>>>> dff4fcac
   DuplicateVersionError
 >;
 
