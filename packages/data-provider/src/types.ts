import OpenAI from 'openai';
import type {
  TResPlugin,
  TMessage,
  TConversation,
  EModelEndpoint,
  ImageDetail,
  TSharedLink,
} from './schemas';
import type { TSpecsConfig } from './models';
export type TOpenAIMessage = OpenAI.Chat.ChatCompletionMessageParam;
export type TOpenAIFunction = OpenAI.Chat.ChatCompletionCreateParams.Function;
export type TOpenAIFunctionCall = OpenAI.Chat.ChatCompletionCreateParams.FunctionCallOption;

export * from './schemas';

export type TMessages = TMessage[];

export type TMessagesAtom = TMessages | null;

/* TODO: Cleanup EndpointOption types */
export type TEndpointOption = {
  endpoint: EModelEndpoint;
  endpointType?: EModelEndpoint;
  modelDisplayLabel?: string;
  resendFiles?: boolean;
  maxContextTokens?: number;
  imageDetail?: ImageDetail;
  model?: string | null;
  promptPrefix?: string;
  temperature?: number;
  chatGptLabel?: string | null;
  modelLabel?: string | null;
  jailbreak?: boolean;
  key?: string | null;
  /* assistant */
  thread_id?: string;
};

export type TPayload = Partial<TMessage> &
  Partial<TEndpointOption> & {
    isContinued: boolean;
    conversationId: string | null;
    messages?: TMessages;
  };

export type TSubmission = {
  plugin?: TResPlugin;
  plugins?: TResPlugin[];
  userMessage: TMessage;
  isEdited?: boolean;
  isContinued?: boolean;
  messages: TMessage[];
  isRegenerate?: boolean;
  conversationId?: string;
  initialResponse: TMessage;
  conversation: Partial<TConversation>;
  endpointOption: TEndpointOption;
};

export type TPluginAction = {
  pluginKey: string;
  action: 'install' | 'uninstall';
  auth?: unknown;
  isAssistantTool?: boolean;
};

export type GroupedConversations = [key: string, TConversation[]][];

export type TUpdateUserPlugins = {
  isAssistantTool?: boolean;
  pluginKey: string;
  action: string;
  auth?: unknown;
};

export type TError = {
  message: string;
  code?: number;
  response?: {
    data?: {
      message?: string;
    };
    status?: number;
  };
};

export type TUser = {
  id: string;
  username: string;
  email: string;
  name: string;
  avatar: string;
  role: string;
  provider: string;
  plugins: string[];
  createdAt: string;
  updatedAt: string;
};

export type TGetConversationsResponse = {
  conversations: TConversation[];
  pageNumber: string;
  pageSize: string | number;
  pages: string | number;
};

export type TUpdateMessageRequest = {
  conversationId: string;
  messageId: string;
  model: string;
  text: string;
};

export type TUpdateUserKeyRequest = {
  name: string;
  value: string;
  expiresAt: string;
};

export type TUpdateConversationRequest = {
  conversationId: string;
  title: string;
};

export type TUpdateConversationResponse = TConversation;

export type TDeleteConversationRequest = {
  conversationId?: string;
  thread_id?: string;
  source?: string;
};

export type TDeleteConversationResponse = {
  acknowledged: boolean;
  deletedCount: number;
  messages: {
    acknowledged: boolean;
    deletedCount: number;
  };
};

export type TArchiveConversationRequest = {
  conversationId: string;
  isArchived: boolean;
};

export type TArchiveConversationResponse = TConversation;

export type TSharedMessagesResponse = Omit<TSharedLink, 'messages'> & {
  messages: TMessage[];
};
export type TSharedLinkRequest = Partial<
  Omit<TSharedLink, 'messages' | 'createdAt' | 'updatedAt'>
> & {
  conversationId: string;
};

export type TSharedLinkResponse = TSharedLink;
export type TSharedLinksResponse = TSharedLink[];
export type TDeleteSharedLinkResponse = TSharedLink;

export type TForkConvoRequest = {
  messageId: string;
  conversationId: string;
  option?: string;
  splitAtTarget?: boolean;
  latestMessageId?: string;
};

export type TForkConvoResponse = {
  conversation: TConversation;
  messages: TMessage[];
};

export type TSearchResults = {
  conversations: TConversation[];
  messages: TMessage[];
  pageNumber: string;
  pageSize: string | number;
  pages: string | number;
  filter: object;
};

export type TConfig = {
  order: number;
  type?: EModelEndpoint;
  azure?: boolean;
  availableTools?: [];
  plugins?: Record<string, string>;
  name?: string;
  iconURL?: string;
  version?: string;
  modelDisplayLabel?: string;
  userProvide?: boolean | null;
  userProvideURL?: boolean | null;
  disableBuilder?: boolean;
  retrievalModels?: string[];
  capabilities?: string[];
};

export type TEndpointsConfig =
  | Record<EModelEndpoint | string, TConfig | null | undefined>
  | undefined;

export type TModelsConfig = Record<string, string[]>;

export type TUpdateTokenCountResponse = {
  count: number;
};

export type TMessageTreeNode = object;

export type TSearchMessage = object;

export type TSearchMessageTreeNode = object;

export type TRegisterUserResponse = {
  message: string;
};

export type TRegisterUser = {
  name: string;
  email: string;
  username: string;
  password: string;
  confirm_password?: string;
};

export type TLoginUser = {
  email: string;
  password: string;
};

export type TLoginResponse = {
  token: string;
  user: TUser;
};

export type TRequestPasswordReset = {
  email: string;
};

export type TResetPassword = {
  userId: string;
  token: string;
  password: string;
  confirm_password?: string;
};

export type VerifyEmailResponse = { message: string };

export type TVerifyEmail = {
  email: string;
  token: string;
};

export type TResendVerificationEmail = Omit<TVerifyEmail, 'token'>;

export type TInterfaceConfig = {
  privacyPolicy?: {
    externalUrl?: string;
    openNewTab?: boolean;
  };
  termsOfService?: {
    externalUrl?: string;
    openNewTab?: boolean;
  };
  endpointsMenu: boolean;
  modelSelect: boolean;
  parameters: boolean;
  sidePanel: boolean;
  presets: boolean;
};

export type TStartupConfig = {
  appTitle: string;
  socialLogins?: string[];
  interface?: TInterfaceConfig;
  discordLoginEnabled: boolean;
  facebookLoginEnabled: boolean;
  githubLoginEnabled: boolean;
  googleLoginEnabled: boolean;
  openidLoginEnabled: boolean;
  openidLabel: string;
  openidImageUrl: string;
  ldapLoginEnabled: boolean;
  serverDomain: string;
  emailLoginEnabled: boolean;
  registrationEnabled: boolean;
  socialLoginEnabled: boolean;
  passwordResetEnabled: boolean;
  emailEnabled: boolean;
  checkBalance: boolean;
  showBirthdayIcon: boolean;
  helpAndFaqURL: string;
  customFooter?: string;
  modelSpecs?: TSpecsConfig;
<<<<<<< HEAD
  sharedLinksEnabled: boolean;
  publicSharedLinksEnabled: boolean;
=======
  analyticsGtmId?: string;
>>>>>>> 04502e95
};

export type TRefreshTokenResponse = {
  token: string;
  user: TUser;
};

export type TCheckUserKeyResponse = {
  expiresAt: string;
};

export type TRequestPasswordResetResponse = {
  link?: string;
  message?: string;
};

/**
 * Represents the response from the import endpoint.
 */
export type TImportResponse = {
  /**
   * The message associated with the response.
   */
  message: string;
};<|MERGE_RESOLUTION|>--- conflicted
+++ resolved
@@ -296,12 +296,9 @@
   helpAndFaqURL: string;
   customFooter?: string;
   modelSpecs?: TSpecsConfig;
-<<<<<<< HEAD
   sharedLinksEnabled: boolean;
   publicSharedLinksEnabled: boolean;
-=======
   analyticsGtmId?: string;
->>>>>>> 04502e95
 };
 
 export type TRefreshTokenResponse = {
