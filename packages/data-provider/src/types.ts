--- conflicted
+++ resolved
@@ -125,14 +125,13 @@
   };
 };
 
-<<<<<<< HEAD
 export type TArchiveConversationRequest = {
   conversationId: string;
   isArchived: boolean;
 };
 
 export type TArchiveConversationResponse = TConversation;
-=======
+
 export type TForkConvoRequest = {
   messageId: string;
   conversationId: string;
@@ -145,7 +144,6 @@
   conversation: TConversation;
   messages: TMessage[];
 };
->>>>>>> 2aec4a62
 
 export type TSearchResults = {
   conversations: TConversation[];
