import type OpenAI from 'openai';
import type { InfiniteData } from '@tanstack/react-query';
import type {
  TMessage,
  TResPlugin,
  ImageDetail,
  TSharedLink,
  TConversation,
  EModelEndpoint,
  TConversationTag,
  TBanner,
} from './schemas';
<<<<<<< HEAD
import { TMinimalFeedback } from './feedback';

=======
import { SettingDefinition } from './generate';
>>>>>>> f556aaea
export type TOpenAIMessage = OpenAI.Chat.ChatCompletionMessageParam;

export * from './schemas';

export type TMessages = TMessage[];

/* TODO: Cleanup EndpointOption types */
export type TEndpointOption = {
  spec?: string | null;
  iconURL?: string | null;
  endpoint: EModelEndpoint;
  endpointType?: EModelEndpoint;
  modelDisplayLabel?: string;
  resendFiles?: boolean;
  promptCache?: boolean;
  maxContextTokens?: number;
  imageDetail?: ImageDetail;
  model?: string | null;
  promptPrefix?: string;
  temperature?: number;
  chatGptLabel?: string | null;
  modelLabel?: string | null;
  jailbreak?: boolean;
  key?: string | null;
  /* assistant */
  thread_id?: string;
  /* multi-response stream */
  overrideConvoId?: string;
  overrideUserMessageId?: string;
};

export type TEphemeralAgent = {
  mcp?: string[];
  web_search?: boolean;
  execute_code?: boolean;
};

export type TPayload = Partial<TMessage> &
  Partial<TEndpointOption> & {
    isContinued: boolean;
    conversationId: string | null;
    messages?: TMessages;
    isTemporary: boolean;
    ephemeralAgent?: TEphemeralAgent | null;
  };

export type TSubmission = {
  artifacts?: string;
  plugin?: TResPlugin;
  plugins?: TResPlugin[];
  userMessage: TMessage;
  isEdited?: boolean;
  isContinued?: boolean;
  isTemporary: boolean;
  messages: TMessage[];
  isRegenerate?: boolean;
  isResubmission?: boolean;
  initialResponse?: TMessage;
  conversation: Partial<TConversation>;
  endpointOption: TEndpointOption;
  clientTimestamp?: string;
  ephemeralAgent?: TEphemeralAgent | null;
};

export type EventSubmission = Omit<TSubmission, 'initialResponse'> & { initialResponse: TMessage };

export type TPluginAction = {
  pluginKey: string;
  action: 'install' | 'uninstall';
  auth?: Partial<Record<string, string>>;
  isEntityTool?: boolean;
};

export type GroupedConversations = [key: string, TConversation[]][];

export type TUpdateUserPlugins = {
  isEntityTool?: boolean;
  pluginKey: string;
  action: string;
  auth?: Partial<Record<string, string | null>>;
};

// TODO `label` needs to be changed to the proper `TranslationKeys`
export type TCategory = {
  id?: string;
  value: string;
  label: string;
};

export type TError = {
  message: string;
  code?: number | string;
  response?: {
    data?: {
      message?: string;
    };
    status?: number;
  };
};

export type TBackupCode = {
  codeHash: string;
  used: boolean;
  usedAt: Date | null;
};

export type TUser = {
  id: string;
  username: string;
  email: string;
  name: string;
  avatar: string;
  role: string;
  provider: string;
  plugins?: string[];
  twoFactorEnabled?: boolean;
  backupCodes?: TBackupCode[];
  createdAt: string;
  updatedAt: string;
};

export type TGetConversationsResponse = {
  conversations: TConversation[];
  pageNumber: string;
  pageSize: string | number;
  pages: string | number;
};

export type TUpdateMessageRequest = {
  conversationId: string;
  messageId: string;
  model: string;
  text: string;
};

export type TUpdateMessageContent = {
  conversationId: string;
  messageId: string;
  index: number;
  text: string;
};

export type TUpdateUserKeyRequest = {
  name: string;
  value: string;
  expiresAt: string;
};

export type TUpdateConversationRequest = {
  conversationId: string;
  title: string;
};

export type TUpdateConversationResponse = TConversation;

export type TDeleteConversationRequest = {
  conversationId?: string;
  thread_id?: string;
  endpoint?: string;
  source?: string;
};

export type TDeleteConversationResponse = {
  acknowledged: boolean;
  deletedCount: number;
  messages: {
    acknowledged: boolean;
    deletedCount: number;
  };
};

export type TArchiveConversationRequest = {
  conversationId: string;
  isArchived: boolean;
};

export type TArchiveConversationResponse = TConversation;

export type TSharedMessagesResponse = Omit<TSharedLink, 'messages'> & {
  messages: TMessage[];
};

export type TCreateShareLinkRequest = Pick<TConversation, 'conversationId'>;

export type TUpdateShareLinkRequest = Pick<TSharedLink, 'shareId'>;

export type TSharedLinkResponse = Pick<TSharedLink, 'shareId'> &
  Pick<TConversation, 'conversationId'>;

export type TSharedLinkGetResponse = TSharedLinkResponse & {
  success: boolean;
};

// type for getting conversation tags
export type TConversationTagsResponse = TConversationTag[];
// type for creating conversation tag
export type TConversationTagRequest = Partial<
  Omit<TConversationTag, 'createdAt' | 'updatedAt' | 'count' | 'user'>
> & {
  conversationId?: string;
  addToConversation?: boolean;
};

export type TConversationTagResponse = TConversationTag;

export type TTagConversationRequest = {
  tags: string[];
  tag: string;
};

export type TTagConversationResponse = string[];

export type TDuplicateConvoRequest = {
  conversationId?: string;
};

export type TDuplicateConvoResponse = {
  conversation: TConversation;
  messages: TMessage[];
};

export type TForkConvoRequest = {
  messageId: string;
  conversationId: string;
  option?: string;
  splitAtTarget?: boolean;
  latestMessageId?: string;
};

export type TForkConvoResponse = {
  conversation: TConversation;
  messages: TMessage[];
};

export type TSearchResults = {
  conversations: TConversation[];
  messages: TMessage[];
  pageNumber: string;
  pageSize: string | number;
  pages: string | number;
  filter: object;
};

export type TConfig = {
  order: number;
  type?: EModelEndpoint;
  azure?: boolean;
  availableTools?: [];
  availableRegions?: string[];
  plugins?: Record<string, string>;
  name?: string;
  iconURL?: string;
  version?: string;
  modelDisplayLabel?: string;
  userProvide?: boolean | null;
  userProvideURL?: boolean | null;
  disableBuilder?: boolean;
  retrievalModels?: string[];
  capabilities?: string[];
  customParams?: {
    defaultParamsEndpoint?: string;
    paramDefinitions?: SettingDefinition[];
  };
};

export type TEndpointsConfig =
  | Record<EModelEndpoint | string, TConfig | null | undefined>
  | undefined;

export type TModelsConfig = Record<string, string[]>;

export type TUpdateTokenCountResponse = {
  count: number;
};

export type TMessageTreeNode = object;

export type TSearchMessage = object;

export type TSearchMessageTreeNode = object;

export type TRegisterUserResponse = {
  message: string;
};

export type TRegisterUser = {
  name: string;
  email: string;
  username: string;
  password: string;
  confirm_password?: string;
  token?: string;
};

export type TLoginUser = {
  email: string;
  password: string;
  token?: string;
  backupCode?: string;
};

export type TLoginResponse = {
  token?: string;
  user?: TUser;
  twoFAPending?: boolean;
  tempToken?: string;
};

export type TEnable2FAResponse = {
  otpauthUrl: string;
  backupCodes: string[];
  message?: string;
};

export type TVerify2FARequest = {
  token?: string;
  backupCode?: string;
};

export type TVerify2FAResponse = {
  message: string;
};

/**
 * For verifying 2FA during login with a temporary token.
 */
export type TVerify2FATempRequest = {
  tempToken: string;
  token?: string;
  backupCode?: string;
};

export type TVerify2FATempResponse = {
  token?: string;
  user?: TUser;
  message?: string;
};

/**
 * Response from disabling 2FA.
 */
export type TDisable2FAResponse = {
  message: string;
};

/**
 * Response from regenerating backup codes.
 */
export type TRegenerateBackupCodesResponse = {
  message: string;
  backupCodes: string[];
  backupCodesHash: string[];
};

export type TRequestPasswordReset = {
  email: string;
};

export type TResetPassword = {
  userId: string;
  token: string;
  password: string;
  confirm_password?: string;
};

export type VerifyEmailResponse = { message: string };

export type TVerifyEmail = {
  email: string;
  token: string;
};

export type TResendVerificationEmail = Omit<TVerifyEmail, 'token'>;

export type TRefreshTokenResponse = {
  token: string;
  user: TUser;
};

export type TCheckUserKeyResponse = {
  expiresAt: string;
};

export type TRequestPasswordResetResponse = {
  link?: string;
  message?: string;
};

/**
 * Represents the response from the import endpoint.
 */
export type TImportResponse = {
  /**
   * The message associated with the response.
   */
  message: string;
};

/** Prompts */

export type TPrompt = {
  groupId: string;
  author: string;
  prompt: string;
  type: 'text' | 'chat';
  createdAt: string;
  updatedAt: string;
  _id?: string;
};

export type TPromptGroup = {
  name: string;
  numberOfGenerations?: number;
  command?: string;
  oneliner?: string;
  category?: string;
  projectIds?: string[];
  productionId?: string | null;
  productionPrompt?: Pick<TPrompt, 'prompt'> | null;
  author: string;
  authorName: string;
  createdAt?: Date;
  updatedAt?: Date;
  _id?: string;
};

export type TCreatePrompt = {
  prompt: Pick<TPrompt, 'prompt' | 'type'> & { groupId?: string };
  group?: { name: string; category?: string; oneliner?: string; command?: string };
};

export type TCreatePromptRecord = TCreatePrompt & Pick<TPromptGroup, 'author' | 'authorName'>;

export type TPromptsWithFilterRequest = {
  groupId: string;
  tags?: string[];
  projectId?: string;
  version?: number;
};

export type TPromptGroupsWithFilterRequest = {
  category: string;
  pageNumber: string;
  pageSize: string | number;
  before?: string | null;
  after?: string | null;
  order?: 'asc' | 'desc';
  name?: string;
  author?: string;
};

export type PromptGroupListResponse = {
  promptGroups: TPromptGroup[];
  pageNumber: string;
  pageSize: string | number;
  pages: string | number;
};

export type PromptGroupListData = InfiniteData<PromptGroupListResponse>;

export type TCreatePromptResponse = {
  prompt: TPrompt;
  group?: TPromptGroup;
};

export type TUpdatePromptGroupPayload = Partial<TPromptGroup> & {
  removeProjectIds?: string[];
};

export type TUpdatePromptGroupVariables = {
  id: string;
  payload: TUpdatePromptGroupPayload;
};

export type TUpdatePromptGroupResponse = TPromptGroup;

export type TDeletePromptResponse = {
  prompt: string;
  promptGroup?: { message: string; id: string };
};

export type TDeletePromptVariables = {
  _id: string;
  groupId: string;
};

export type TMakePromptProductionResponse = {
  message: string;
};

export type TMakePromptProductionRequest = {
  id: string;
  groupId: string;
  productionPrompt: Pick<TPrompt, 'prompt'>;
};

export type TUpdatePromptLabelsRequest = {
  id: string;
  payload: {
    labels: string[];
  };
};

export type TUpdatePromptLabelsResponse = {
  message: string;
};

export type TDeletePromptGroupResponse = TUpdatePromptLabelsResponse;

export type TDeletePromptGroupRequest = {
  id: string;
};

export type TGetCategoriesResponse = TCategory[];

export type TGetRandomPromptsResponse = {
  prompts: TPromptGroup[];
};

export type TGetRandomPromptsRequest = {
  limit: number;
  skip: number;
};

export type TCustomConfigSpeechResponse = { [key: string]: string };

export type TUserTermsResponse = {
  termsAccepted: boolean;
};

export type TAcceptTermsResponse = {
  success: boolean;
};

export type TBannerResponse = TBanner | null;

export type TUpdateFeedbackRequest = {
  feedback?: TMinimalFeedback;
};

export type TUpdateFeedbackResponse = {
  messageId: string;
  conversationId: string;
  feedback?: TMinimalFeedback;
};<|MERGE_RESOLUTION|>--- conflicted
+++ resolved
@@ -10,12 +10,9 @@
   TConversationTag,
   TBanner,
 } from './schemas';
-<<<<<<< HEAD
 import { TMinimalFeedback } from './feedback';
-
-=======
 import { SettingDefinition } from './generate';
->>>>>>> f556aaea
+
 export type TOpenAIMessage = OpenAI.Chat.ChatCompletionMessageParam;
 
 export * from './schemas';
