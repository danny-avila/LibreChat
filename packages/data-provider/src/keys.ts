--- conflicted
+++ resolved
@@ -15,15 +15,12 @@
   startupConfig = 'startupConfig',
   assistants = 'assistants',
   assistant = 'assistant',
-<<<<<<< HEAD
   userById = 'userById',
   recommendations = 'recommendations',
   numOfReferrals = 'numOfReferrals',
   likedConversations = 'likedConversations',
   publicConversatons = 'publicConversatons',
-=======
   endpointsConfigOverride = 'endpointsConfigOverride',
->>>>>>> d4c846b5
 }
 
 export enum MutationKeys {
