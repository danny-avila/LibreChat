import { z } from 'zod';
import { Tools } from './types/assistants';
import type { TMessageContentParts, FunctionTool, FunctionToolCall } from './types/assistants';
import { TFeedback, feedbackSchema } from './feedback';
import type { SearchResultData } from './types/web';
import type { TFile } from './types/files';

export const isUUID = z.string().uuid();

export enum AuthType {
  OVERRIDE_AUTH = 'override_auth',
  USER_PROVIDED = 'user_provided',
  SYSTEM_DEFINED = 'system_defined',
}

export const authTypeSchema = z.nativeEnum(AuthType);

export enum EModelEndpoint {
  azureOpenAI = 'azureOpenAI',
  openAI = 'openAI',
  google = 'google',
  anthropic = 'anthropic',
  assistants = 'assistants',
  azureAssistants = 'azureAssistants',
  agents = 'agents',
  custom = 'custom',
  bedrock = 'bedrock',
  /** @deprecated */
  chatGPTBrowser = 'chatGPTBrowser',
  /** @deprecated */
  gptPlugins = 'gptPlugins',
}

export const paramEndpoints = new Set<EModelEndpoint | string>([
  EModelEndpoint.agents,
  EModelEndpoint.openAI,
  EModelEndpoint.bedrock,
  EModelEndpoint.azureOpenAI,
  EModelEndpoint.anthropic,
  EModelEndpoint.custom,
  EModelEndpoint.google,
]);

export enum BedrockProviders {
  AI21 = 'ai21',
  Amazon = 'amazon',
  Anthropic = 'anthropic',
  Cohere = 'cohere',
  Meta = 'meta',
  MistralAI = 'mistral',
  StabilityAI = 'stability',
  DeepSeek = 'deepseek',
}

export const getModelKey = (endpoint: EModelEndpoint | string, model: string) => {
  if (endpoint === EModelEndpoint.bedrock) {
    const parts = model.split('.');
    const provider = [parts[0], parts[1]].find((part) =>
      Object.values(BedrockProviders).includes(part as BedrockProviders),
    );
    return (provider ?? parts[0]) as BedrockProviders;
  }
  return model;
};

export const getSettingsKeys = (endpoint: EModelEndpoint | string, model: string) => {
  const endpointKey = endpoint;
  const modelKey = getModelKey(endpointKey, model);
  const combinedKey = `${endpointKey}-${modelKey}`;
  return [combinedKey, endpointKey];
};

export type AssistantsEndpoint = EModelEndpoint.assistants | EModelEndpoint.azureAssistants;

export const isAssistantsEndpoint = (_endpoint?: AssistantsEndpoint | null | string): boolean => {
  const endpoint = _endpoint ?? '';
  if (!endpoint) {
    return false;
  }
  return endpoint.toLowerCase().endsWith(EModelEndpoint.assistants);
};

export type AgentProvider = Exclude<keyof typeof EModelEndpoint, EModelEndpoint.agents> | string;

export const isAgentsEndpoint = (_endpoint?: EModelEndpoint.agents | null | string): boolean => {
  const endpoint = _endpoint ?? '';
  if (!endpoint) {
    return false;
  }
  return endpoint === EModelEndpoint.agents;
};

export const isParamEndpoint = (
  endpoint: EModelEndpoint | string,
  endpointType?: EModelEndpoint | string,
): boolean => {
  if (paramEndpoints.has(endpoint)) {
    return true;
  }

  if (endpointType != null) {
    return paramEndpoints.has(endpointType);
  }

  return false;
};

export enum ImageDetail {
  low = 'low',
  auto = 'auto',
  high = 'high',
}

export enum ReasoningEffort {
  none = '',
  low = 'low',
  medium = 'medium',
  high = 'high',
}

export enum ReasoningSummary {
  none = '',
  auto = 'auto',
  concise = 'concise',
  detailed = 'detailed',
}

export const imageDetailNumeric = {
  [ImageDetail.low]: 0,
  [ImageDetail.auto]: 1,
  [ImageDetail.high]: 2,
};

export const imageDetailValue = {
  0: ImageDetail.low,
  1: ImageDetail.auto,
  2: ImageDetail.high,
};

export const eImageDetailSchema = z.nativeEnum(ImageDetail);
export const eReasoningEffortSchema = z.nativeEnum(ReasoningEffort);
export const eReasoningSummarySchema = z.nativeEnum(ReasoningSummary);

export const defaultAssistantFormValues = {
  assistant: '',
  id: '',
  name: '',
  description: '',
  instructions: '',
  conversation_starters: [],
  model: '',
  functions: [],
  code_interpreter: false,
  image_vision: false,
  retrieval: false,
  append_current_datetime: false,
};

export const defaultAgentFormValues = {
  agent: {},
  id: '',
  name: '',
  description: '',
  instructions: '',
  model: '',
  model_parameters: {},
  tools: [],
  provider: {},
  projectIds: [],
  artifacts: '',
  isCollaborative: false,
  recursion_limit: undefined,
  [Tools.execute_code]: false,
  [Tools.file_search]: false,
  [Tools.web_search]: false,
};

export const ImageVisionTool: FunctionTool = {
  type: Tools.function,
  [Tools.function]: {
    name: 'image_vision',
    description: 'Get detailed text descriptions for all current image attachments.',
    parameters: {
      type: 'object',
      properties: {},
      required: [],
    },
  },
};

export const isImageVisionTool = (tool: FunctionTool | FunctionToolCall) =>
  tool.type === 'function' && tool.function?.name === ImageVisionTool.function?.name;

export const openAISettings = {
  model: {
    default: 'gpt-4o-mini' as const,
  },
  temperature: {
    min: 0 as const,
    max: 2 as const,
    step: 0.01 as const,
    default: 1 as const,
  },
  top_p: {
    min: 0 as const,
    max: 1 as const,
    step: 0.01 as const,
    default: 1 as const,
  },
  presence_penalty: {
    min: 0 as const,
    max: 2 as const,
    step: 0.01 as const,
    default: 0 as const,
  },
  frequency_penalty: {
    min: 0 as const,
    max: 2 as const,
    step: 0.01 as const,
    default: 0 as const,
  },
  resendFiles: {
    default: true as const,
  },
  maxContextTokens: {
    default: undefined,
  },
  max_tokens: {
    default: undefined,
  },
  imageDetail: {
    default: ImageDetail.auto as const,
    min: 0 as const,
    max: 2 as const,
    step: 1 as const,
  },
};

export const googleSettings = {
  model: {
    default: 'gemini-1.5-flash-latest' as const,
  },
  maxOutputTokens: {
    min: 1 as const,
    max: 64000 as const,
    step: 1 as const,
    default: 8192 as const,
  },
  temperature: {
    min: 0 as const,
    max: 2 as const,
    step: 0.01 as const,
    default: 1 as const,
  },
  topP: {
    min: 0 as const,
    max: 1 as const,
    step: 0.01 as const,
    default: 0.95 as const,
  },
  topK: {
    min: 1 as const,
    max: 40 as const,
    step: 1 as const,
    default: 40 as const,
  },
  thinking: {
    default: true as const,
  },
  thinkingBudget: {
    min: -1 as const,
    max: 32768 as const,
    step: 1 as const,
    /** `-1` = Dynamic Thinking, meaning the model will adjust
     * the budget based on the complexity of the request.
     */
    default: -1 as const,
  },
};

const ANTHROPIC_MAX_OUTPUT = 128000 as const;
const DEFAULT_MAX_OUTPUT = 8192 as const;
const LEGACY_ANTHROPIC_MAX_OUTPUT = 4096 as const;
export const anthropicSettings = {
  model: {
    default: 'claude-3-5-sonnet-latest' as const,
  },
  temperature: {
    min: 0 as const,
    max: 1 as const,
    step: 0.01 as const,
    default: 1 as const,
  },
  promptCache: {
    default: true as const,
  },
  thinking: {
    default: true as const,
  },
  thinkingBudget: {
    min: 1024 as const,
    step: 100 as const,
    max: 200000 as const,
    default: 2000 as const,
  },
  maxOutputTokens: {
    min: 1 as const,
    max: ANTHROPIC_MAX_OUTPUT,
    step: 1 as const,
    default: DEFAULT_MAX_OUTPUT,
    reset: (modelName: string) => {
      if (/claude-3[-.]5-sonnet/.test(modelName) || /claude-3[-.]7/.test(modelName)) {
        return DEFAULT_MAX_OUTPUT;
      }

      return 4096;
    },
    set: (value: number, modelName: string) => {
      if (
        !(/claude-3[-.]5-sonnet/.test(modelName) || /claude-3[-.]7/.test(modelName)) &&
        value > LEGACY_ANTHROPIC_MAX_OUTPUT
      ) {
        return LEGACY_ANTHROPIC_MAX_OUTPUT;
      }

      return value;
    },
  },
  topP: {
    min: 0 as const,
    max: 1 as const,
    step: 0.01 as const,
    default: 0.7 as const,
  },
  topK: {
    min: 1 as const,
    max: 40 as const,
    step: 1 as const,
    default: 5 as const,
  },
  resendFiles: {
    default: true as const,
  },
  maxContextTokens: {
    default: undefined,
  },
  legacy: {
    maxOutputTokens: {
      min: 1 as const,
      max: LEGACY_ANTHROPIC_MAX_OUTPUT,
      step: 1 as const,
      default: LEGACY_ANTHROPIC_MAX_OUTPUT,
    },
  },
  web_search: {
    default: false as const,
  },
};

export const agentsSettings = {
  model: {
    default: 'gpt-3.5-turbo-test' as const,
  },
  temperature: {
    min: 0 as const,
    max: 1 as const,
    step: 0.01 as const,
    default: 1 as const,
  },
  top_p: {
    min: 0 as const,
    max: 1 as const,
    step: 0.01 as const,
    default: 1 as const,
  },
  presence_penalty: {
    min: 0 as const,
    max: 2 as const,
    step: 0.01 as const,
    default: 0 as const,
  },
  frequency_penalty: {
    min: 0 as const,
    max: 2 as const,
    step: 0.01 as const,
    default: 0 as const,
  },
  resendFiles: {
    default: true as const,
  },
  maxContextTokens: {
    default: undefined,
  },
  max_tokens: {
    default: undefined,
  },
  imageDetail: {
    default: ImageDetail.auto as const,
  },
};

export const endpointSettings = {
  [EModelEndpoint.openAI]: openAISettings,
  [EModelEndpoint.google]: googleSettings,
  [EModelEndpoint.anthropic]: anthropicSettings,
  [EModelEndpoint.agents]: agentsSettings,
  [EModelEndpoint.bedrock]: agentsSettings,
};

const google = endpointSettings[EModelEndpoint.google];

export const eModelEndpointSchema = z.nativeEnum(EModelEndpoint);

export const extendedModelEndpointSchema = z.union([eModelEndpointSchema, z.string()]);

export const tPluginAuthConfigSchema = z.object({
  authField: z.string(),
  label: z.string(),
  description: z.string(),
});

export type TPluginAuthConfig = z.infer<typeof tPluginAuthConfigSchema>;

export const tPluginSchema = z.object({
  name: z.string(),
  pluginKey: z.string(),
  description: z.string().optional(),
  icon: z.string().optional(),
  authConfig: z.array(tPluginAuthConfigSchema).optional(),
  authenticated: z.boolean().optional(),
  chatMenu: z.boolean().optional(),
  isButton: z.boolean().optional(),
  toolkit: z.boolean().optional(),
});

export type TPlugin = z.infer<typeof tPluginSchema>;

export type TInput = {
  inputStr: string;
};

export type TResPlugin = {
  plugin: string;
  input: string;
  thought: string;
  loading?: boolean;
  outputs?: string;
  latest?: string;
  inputs?: TInput[];
};

export const tExampleSchema = z.object({
  input: z.object({
    content: z.string(),
  }),
  output: z.object({
    content: z.string(),
  }),
});

export type TExample = z.infer<typeof tExampleSchema>;

export enum EAgent {
  functions = 'functions',
  classic = 'classic',
}

export const agentOptionSettings = {
  model: {
    default: 'gpt-4o-mini',
  },
  temperature: {
    min: 0,
    max: 1,
    step: 0.01,
    default: 0,
  },
  agent: {
    default: EAgent.functions,
    options: [EAgent.functions, EAgent.classic],
  },
  skipCompletion: {
    default: true,
  },
};

export const eAgentOptionsSchema = z.nativeEnum(EAgent);

export const tAgentOptionsSchema = z.object({
  agent: z.string().default(EAgent.functions),
  skipCompletion: z.boolean().default(agentOptionSettings.skipCompletion.default),
  model: z.string(),
  temperature: z.number().default(agentOptionSettings.temperature.default),
});

export const tMessageSchema = z.object({
  messageId: z.string(),
  endpoint: z.string().optional(),
  clientId: z.string().nullable().optional(),
  conversationId: z.string().nullable(),
  parentMessageId: z.string().nullable(),
  responseMessageId: z.string().nullable().optional(),
  overrideParentMessageId: z.string().nullable().optional(),
  bg: z.string().nullable().optional(),
  model: z.string().nullable().optional(),
  title: z.string().nullable().or(z.literal('New Chat')).default('New Chat'),
  sender: z.string().optional(),
  text: z.string(),
  /** @deprecated */
  generation: z.string().nullable().optional(),
  isCreatedByUser: z.boolean(),
  error: z.boolean().optional(),
  clientTimestamp: z.string().optional(),
  createdAt: z
    .string()
    .optional()
    .default(() => new Date().toISOString()),
  updatedAt: z
    .string()
    .optional()
    .default(() => new Date().toISOString()),
  current: z.boolean().optional(),
  unfinished: z.boolean().optional(),
  searchResult: z.boolean().optional(),
  finish_reason: z.string().optional(),
  /* assistant */
  thread_id: z.string().optional(),
  /* frontend components */
  iconURL: z.string().nullable().optional(),
  feedback: feedbackSchema.optional(),
});

export type MemoryArtifact = {
  key: string;
  value?: string;
  tokenCount?: number;
  type: 'update' | 'delete';
};

export type TAttachmentMetadata = {
  type?: Tools;
  messageId: string;
  toolCallId: string;
  [Tools.web_search]?: SearchResultData;
  [Tools.memory]?: MemoryArtifact;
};

export type TAttachment =
  | (TFile & TAttachmentMetadata)
  | (Pick<TFile, 'filename' | 'filepath' | 'conversationId'> & {
      expiresAt: number;
    } & TAttachmentMetadata);

export type TMessage = z.input<typeof tMessageSchema> & {
  children?: TMessage[];
  plugin?: TResPlugin | null;
  plugins?: TResPlugin[];
  content?: TMessageContentParts[];
  files?: Partial<TFile>[];
  depth?: number;
  siblingIndex?: number;
  attachments?: TAttachment[];
  clientTimestamp?: string;
  feedback?: TFeedback;
};

export const coerceNumber = z.union([z.number(), z.string()]).transform((val) => {
  if (typeof val === 'string') {
    return val.trim() === '' ? undefined : parseFloat(val);
  }
  return val;
});

type DocumentTypeValue =
  | null
  | boolean
  | number
  | string
  | DocumentTypeValue[]
  | { [key: string]: DocumentTypeValue };

const DocumentType: z.ZodType<DocumentTypeValue> = z.lazy(() =>
  z.union([
    z.null(),
    z.boolean(),
    z.number(),
    z.string(),
    z.array(z.lazy(() => DocumentType)),
    z.record(z.lazy(() => DocumentType)),
  ]),
);

export const tConversationSchema = z.object({
  conversationId: z.string().nullable(),
  endpoint: eModelEndpointSchema.nullable(),
  endpointType: eModelEndpointSchema.nullable().optional(),
  isArchived: z.boolean().optional(),
  title: z.string().nullable().or(z.literal('New Chat')).default('New Chat'),
  user: z.string().optional(),
  messages: z.array(z.string()).optional(),
  tools: z.union([z.array(tPluginSchema), z.array(z.string())]).optional(),
  modelLabel: z.string().nullable().optional(),
  userLabel: z.string().optional(),
  model: z.string().nullable().optional(),
  promptPrefix: z.string().nullable().optional(),
  temperature: z.number().optional(),
  topP: z.number().optional(),
  topK: z.number().optional(),
  top_p: z.number().optional(),
  frequency_penalty: z.number().optional(),
  presence_penalty: z.number().optional(),
  parentMessageId: z.string().optional(),
  maxOutputTokens: coerceNumber.optional(),
  maxContextTokens: coerceNumber.optional(),
  max_tokens: coerceNumber.optional(),
  /* Anthropic */
  promptCache: z.boolean().optional(),
  system: z.string().optional(),
  thinking: z.boolean().optional(),
  thinkingBudget: coerceNumber.optional(),
  /* artifacts */
  artifacts: z.string().optional(),
  /* google */
  context: z.string().nullable().optional(),
  examples: z.array(tExampleSchema).optional(),
  /* DB */
  tags: z.array(z.string()).optional(),
  createdAt: z.string(),
  updatedAt: z.string(),
  /* Files */
  resendFiles: z.boolean().optional(),
  file_ids: z.array(z.string()).optional(),
  /* vision */
  imageDetail: eImageDetailSchema.optional(),
  /* OpenAI: Reasoning models only */
  reasoning_effort: eReasoningEffortSchema.optional().nullable(),
  reasoning_summary: eReasoningSummarySchema.optional().nullable(),
  /* OpenAI: use Responses API */
  useResponsesApi: z.boolean().optional(),
<<<<<<< HEAD
  /* OpenAI, Google: use Web Search */
=======
  /* OpenAI Responses API / Anthropic API */
>>>>>>> e60c0cf2
  web_search: z.boolean().optional(),
  /* assistant */
  assistant_id: z.string().optional(),
  /* agents */
  agent_id: z.string().optional(),
  /* AWS Bedrock */
  region: z.string().optional(),
  maxTokens: coerceNumber.optional(),
  additionalModelRequestFields: DocumentType.optional(),
  /* assistants */
  instructions: z.string().optional(),
  additional_instructions: z.string().optional(),
  append_current_datetime: z.boolean().optional(),
  /** Used to overwrite active conversation settings when saving a Preset */
  presetOverride: z.record(z.unknown()).optional(),
  stop: z.array(z.string()).optional(),
  /* frontend components */
  greeting: z.string().optional(),
  spec: z.string().nullable().optional(),
  iconURL: z.string().nullable().optional(),
  /* temporary chat */
  expiredAt: z.string().nullable().optional(),
  /** @deprecated */
  resendImages: z.boolean().optional(),
  /** @deprecated */
  agentOptions: tAgentOptionsSchema.nullable().optional(),
  /** @deprecated Prefer `modelLabel` over `chatGptLabel` */
  chatGptLabel: z.string().nullable().optional(),
});

export const tPresetSchema = tConversationSchema
  .omit({
    conversationId: true,
    createdAt: true,
    updatedAt: true,
    title: true,
  })
  .merge(
    z.object({
      conversationId: z.string().nullable().optional(),
      presetId: z.string().nullable().optional(),
      title: z.string().nullable().optional(),
      defaultPreset: z.boolean().optional(),
      order: z.number().optional(),
      endpoint: extendedModelEndpointSchema.nullable(),
    }),
  );

export const tConvoUpdateSchema = tConversationSchema.merge(
  z.object({
    endpoint: extendedModelEndpointSchema.nullable(),
    createdAt: z.string().optional(),
    updatedAt: z.string().optional(),
  }),
);

export const tQueryParamsSchema = tConversationSchema
  .pick({
    // librechat settings
    /** The model spec to be used */
    spec: true,
    /** The AI context window, overrides the system-defined window as determined by `model` value */
    maxContextTokens: true,
    /**
     * Whether or not to re-submit files from previous messages on subsequent messages
     * */
    resendFiles: true,
    /**
     * @endpoints openAI, custom, azureOpenAI
     *
     * System parameter that only affects the above endpoints.
     * Image detail for re-sizing according to OpenAI spec, defaults to `auto`
     * */
    imageDetail: true,
    /**
     * AKA Custom Instructions, dynamically added to chat history as a system message;
     * for `bedrock` endpoint, this is used as the `system` model param if the provider uses it;
     * for `assistants` endpoint, this is used as the `additional_instructions` model param:
     * https://platform.openai.com/docs/api-reference/runs/createRun#runs-createrun-additional_instructions
     * ; otherwise, a message with `system` role is added to the chat history
     */
    promptPrefix: true,
    // Model parameters
    /** @endpoints openAI, custom, azureOpenAI, google, anthropic, assistants, azureAssistants, bedrock */
    model: true,
    /** @endpoints openAI, custom, azureOpenAI, google, anthropic, bedrock */
    temperature: true,
    /** @endpoints openAI, custom, azureOpenAI */
    presence_penalty: true,
    /** @endpoints openAI, custom, azureOpenAI */
    frequency_penalty: true,
    /** @endpoints openAI, custom, azureOpenAI */
    stop: true,
    /** @endpoints openAI, custom, azureOpenAI */
    top_p: true,
    /** @endpoints openAI, custom, azureOpenAI */
    max_tokens: true,
    /** @endpoints openAI, custom, azureOpenAI */
    reasoning_effort: true,
    /** @endpoints openAI, custom, azureOpenAI */
    reasoning_summary: true,
    /** @endpoints openAI, custom, azureOpenAI */
    useResponsesApi: true,
    /** @endpoints google */
<<<<<<< HEAD
=======
    grounding: true,
    /** @endpoints openAI, anthropic */
>>>>>>> e60c0cf2
    web_search: true,
    /** @endpoints google, anthropic, bedrock */
    topP: true,
    /** @endpoints google, anthropic */
    topK: true,
    /** @endpoints google, anthropic */
    maxOutputTokens: true,
    /** @endpoints anthropic */
    promptCache: true,
    thinking: true,
    thinkingBudget: true,
    /** @endpoints bedrock */
    region: true,
    /** @endpoints bedrock */
    maxTokens: true,
    /** @endpoints agents */
    agent_id: true,
    /** @endpoints assistants, azureAssistants */
    assistant_id: true,
    /** @endpoints assistants, azureAssistants */
    append_current_datetime: true,
    /**
     * @endpoints assistants, azureAssistants
     *
     * Overrides existing assistant instructions, only used for the current run:
     * https://platform.openai.com/docs/api-reference/runs/createRun#runs-createrun-instructions
     * */
    instructions: true,
  })
  .merge(
    z.object({
      /** @endpoints openAI, custom, azureOpenAI, google, anthropic, assistants, azureAssistants, bedrock, agents */
      endpoint: extendedModelEndpointSchema.nullable(),
    }),
  );

export type TPreset = z.infer<typeof tPresetSchema>;

export type TSetOption = (
  param: number | string,
) => (newValue: number | string | boolean | string[] | Partial<TPreset>) => void;

export type TConversation = z.infer<typeof tConversationSchema> & {
  presetOverride?: Partial<TPreset>;
  disableParams?: boolean;
};

export const tSharedLinkSchema = z.object({
  conversationId: z.string(),
  shareId: z.string(),
  messages: z.array(z.string()),
  isPublic: z.boolean(),
  title: z.string(),
  createdAt: z.string(),
  updatedAt: z.string(),
});

export type TSharedLink = z.infer<typeof tSharedLinkSchema>;

export const tConversationTagSchema = z.object({
  _id: z.string(),
  user: z.string(),
  tag: z.string(),
  description: z.string().optional(),
  createdAt: z.string(),
  updatedAt: z.string(),
  count: z.number(),
  position: z.number(),
});
export type TConversationTag = z.infer<typeof tConversationTagSchema>;

export const googleBaseSchema = tConversationSchema.pick({
  model: true,
  modelLabel: true,
  promptPrefix: true,
  examples: true,
  temperature: true,
  maxOutputTokens: true,
  artifacts: true,
  topP: true,
  topK: true,
  thinking: true,
  thinkingBudget: true,
  web_search: true,
  iconURL: true,
  greeting: true,
  spec: true,
  maxContextTokens: true,
});

export const googleSchema = googleBaseSchema
  .transform((obj: Partial<TConversation>) => removeNullishValues(obj))
  .catch(() => ({}));

/**
   * TODO: Map the following fields:
  - presence_penalty -> presencePenalty
  - frequency_penalty -> frequencyPenalty
  - stop -> stopSequences
   */
export const googleGenConfigSchema = z
  .object({
    maxOutputTokens: coerceNumber.optional(),
    temperature: coerceNumber.optional(),
    topP: coerceNumber.optional(),
    topK: coerceNumber.optional(),
    presencePenalty: coerceNumber.optional(),
    frequencyPenalty: coerceNumber.optional(),
    stopSequences: z.array(z.string()).optional(),
    thinkingConfig: z
      .object({
        includeThoughts: z.boolean().optional(),
        thinkingBudget: coerceNumber.optional(),
      })
      .optional(),
    web_search: z.boolean().optional(),
  })
  .strip()
  .optional();

const gptPluginsBaseSchema = tConversationSchema.pick({
  model: true,
  modelLabel: true,
  chatGptLabel: true,
  promptPrefix: true,
  temperature: true,
  artifacts: true,
  top_p: true,
  presence_penalty: true,
  frequency_penalty: true,
  tools: true,
  agentOptions: true,
  iconURL: true,
  greeting: true,
  spec: true,
  maxContextTokens: true,
});

export const gptPluginsSchema = gptPluginsBaseSchema
  .transform((obj) => {
    const result = {
      ...obj,
      model: obj.model ?? 'gpt-3.5-turbo',
      chatGptLabel: obj.chatGptLabel ?? obj.modelLabel ?? null,
      promptPrefix: obj.promptPrefix ?? null,
      temperature: obj.temperature ?? 0.8,
      top_p: obj.top_p ?? 1,
      presence_penalty: obj.presence_penalty ?? 0,
      frequency_penalty: obj.frequency_penalty ?? 0,
      tools: obj.tools ?? [],
      agentOptions: obj.agentOptions ?? {
        agent: EAgent.functions,
        skipCompletion: true,
        model: 'gpt-3.5-turbo',
        temperature: 0,
      },
      iconURL: obj.iconURL ?? undefined,
      greeting: obj.greeting ?? undefined,
      spec: obj.spec ?? undefined,
      maxContextTokens: obj.maxContextTokens ?? undefined,
    };

    if (obj.modelLabel != null && obj.modelLabel !== '') {
      result.modelLabel = null;
    }

    return result;
  })
  .catch(() => ({
    model: 'gpt-3.5-turbo',
    chatGptLabel: null,
    promptPrefix: null,
    temperature: 0.8,
    top_p: 1,
    presence_penalty: 0,
    frequency_penalty: 0,
    tools: [],
    agentOptions: {
      agent: EAgent.functions,
      skipCompletion: true,
      model: 'gpt-3.5-turbo',
      temperature: 0,
    },
    iconURL: undefined,
    greeting: undefined,
    spec: undefined,
    maxContextTokens: undefined,
  }));

export function removeNullishValues<T extends Record<string, unknown>>(
  obj: T,
  removeEmptyStrings?: boolean,
): Partial<T> {
  const newObj: Partial<T> = { ...obj };

  (Object.keys(newObj) as Array<keyof T>).forEach((key) => {
    const value = newObj[key];
    if (value === undefined || value === null) {
      delete newObj[key];
    }
    if (removeEmptyStrings && typeof value === 'string' && value === '') {
      delete newObj[key];
    }
  });

  return newObj;
}

const assistantBaseSchema = tConversationSchema.pick({
  model: true,
  assistant_id: true,
  instructions: true,
  artifacts: true,
  promptPrefix: true,
  iconURL: true,
  greeting: true,
  spec: true,
  append_current_datetime: true,
});

export const assistantSchema = assistantBaseSchema
  .transform((obj) => ({
    ...obj,
    model: obj.model ?? openAISettings.model.default,
    assistant_id: obj.assistant_id ?? undefined,
    instructions: obj.instructions ?? undefined,
    promptPrefix: obj.promptPrefix ?? null,
    iconURL: obj.iconURL ?? undefined,
    greeting: obj.greeting ?? undefined,
    spec: obj.spec ?? undefined,
    append_current_datetime: obj.append_current_datetime ?? false,
  }))
  .catch(() => ({
    model: openAISettings.model.default,
    assistant_id: undefined,
    instructions: undefined,
    promptPrefix: null,
    iconURL: undefined,
    greeting: undefined,
    spec: undefined,
    append_current_datetime: false,
  }));

const compactAssistantBaseSchema = tConversationSchema.pick({
  model: true,
  assistant_id: true,
  instructions: true,
  promptPrefix: true,
  artifacts: true,
  iconURL: true,
  greeting: true,
  spec: true,
});

export const compactAssistantSchema = compactAssistantBaseSchema
  .transform((obj) => removeNullishValues(obj))
  .catch(() => ({}));

export const agentsBaseSchema = tConversationSchema.pick({
  model: true,
  modelLabel: true,
  temperature: true,
  top_p: true,
  presence_penalty: true,
  frequency_penalty: true,
  resendFiles: true,
  imageDetail: true,
  agent_id: true,
  instructions: true,
  promptPrefix: true,
  iconURL: true,
  greeting: true,
  maxContextTokens: true,
});

export const agentsSchema = agentsBaseSchema
  .transform((obj) => ({
    ...obj,
    model: obj.model ?? agentsSettings.model.default,
    modelLabel: obj.modelLabel ?? null,
    temperature: obj.temperature ?? 1,
    top_p: obj.top_p ?? 1,
    presence_penalty: obj.presence_penalty ?? 0,
    frequency_penalty: obj.frequency_penalty ?? 0,
    resendFiles:
      typeof obj.resendFiles === 'boolean' ? obj.resendFiles : agentsSettings.resendFiles.default,
    imageDetail: obj.imageDetail ?? ImageDetail.auto,
    agent_id: obj.agent_id ?? undefined,
    instructions: obj.instructions ?? undefined,
    promptPrefix: obj.promptPrefix ?? null,
    iconURL: obj.iconURL ?? undefined,
    greeting: obj.greeting ?? undefined,
    maxContextTokens: obj.maxContextTokens ?? undefined,
  }))
  .catch(() => ({
    model: agentsSettings.model.default,
    modelLabel: null,
    temperature: 1,
    top_p: 1,
    presence_penalty: 0,
    frequency_penalty: 0,
    resendFiles: agentsSettings.resendFiles.default,
    imageDetail: ImageDetail.auto,
    agent_id: undefined,
    instructions: undefined,
    promptPrefix: null,
    iconURL: undefined,
    greeting: undefined,
    maxContextTokens: undefined,
  }));

export const openAIBaseSchema = tConversationSchema.pick({
  model: true,
  modelLabel: true,
  chatGptLabel: true,
  promptPrefix: true,
  temperature: true,
  top_p: true,
  presence_penalty: true,
  frequency_penalty: true,
  resendFiles: true,
  artifacts: true,
  imageDetail: true,
  stop: true,
  iconURL: true,
  greeting: true,
  spec: true,
  maxContextTokens: true,
  max_tokens: true,
  reasoning_effort: true,
  reasoning_summary: true,
  useResponsesApi: true,
  web_search: true,
});

export const openAISchema = openAIBaseSchema
  .transform((obj: Partial<TConversation>) => removeNullishValues(obj, true))
  .catch(() => ({}));

export const compactGoogleSchema = googleBaseSchema
  .transform((obj) => {
    const newObj: Partial<TConversation> = { ...obj };
    if (newObj.temperature === google.temperature.default) {
      delete newObj.temperature;
    }
    if (newObj.maxOutputTokens === google.maxOutputTokens.default) {
      delete newObj.maxOutputTokens;
    }
    if (newObj.topP === google.topP.default) {
      delete newObj.topP;
    }
    if (newObj.topK === google.topK.default) {
      delete newObj.topK;
    }

    return removeNullishValues(newObj);
  })
  .catch(() => ({}));

export const anthropicBaseSchema = tConversationSchema.pick({
  model: true,
  modelLabel: true,
  promptPrefix: true,
  temperature: true,
  maxOutputTokens: true,
  topP: true,
  topK: true,
  resendFiles: true,
  promptCache: true,
  thinking: true,
  thinkingBudget: true,
  artifacts: true,
  iconURL: true,
  greeting: true,
  spec: true,
  maxContextTokens: true,
  web_search: true,
});

export const anthropicSchema = anthropicBaseSchema
  .transform((obj) => removeNullishValues(obj))
  .catch(() => ({}));

export const compactPluginsSchema = gptPluginsBaseSchema
  .transform((obj) => {
    const newObj: Partial<TConversation> = { ...obj };
    if (newObj.modelLabel === null) {
      delete newObj.modelLabel;
    }
    if (newObj.chatGptLabel === null) {
      delete newObj.chatGptLabel;
    }
    if (newObj.promptPrefix === null) {
      delete newObj.promptPrefix;
    }
    if (newObj.temperature === 0.8) {
      delete newObj.temperature;
    }
    if (newObj.top_p === 1) {
      delete newObj.top_p;
    }
    if (newObj.presence_penalty === 0) {
      delete newObj.presence_penalty;
    }
    if (newObj.frequency_penalty === 0) {
      delete newObj.frequency_penalty;
    }
    if (newObj.tools?.length === 0) {
      delete newObj.tools;
    }

    if (
      newObj.agentOptions &&
      newObj.agentOptions.agent === EAgent.functions &&
      newObj.agentOptions.skipCompletion === true &&
      newObj.agentOptions.model === 'gpt-3.5-turbo' &&
      newObj.agentOptions.temperature === 0
    ) {
      delete newObj.agentOptions;
    }

    return removeNullishValues(newObj);
  })
  .catch(() => ({}));

export const tBannerSchema = z.object({
  bannerId: z.string(),
  message: z.string(),
  displayFrom: z.string(),
  displayTo: z.string(),
  createdAt: z.string(),
  updatedAt: z.string(),
  isPublic: z.boolean(),
});
export type TBanner = z.infer<typeof tBannerSchema>;

export const compactAgentsBaseSchema = tConversationSchema.pick({
  spec: true,
  // model: true,
  iconURL: true,
  greeting: true,
  agent_id: true,
  instructions: true,
  additional_instructions: true,
});

export const compactAgentsSchema = compactAgentsBaseSchema
  .transform((obj) => removeNullishValues(obj))
  .catch(() => ({}));<|MERGE_RESOLUTION|>--- conflicted
+++ resolved
@@ -637,11 +637,7 @@
   reasoning_summary: eReasoningSummarySchema.optional().nullable(),
   /* OpenAI: use Responses API */
   useResponsesApi: z.boolean().optional(),
-<<<<<<< HEAD
-  /* OpenAI, Google: use Web Search */
-=======
-  /* OpenAI Responses API / Anthropic API */
->>>>>>> e60c0cf2
+  /* OpenAI Responses API / Anthropic API / Google API */
   web_search: z.boolean().optional(),
   /* assistant */
   assistant_id: z.string().optional(),
@@ -745,12 +741,7 @@
     reasoning_summary: true,
     /** @endpoints openAI, custom, azureOpenAI */
     useResponsesApi: true,
-    /** @endpoints google */
-<<<<<<< HEAD
-=======
-    grounding: true,
-    /** @endpoints openAI, anthropic */
->>>>>>> e60c0cf2
+    /** @endpoints openAI, anthropic, google */
     web_search: true,
     /** @endpoints google, anthropic, bedrock */
     topP: true,
