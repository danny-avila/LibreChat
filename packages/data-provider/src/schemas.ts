import { z } from 'zod';
import { Tools } from './types/assistants';
import type { TMessageContentParts, FunctionTool, FunctionToolCall } from './types/assistants';
import type { TEphemeralAgent } from './types';
import type { TFile } from './types/files';

export const isUUID = z.string().uuid();

export enum AuthType {
  OVERRIDE_AUTH = 'override_auth',
  USER_PROVIDED = 'user_provided',
  SYSTEM_DEFINED = 'system_defined',
}

export const authTypeSchema = z.nativeEnum(AuthType);

export enum EModelEndpoint {
  azureOpenAI = 'azureOpenAI',
  openAI = 'openAI',
  google = 'google',
  anthropic = 'anthropic',
  assistants = 'assistants',
  azureAssistants = 'azureAssistants',
  agents = 'agents',
  custom = 'custom',
  bedrock = 'bedrock',
  /** @deprecated */
  chatGPTBrowser = 'chatGPTBrowser',
  /** @deprecated */
  gptPlugins = 'gptPlugins',
}

export const paramEndpoints = new Set<EModelEndpoint | string>([
  EModelEndpoint.agents,
  EModelEndpoint.openAI,
  EModelEndpoint.bedrock,
  EModelEndpoint.azureOpenAI,
  EModelEndpoint.anthropic,
  EModelEndpoint.custom,
  EModelEndpoint.google,
]);

export enum BedrockProviders {
  AI21 = 'ai21',
  Amazon = 'amazon',
  Anthropic = 'anthropic',
  Cohere = 'cohere',
  Meta = 'meta',
  MistralAI = 'mistral',
  StabilityAI = 'stability',
  DeepSeek = 'deepseek',
}

export const getModelKey = (endpoint: EModelEndpoint | string, model: string) => {
  if (endpoint === EModelEndpoint.bedrock) {
    const parts = model.split('.');
    const provider = [parts[0], parts[1]].find((part) =>
      Object.values(BedrockProviders).includes(part as BedrockProviders),
    );
    return (provider ?? parts[0]) as BedrockProviders;
  }
  return model;
};

export const getSettingsKeys = (endpoint: EModelEndpoint | string, model: string) => {
  const endpointKey = endpoint;
  const modelKey = getModelKey(endpointKey, model);
  const combinedKey = `${endpointKey}-${modelKey}`;
  return [combinedKey, endpointKey];
};

export type AssistantsEndpoint = EModelEndpoint.assistants | EModelEndpoint.azureAssistants;

export const isAssistantsEndpoint = (_endpoint?: AssistantsEndpoint | null | string): boolean => {
  const endpoint = _endpoint ?? '';
  if (!endpoint) {
    return false;
  }
  return endpoint.toLowerCase().endsWith(EModelEndpoint.assistants);
};

export type AgentProvider = Exclude<keyof typeof EModelEndpoint, EModelEndpoint.agents> | string;

export const isAgentsEndpoint = (_endpoint?: EModelEndpoint.agents | null | string): boolean => {
  const endpoint = _endpoint ?? '';
  if (!endpoint) {
    return false;
  }
  return endpoint === EModelEndpoint.agents;
};

export const isEphemeralAgent = (
  endpoint?: EModelEndpoint.agents | null | string,
  ephemeralAgent?: TEphemeralAgent | null,
) => {
  if (!ephemeralAgent) {
    return false;
  }
  if (isAgentsEndpoint(endpoint)) {
    return false;
  }
  const hasMCPSelected = (ephemeralAgent?.mcp?.length ?? 0) > 0;
  const hasCodeSelected = (ephemeralAgent?.execute_code ?? false) === true;
  return hasMCPSelected || hasCodeSelected;
};

export const isParamEndpoint = (
  endpoint: EModelEndpoint | string,
  endpointType?: EModelEndpoint | string,
): boolean => {
  if (paramEndpoints.has(endpoint)) {
    return true;
  }

  if (endpointType != null) {
    return paramEndpoints.has(endpointType);
  }

  return false;
};

export enum ImageDetail {
  low = 'low',
  auto = 'auto',
  high = 'high',
}

export enum ReasoningEffort {
  low = 'low',
  medium = 'medium',
  high = 'high',
}

export const imageDetailNumeric = {
  [ImageDetail.low]: 0,
  [ImageDetail.auto]: 1,
  [ImageDetail.high]: 2,
};

export const imageDetailValue = {
  0: ImageDetail.low,
  1: ImageDetail.auto,
  2: ImageDetail.high,
};

export const eImageDetailSchema = z.nativeEnum(ImageDetail);
export const eReasoningEffortSchema = z.nativeEnum(ReasoningEffort);

export const defaultAssistantFormValues = {
  assistant: '',
  id: '',
  name: '',
  description: '',
  instructions: '',
  conversation_starters: [],
  model: '',
  functions: [],
  code_interpreter: false,
  image_vision: false,
  retrieval: false,
  append_current_datetime: false,
};

export const defaultAgentFormValues = {
  agent: {},
  id: '',
  name: '',
  description: '',
  instructions: '',
  model: '',
  model_parameters: {},
  tools: [],
  provider: {},
  projectIds: [],
  artifacts: '',
  isCollaborative: false,
  recursion_limit: undefined,
  [Tools.execute_code]: false,
  [Tools.file_search]: false,
};

export const ImageVisionTool: FunctionTool = {
  type: Tools.function,
  [Tools.function]: {
    name: 'image_vision',
    description: 'Get detailed text descriptions for all current image attachments.',
    parameters: {
      type: 'object',
      properties: {},
      required: [],
    },
  },
};

export const isImageVisionTool = (tool: FunctionTool | FunctionToolCall) =>
  tool.type === 'function' && tool.function?.name === ImageVisionTool.function?.name;

export const openAISettings = {
  model: {
    default: 'gpt-4o-mini' as const,
  },
  temperature: {
    min: 0 as const,
    max: 2 as const,
    step: 0.01 as const,
    default: 1 as const,
  },
  top_p: {
    min: 0 as const,
    max: 1 as const,
    step: 0.01 as const,
    default: 1 as const,
  },
  presence_penalty: {
    min: 0 as const,
    max: 2 as const,
    step: 0.01 as const,
    default: 0 as const,
  },
  frequency_penalty: {
    min: 0 as const,
    max: 2 as const,
    step: 0.01 as const,
    default: 0 as const,
  },
  resendFiles: {
    default: true as const,
  },
  maxContextTokens: {
    default: undefined,
  },
  max_tokens: {
    default: undefined,
  },
  imageDetail: {
    default: ImageDetail.auto as const,
    min: 0 as const,
    max: 2 as const,
    step: 1 as const,
  },
};

export const googleSettings = {
  model: {
    default: 'gemini-1.5-flash-latest' as const,
  },
  maxOutputTokens: {
    min: 1 as const,
    max: 64000 as const,
    step: 1 as const,
    default: 8192 as const,
  },
  temperature: {
    min: 0 as const,
    max: 2 as const,
    step: 0.01 as const,
    default: 1 as const,
  },
  topP: {
    min: 0 as const,
    max: 1 as const,
    step: 0.01 as const,
    default: 0.95 as const,
  },
  topK: {
    min: 1 as const,
    max: 40 as const,
    step: 1 as const,
    default: 40 as const,
  },
};

const ANTHROPIC_MAX_OUTPUT = 128000 as const;
const DEFAULT_MAX_OUTPUT = 8192 as const;
const LEGACY_ANTHROPIC_MAX_OUTPUT = 4096 as const;
export const anthropicSettings = {
  model: {
    default: 'claude-3-5-sonnet-latest' as const,
  },
  temperature: {
    min: 0 as const,
    max: 1 as const,
    step: 0.01 as const,
    default: 1 as const,
  },
  promptCache: {
    default: true as const,
  },
  thinking: {
    default: true as const,
  },
  thinkingBudget: {
    min: 1024 as const,
    step: 100 as const,
    max: 200000 as const,
    default: 2000 as const,
  },
  maxOutputTokens: {
    min: 1 as const,
    max: ANTHROPIC_MAX_OUTPUT,
    step: 1 as const,
    default: DEFAULT_MAX_OUTPUT,
    reset: (modelName: string) => {
      if (/claude-3[-.]5-sonnet/.test(modelName) || /claude-3[-.]7/.test(modelName)) {
        return DEFAULT_MAX_OUTPUT;
      }

      return 4096;
    },
    set: (value: number, modelName: string) => {
      if (
        !(/claude-3[-.]5-sonnet/.test(modelName) || /claude-3[-.]7/.test(modelName)) &&
        value > LEGACY_ANTHROPIC_MAX_OUTPUT
      ) {
        return LEGACY_ANTHROPIC_MAX_OUTPUT;
      }

      return value;
    },
  },
  topP: {
    min: 0 as const,
    max: 1 as const,
    step: 0.01 as const,
    default: 0.7 as const,
  },
  topK: {
    min: 1 as const,
    max: 40 as const,
    step: 1 as const,
    default: 5 as const,
  },
  resendFiles: {
    default: true as const,
  },
  maxContextTokens: {
    default: undefined,
  },
  legacy: {
    maxOutputTokens: {
      min: 1 as const,
      max: LEGACY_ANTHROPIC_MAX_OUTPUT,
      step: 1 as const,
      default: LEGACY_ANTHROPIC_MAX_OUTPUT,
    },
  },
};

export const agentsSettings = {
  model: {
    default: 'gpt-3.5-turbo-test' as const,
  },
  temperature: {
    min: 0 as const,
    max: 1 as const,
    step: 0.01 as const,
    default: 1 as const,
  },
  top_p: {
    min: 0 as const,
    max: 1 as const,
    step: 0.01 as const,
    default: 1 as const,
  },
  presence_penalty: {
    min: 0 as const,
    max: 2 as const,
    step: 0.01 as const,
    default: 0 as const,
  },
  frequency_penalty: {
    min: 0 as const,
    max: 2 as const,
    step: 0.01 as const,
    default: 0 as const,
  },
  resendFiles: {
    default: true as const,
  },
  maxContextTokens: {
    default: undefined,
  },
  max_tokens: {
    default: undefined,
  },
  imageDetail: {
    default: ImageDetail.auto as const,
  },
};

export const endpointSettings = {
  [EModelEndpoint.openAI]: openAISettings,
  [EModelEndpoint.google]: googleSettings,
  [EModelEndpoint.anthropic]: anthropicSettings,
  [EModelEndpoint.agents]: agentsSettings,
  [EModelEndpoint.bedrock]: agentsSettings,
};

const google = endpointSettings[EModelEndpoint.google];

export const eModelEndpointSchema = z.nativeEnum(EModelEndpoint);

export const extendedModelEndpointSchema = z.union([eModelEndpointSchema, z.string()]);

export const tPluginAuthConfigSchema = z.object({
  authField: z.string(),
  label: z.string(),
  description: z.string(),
});

export type TPluginAuthConfig = z.infer<typeof tPluginAuthConfigSchema>;

export const tPluginSchema = z.object({
  name: z.string(),
  pluginKey: z.string(),
  description: z.string(),
  icon: z.string().optional(),
  authConfig: z.array(tPluginAuthConfigSchema).optional(),
  authenticated: z.boolean().optional(),
  isButton: z.boolean().optional(),
  toolkit: z.boolean().optional(),
});

export type TPlugin = z.infer<typeof tPluginSchema>;

export type TInput = {
  inputStr: string;
};

export type TResPlugin = {
  plugin: string;
  input: string;
  thought: string;
  loading?: boolean;
  outputs?: string;
  latest?: string;
  inputs?: TInput[];
};

export const tExampleSchema = z.object({
  input: z.object({
    content: z.string(),
  }),
  output: z.object({
    content: z.string(),
  }),
});

export type TExample = z.infer<typeof tExampleSchema>;

export enum EAgent {
  functions = 'functions',
  classic = 'classic',
}

export const agentOptionSettings = {
  model: {
    default: 'gpt-4o-mini',
  },
  temperature: {
    min: 0,
    max: 1,
    step: 0.01,
    default: 0,
  },
  agent: {
    default: EAgent.functions,
    options: [EAgent.functions, EAgent.classic],
  },
  skipCompletion: {
    default: true,
  },
};

export const eAgentOptionsSchema = z.nativeEnum(EAgent);

export const tAgentOptionsSchema = z.object({
  agent: z.string().default(EAgent.functions),
  skipCompletion: z.boolean().default(agentOptionSettings.skipCompletion.default),
  model: z.string(),
  temperature: z.number().default(agentOptionSettings.temperature.default),
});

export const tMessageSchema = z.object({
  messageId: z.string(),
  endpoint: z.string().optional(),
  clientId: z.string().nullable().optional(),
  conversationId: z.string().nullable(),
  parentMessageId: z.string().nullable(),
  responseMessageId: z.string().nullable().optional(),
  overrideParentMessageId: z.string().nullable().optional(),
  bg: z.string().nullable().optional(),
  model: z.string().nullable().optional(),
  title: z.string().nullable().or(z.literal('New Chat')).default('New Chat'),
  sender: z.string().optional(),
  text: z.string(),
  generation: z.string().nullable().optional(),
  isCreatedByUser: z.boolean(),
  error: z.boolean().optional(),
  clientTimestamp: z.string().optional(),
  createdAt: z
    .string()
    .optional()
    .default(() => new Date().toISOString()),
  updatedAt: z
    .string()
    .optional()
    .default(() => new Date().toISOString()),
  current: z.boolean().optional(),
  unfinished: z.boolean().optional(),
  searchResult: z.boolean().optional(),
  finish_reason: z.string().optional(),
  /* assistant */
  thread_id: z.string().optional(),
  /* frontend components */
  iconURL: z.string().nullable().optional(),
});

export type TAttachmentMetadata = { messageId: string; toolCallId: string };
export type TAttachment =
  | (TFile & TAttachmentMetadata)
  | (Pick<TFile, 'filename' | 'filepath' | 'conversationId'> & {
      expiresAt: number;
    } & TAttachmentMetadata);

export type TMessage = z.input<typeof tMessageSchema> & {
  children?: TMessage[];
  plugin?: TResPlugin | null;
  plugins?: TResPlugin[];
  content?: TMessageContentParts[];
  files?: Partial<TFile>[];
  depth?: number;
  siblingIndex?: number;
  attachments?: TAttachment[];
  clientTimestamp?: string;
};

export const coerceNumber = z.union([z.number(), z.string()]).transform((val) => {
  if (typeof val === 'string') {
    return val.trim() === '' ? undefined : parseFloat(val);
  }
  return val;
});

type DocumentTypeValue =
  | null
  | boolean
  | number
  | string
  | DocumentTypeValue[]
  | { [key: string]: DocumentTypeValue };

const DocumentType: z.ZodType<DocumentTypeValue> = z.lazy(() =>
  z.union([
    z.null(),
    z.boolean(),
    z.number(),
    z.string(),
    z.array(z.lazy(() => DocumentType)),
    z.record(z.lazy(() => DocumentType)),
  ]),
);

export const tConversationSchema = z.object({
  conversationId: z.string().nullable(),
  endpoint: eModelEndpointSchema.nullable(),
  endpointType: eModelEndpointSchema.nullable().optional(),
  isArchived: z.boolean().optional(),
  title: z.string().nullable().or(z.literal('New Chat')).default('New Chat'),
  user: z.string().optional(),
  messages: z.array(z.string()).optional(),
  tools: z.union([z.array(tPluginSchema), z.array(z.string())]).optional(),
  modelLabel: z.string().nullable().optional(),
  userLabel: z.string().optional(),
  model: z.string().nullable().optional(),
  promptPrefix: z.string().nullable().optional(),
  temperature: z.number().optional(),
  topP: z.number().optional(),
  topK: z.number().optional(),
  top_p: z.number().optional(),
  frequency_penalty: z.number().optional(),
  presence_penalty: z.number().optional(),
  parentMessageId: z.string().optional(),
  maxOutputTokens: coerceNumber.optional(),
  maxContextTokens: coerceNumber.optional(),
  max_tokens: coerceNumber.optional(),
  /* OpenAI */
  seed: z.number().optional(),
  /* Anthropic */
  promptCache: z.boolean().optional(),
  system: z.string().optional(),
  thinking: z.boolean().optional(),
  thinkingBudget: coerceNumber.optional(),
  /* artifacts */
  artifacts: z.string().optional(),
  /* google */
  context: z.string().nullable().optional(),
  examples: z.array(tExampleSchema).optional(),
  /* DB */
  tags: z.array(z.string()).optional(),
  createdAt: z.string(),
  updatedAt: z.string(),
  /* Files */
  resendFiles: z.boolean().optional(),
  file_ids: z.array(z.string()).optional(),
  /* vision */
  imageDetail: eImageDetailSchema.optional(),
  /* OpenAI: o1 only */
  reasoning_effort: eReasoningEffortSchema.optional(),
  /* assistant */
  assistant_id: z.string().optional(),
  /* agents */
  agent_id: z.string().optional(),
  /* AWS Bedrock */
  region: z.string().optional(),
  maxTokens: coerceNumber.optional(),
  additionalModelRequestFields: DocumentType.optional(),
  /* assistants */
  instructions: z.string().optional(),
  additional_instructions: z.string().optional(),
  append_current_datetime: z.boolean().optional(),
  /** Used to overwrite active conversation settings when saving a Preset */
  presetOverride: z.record(z.unknown()).optional(),
  stop: z.array(z.string()).optional(),
  /* frontend components */
  greeting: z.string().optional(),
  spec: z.string().nullable().optional(),
  iconURL: z.string().nullable().optional(),
  /* temporary chat */
  expiredAt: z.string().nullable().optional(),
  /** @deprecated */
  resendImages: z.boolean().optional(),
  /** @deprecated */
  agentOptions: tAgentOptionsSchema.nullable().optional(),
  /** @deprecated Prefer `modelLabel` over `chatGptLabel` */
  chatGptLabel: z.string().nullable().optional(),
});

export const tPresetSchema = tConversationSchema
  .omit({
    conversationId: true,
    createdAt: true,
    updatedAt: true,
    title: true,
  })
  .merge(
    z.object({
      conversationId: z.string().nullable().optional(),
      presetId: z.string().nullable().optional(),
      title: z.string().nullable().optional(),
      defaultPreset: z.boolean().optional(),
      order: z.number().optional(),
      endpoint: extendedModelEndpointSchema.nullable(),
    }),
  );

export const tConvoUpdateSchema = tConversationSchema.merge(
  z.object({
    endpoint: extendedModelEndpointSchema.nullable(),
    createdAt: z.string().optional(),
    updatedAt: z.string().optional(),
  }),
);

export const tQueryParamsSchema = tConversationSchema
  .pick({
    // librechat settings
    /** The model spec to be used */
    spec: true,
    /** The AI context window, overrides the system-defined window as determined by `model` value */
    maxContextTokens: true,
    /**
     * Whether or not to re-submit files from previous messages on subsequent messages
     * */
    resendFiles: true,
    /**
     * @endpoints openAI, custom, azureOpenAI
     *
     * System parameter that only affects the above endpoints.
     * Image detail for re-sizing according to OpenAI spec, defaults to `auto`
     * */
    imageDetail: true,
    /**
     * AKA Custom Instructions, dynamically added to chat history as a system message;
     * for `bedrock` endpoint, this is used as the `system` model param if the provider uses it;
     * for `assistants` endpoint, this is used as the `additional_instructions` model param:
     * https://platform.openai.com/docs/api-reference/runs/createRun#runs-createrun-additional_instructions
     * ; otherwise, a message with `system` role is added to the chat history
     */
    promptPrefix: true,
    // Model parameters
    /** @endpoints openAI, custom, azureOpenAI, google, anthropic, assistants, azureAssistants, bedrock */
    model: true,
    /** @endpoints openAI, custom, azureOpenAI, google, anthropic, bedrock */
    temperature: true,
    /** @endpoints openAI, custom, azureOpenAI */
    presence_penalty: true,
    /** @endpoints openAI, custom, azureOpenAI */
    frequency_penalty: true,
    /** @endpoints openAI, custom, azureOpenAI */
    stop: true,
    /** @endpoints openAI, custom, azureOpenAI */
    top_p: true,
    /** @endpoints openAI, custom, azureOpenAI */
    max_tokens: true,
    /** @endpoints google, anthropic, bedrock */
    topP: true,
    /** @endpoints google, anthropic */
    topK: true,
    /** @endpoints google, anthropic */
    maxOutputTokens: true,
    /** @endpoints anthropic */
    promptCache: true,
    thinking: true,
    thinkingBudget: true,
    /** @endpoints bedrock */
    region: true,
    /** @endpoints bedrock */
    maxTokens: true,
    /** @endpoints agents */
    agent_id: true,
    /** @endpoints assistants, azureAssistants */
    assistant_id: true,
    /** @endpoints assistants, azureAssistants */
    append_current_datetime: true,
    /**
     * @endpoints assistants, azureAssistants
     *
     * Overrides existing assistant instructions, only used for the current run:
     * https://platform.openai.com/docs/api-reference/runs/createRun#runs-createrun-instructions
     * */
    instructions: true,
  })
  .merge(
    z.object({
      /** @endpoints openAI, custom, azureOpenAI, google, anthropic, assistants, azureAssistants, bedrock, agents */
      endpoint: extendedModelEndpointSchema.nullable(),
    }),
  );

export type TPreset = z.infer<typeof tPresetSchema>;

export type TSetOption = (
  param: number | string,
) => (newValue: number | string | boolean | string[] | Partial<TPreset>) => void;

export type TConversation = z.infer<typeof tConversationSchema> & {
  presetOverride?: Partial<TPreset>;
};

export const tSharedLinkSchema = z.object({
  conversationId: z.string(),
  shareId: z.string(),
  messages: z.array(z.string()),
  isPublic: z.boolean(),
  title: z.string(),
  createdAt: z.string(),
  updatedAt: z.string(),
});

export type TSharedLink = z.infer<typeof tSharedLinkSchema>;

export const tConversationTagSchema = z.object({
  _id: z.string(),
  user: z.string(),
  tag: z.string(),
  description: z.string().optional(),
  createdAt: z.string(),
  updatedAt: z.string(),
  count: z.number(),
  position: z.number(),
});
export type TConversationTag = z.infer<typeof tConversationTagSchema>;

export const googleBaseSchema = tConversationSchema.pick({
  model: true,
  modelLabel: true,
  promptPrefix: true,
  examples: true,
  temperature: true,
  maxOutputTokens: true,
  artifacts: true,
  topP: true,
  topK: true,
  iconURL: true,
  greeting: true,
  spec: true,
  maxContextTokens: true,
});

export const googleSchema = googleBaseSchema
  .transform((obj: Partial<TConversation>) => removeNullishValues(obj))
  .catch(() => ({}));

/**
   * TODO: Map the following fields:
  - presence_penalty -> presencePenalty
  - frequency_penalty -> frequencyPenalty
  - stop -> stopSequences
   */
export const googleGenConfigSchema = z
  .object({
    maxOutputTokens: coerceNumber.optional(),
    temperature: coerceNumber.optional(),
    topP: coerceNumber.optional(),
    topK: coerceNumber.optional(),
    presencePenalty: coerceNumber.optional(),
    frequencyPenalty: coerceNumber.optional(),
    stopSequences: z.array(z.string()).optional(),
  })
  .strip()
  .optional();

const gptPluginsBaseSchema = tConversationSchema.pick({
  model: true,
  modelLabel: true,
  chatGptLabel: true,
  promptPrefix: true,
  temperature: true,
  artifacts: true,
  top_p: true,
  presence_penalty: true,
  frequency_penalty: true,
  tools: true,
  agentOptions: true,
  iconURL: true,
  greeting: true,
  spec: true,
  maxContextTokens: true,
});

export const gptPluginsSchema = gptPluginsBaseSchema
  .transform((obj) => {
    const result = {
      ...obj,
      model: obj.model ?? 'gpt-3.5-turbo',
      chatGptLabel: obj.chatGptLabel ?? obj.modelLabel ?? null,
      promptPrefix: obj.promptPrefix ?? null,
      temperature: obj.temperature ?? 0.8,
      top_p: obj.top_p ?? 1,
      presence_penalty: obj.presence_penalty ?? 0,
      frequency_penalty: obj.frequency_penalty ?? 0,
      tools: obj.tools ?? [],
      agentOptions: obj.agentOptions ?? {
        agent: EAgent.functions,
        skipCompletion: true,
        model: 'gpt-3.5-turbo',
        temperature: 0,
      },
      iconURL: obj.iconURL ?? undefined,
      greeting: obj.greeting ?? undefined,
      spec: obj.spec ?? undefined,
      maxContextTokens: obj.maxContextTokens ?? undefined,
    };

    if (obj.modelLabel != null && obj.modelLabel !== '') {
      result.modelLabel = null;
    }

    return result;
  })
  .catch(() => ({
    model: 'gpt-3.5-turbo',
    chatGptLabel: null,
    promptPrefix: null,
    temperature: 0.8,
    top_p: 1,
    presence_penalty: 0,
    frequency_penalty: 0,
    tools: [],
    agentOptions: {
      agent: EAgent.functions,
      skipCompletion: true,
      model: 'gpt-3.5-turbo',
      temperature: 0,
    },
    iconURL: undefined,
    greeting: undefined,
    spec: undefined,
    maxContextTokens: undefined,
  }));

export function removeNullishValues<T extends Record<string, unknown>>(
  obj: T,
  removeEmptyStrings?: boolean,
): Partial<T> {
  const newObj: Partial<T> = { ...obj };

  (Object.keys(newObj) as Array<keyof T>).forEach((key) => {
    const value = newObj[key];
    if (value === undefined || value === null) {
      delete newObj[key];
    }
    if (removeEmptyStrings && typeof value === 'string' && value === '') {
      delete newObj[key];
    }
  });

  return newObj;
}

const assistantBaseSchema = tConversationSchema.pick({
  model: true,
  assistant_id: true,
  instructions: true,
  artifacts: true,
  promptPrefix: true,
  iconURL: true,
  greeting: true,
  spec: true,
  append_current_datetime: true,
});

export const assistantSchema = assistantBaseSchema
  .transform((obj) => ({
    ...obj,
    model: obj.model ?? openAISettings.model.default,
    assistant_id: obj.assistant_id ?? undefined,
    instructions: obj.instructions ?? undefined,
    promptPrefix: obj.promptPrefix ?? null,
    iconURL: obj.iconURL ?? undefined,
    greeting: obj.greeting ?? undefined,
    spec: obj.spec ?? undefined,
    append_current_datetime: obj.append_current_datetime ?? false,
  }))
  .catch(() => ({
    model: openAISettings.model.default,
    assistant_id: undefined,
    instructions: undefined,
    promptPrefix: null,
    iconURL: undefined,
    greeting: undefined,
    spec: undefined,
    append_current_datetime: false,
  }));

const compactAssistantBaseSchema = tConversationSchema.pick({
  model: true,
  assistant_id: true,
  instructions: true,
  promptPrefix: true,
  artifacts: true,
  iconURL: true,
  greeting: true,
  spec: true,
});

export const compactAssistantSchema = compactAssistantBaseSchema
  .transform((obj) => removeNullishValues(obj))
  .catch(() => ({}));

export const agentsBaseSchema = tConversationSchema.pick({
  model: true,
  modelLabel: true,
  temperature: true,
  top_p: true,
  presence_penalty: true,
  frequency_penalty: true,
  resendFiles: true,
  imageDetail: true,
  agent_id: true,
  instructions: true,
  promptPrefix: true,
  iconURL: true,
  greeting: true,
  maxContextTokens: true,
});

export const agentsSchema = agentsBaseSchema
  .transform((obj) => ({
    ...obj,
    model: obj.model ?? agentsSettings.model.default,
    modelLabel: obj.modelLabel ?? null,
    temperature: obj.temperature ?? 1,
    top_p: obj.top_p ?? 1,
    presence_penalty: obj.presence_penalty ?? 0,
    frequency_penalty: obj.frequency_penalty ?? 0,
    resendFiles:
      typeof obj.resendFiles === 'boolean' ? obj.resendFiles : agentsSettings.resendFiles.default,
    imageDetail: obj.imageDetail ?? ImageDetail.auto,
    agent_id: obj.agent_id ?? undefined,
    instructions: obj.instructions ?? undefined,
    promptPrefix: obj.promptPrefix ?? null,
    iconURL: obj.iconURL ?? undefined,
    greeting: obj.greeting ?? undefined,
    maxContextTokens: obj.maxContextTokens ?? undefined,
  }))
  .catch(() => ({
    model: agentsSettings.model.default,
    modelLabel: null,
    temperature: 1,
    top_p: 1,
    presence_penalty: 0,
    frequency_penalty: 0,
    resendFiles: agentsSettings.resendFiles.default,
    imageDetail: ImageDetail.auto,
    agent_id: undefined,
    instructions: undefined,
    promptPrefix: null,
    iconURL: undefined,
    greeting: undefined,
    maxContextTokens: undefined,
  }));

<<<<<<< HEAD
export const openAISchema = tConversationSchema
  .pick({
    model: true,
    modelLabel: true,
    chatGptLabel: true,
    promptPrefix: true,
    temperature: true,
    top_p: true,
    presence_penalty: true,
    frequency_penalty: true,
    resendFiles: true,
    artifacts: true,
    imageDetail: true,
    stop: true,
    iconURL: true,
    greeting: true,
    spec: true,
    maxContextTokens: true,
    max_tokens: true,
    reasoning_effort: true,
    seed: true,
  })
=======
export const openAIBaseSchema = tConversationSchema.pick({
  model: true,
  modelLabel: true,
  chatGptLabel: true,
  promptPrefix: true,
  temperature: true,
  top_p: true,
  presence_penalty: true,
  frequency_penalty: true,
  resendFiles: true,
  artifacts: true,
  imageDetail: true,
  stop: true,
  iconURL: true,
  greeting: true,
  spec: true,
  maxContextTokens: true,
  max_tokens: true,
  reasoning_effort: true,
});

export const openAISchema = openAIBaseSchema
>>>>>>> 52f146dd
  .transform((obj: Partial<TConversation>) => removeNullishValues(obj))
  .catch(() => ({}));

export const compactGoogleSchema = googleBaseSchema
  .transform((obj) => {
    const newObj: Partial<TConversation> = { ...obj };
    if (newObj.temperature === google.temperature.default) {
      delete newObj.temperature;
    }
    if (newObj.maxOutputTokens === google.maxOutputTokens.default) {
      delete newObj.maxOutputTokens;
    }
    if (newObj.topP === google.topP.default) {
      delete newObj.topP;
    }
    if (newObj.topK === google.topK.default) {
      delete newObj.topK;
    }

    return removeNullishValues(newObj);
  })
  .catch(() => ({}));

export const anthropicBaseSchema = tConversationSchema.pick({
  model: true,
  modelLabel: true,
  promptPrefix: true,
  temperature: true,
  maxOutputTokens: true,
  topP: true,
  topK: true,
  resendFiles: true,
  promptCache: true,
  thinking: true,
  thinkingBudget: true,
  artifacts: true,
  iconURL: true,
  greeting: true,
  spec: true,
  maxContextTokens: true,
});

export const anthropicSchema = anthropicBaseSchema
  .transform((obj) => removeNullishValues(obj))
  .catch(() => ({}));

export const compactPluginsSchema = gptPluginsBaseSchema
  .transform((obj) => {
    const newObj: Partial<TConversation> = { ...obj };
    if (newObj.modelLabel === null) {
      delete newObj.modelLabel;
    }
    if (newObj.chatGptLabel === null) {
      delete newObj.chatGptLabel;
    }
    if (newObj.promptPrefix === null) {
      delete newObj.promptPrefix;
    }
    if (newObj.temperature === 0.8) {
      delete newObj.temperature;
    }
    if (newObj.top_p === 1) {
      delete newObj.top_p;
    }
    if (newObj.presence_penalty === 0) {
      delete newObj.presence_penalty;
    }
    if (newObj.frequency_penalty === 0) {
      delete newObj.frequency_penalty;
    }
    if (newObj.tools?.length === 0) {
      delete newObj.tools;
    }

    if (
      newObj.agentOptions &&
      newObj.agentOptions.agent === EAgent.functions &&
      newObj.agentOptions.skipCompletion === true &&
      newObj.agentOptions.model === 'gpt-3.5-turbo' &&
      newObj.agentOptions.temperature === 0
    ) {
      delete newObj.agentOptions;
    }

    return removeNullishValues(newObj);
  })
  .catch(() => ({}));

export const tBannerSchema = z.object({
  bannerId: z.string(),
  message: z.string(),
  displayFrom: z.string(),
  displayTo: z.string(),
  createdAt: z.string(),
  updatedAt: z.string(),
  isPublic: z.boolean(),
});
export type TBanner = z.infer<typeof tBannerSchema>;

export const compactAgentsBaseSchema = tConversationSchema.pick({
  spec: true,
  // model: true,
  iconURL: true,
  greeting: true,
  agent_id: true,
  instructions: true,
  additional_instructions: true,
});

export const compactAgentsSchema = compactAgentsBaseSchema
  .transform((obj) => removeNullishValues(obj))
  .catch(() => ({}));<|MERGE_RESOLUTION|>--- conflicted
+++ resolved
@@ -1002,30 +1002,6 @@
     maxContextTokens: undefined,
   }));
 
-<<<<<<< HEAD
-export const openAISchema = tConversationSchema
-  .pick({
-    model: true,
-    modelLabel: true,
-    chatGptLabel: true,
-    promptPrefix: true,
-    temperature: true,
-    top_p: true,
-    presence_penalty: true,
-    frequency_penalty: true,
-    resendFiles: true,
-    artifacts: true,
-    imageDetail: true,
-    stop: true,
-    iconURL: true,
-    greeting: true,
-    spec: true,
-    maxContextTokens: true,
-    max_tokens: true,
-    reasoning_effort: true,
-    seed: true,
-  })
-=======
 export const openAIBaseSchema = tConversationSchema.pick({
   model: true,
   modelLabel: true,
@@ -1045,10 +1021,10 @@
   maxContextTokens: true,
   max_tokens: true,
   reasoning_effort: true,
+  seed: true,
 });
 
 export const openAISchema = openAIBaseSchema
->>>>>>> 52f146dd
   .transform((obj: Partial<TConversation>) => removeNullishValues(obj))
   .catch(() => ({}));
 
