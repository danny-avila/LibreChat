import { z } from 'zod';
import { Tools } from './types/assistants';
import type { TMessageContentParts, FunctionTool, FunctionToolCall } from './types/assistants';
<<<<<<< HEAD
import { TFeedback, feedbackSchema } from './feedback';
=======
import type { SearchResultData } from './types/web';
>>>>>>> f556aaea
import type { TEphemeralAgent } from './types';
import type { TFile } from './types/files';

export const isUUID = z.string().uuid();

export enum AuthType {
  OVERRIDE_AUTH = 'override_auth',
  USER_PROVIDED = 'user_provided',
  SYSTEM_DEFINED = 'system_defined',
}

export const authTypeSchema = z.nativeEnum(AuthType);

export enum EModelEndpoint {
  azureOpenAI = 'azureOpenAI',
  openAI = 'openAI',
  google = 'google',
  anthropic = 'anthropic',
  assistants = 'assistants',
  azureAssistants = 'azureAssistants',
  agents = 'agents',
  custom = 'custom',
  bedrock = 'bedrock',
  /** @deprecated */
  chatGPTBrowser = 'chatGPTBrowser',
  /** @deprecated */
  gptPlugins = 'gptPlugins',
}

export const paramEndpoints = new Set<EModelEndpoint | string>([
  EModelEndpoint.agents,
  EModelEndpoint.openAI,
  EModelEndpoint.bedrock,
  EModelEndpoint.azureOpenAI,
  EModelEndpoint.anthropic,
  EModelEndpoint.custom,
  EModelEndpoint.google,
]);

export enum BedrockProviders {
  AI21 = 'ai21',
  Amazon = 'amazon',
  Anthropic = 'anthropic',
  Cohere = 'cohere',
  Meta = 'meta',
  MistralAI = 'mistral',
  StabilityAI = 'stability',
  DeepSeek = 'deepseek',
}

export const getModelKey = (endpoint: EModelEndpoint | string, model: string) => {
  if (endpoint === EModelEndpoint.bedrock) {
    const parts = model.split('.');
    const provider = [parts[0], parts[1]].find((part) =>
      Object.values(BedrockProviders).includes(part as BedrockProviders),
    );
    return (provider ?? parts[0]) as BedrockProviders;
  }
  return model;
};

export const getSettingsKeys = (endpoint: EModelEndpoint | string, model: string) => {
  const endpointKey = endpoint;
  const modelKey = getModelKey(endpointKey, model);
  const combinedKey = `${endpointKey}-${modelKey}`;
  return [combinedKey, endpointKey];
};

export type AssistantsEndpoint = EModelEndpoint.assistants | EModelEndpoint.azureAssistants;

export const isAssistantsEndpoint = (_endpoint?: AssistantsEndpoint | null | string): boolean => {
  const endpoint = _endpoint ?? '';
  if (!endpoint) {
    return false;
  }
  return endpoint.toLowerCase().endsWith(EModelEndpoint.assistants);
};

export type AgentProvider = Exclude<keyof typeof EModelEndpoint, EModelEndpoint.agents> | string;

export const isAgentsEndpoint = (_endpoint?: EModelEndpoint.agents | null | string): boolean => {
  const endpoint = _endpoint ?? '';
  if (!endpoint) {
    return false;
  }
  return endpoint === EModelEndpoint.agents;
};

export const isEphemeralAgent = (
  endpoint?: EModelEndpoint.agents | null | string,
  ephemeralAgent?: TEphemeralAgent | null,
) => {
  if (!ephemeralAgent) {
    return false;
  }
  if (isAgentsEndpoint(endpoint)) {
    return false;
  }
  const hasMCPSelected = (ephemeralAgent?.mcp?.length ?? 0) > 0;
  const hasCodeSelected = (ephemeralAgent?.execute_code ?? false) === true;
  const hasSearchSelected = (ephemeralAgent?.web_search ?? false) === true;
  return hasMCPSelected || hasCodeSelected || hasSearchSelected;
};

export const isParamEndpoint = (
  endpoint: EModelEndpoint | string,
  endpointType?: EModelEndpoint | string,
): boolean => {
  if (paramEndpoints.has(endpoint)) {
    return true;
  }

  if (endpointType != null) {
    return paramEndpoints.has(endpointType);
  }

  return false;
};

export enum ImageDetail {
  low = 'low',
  auto = 'auto',
  high = 'high',
}

export enum ReasoningEffort {
  low = 'low',
  medium = 'medium',
  high = 'high',
}

export const imageDetailNumeric = {
  [ImageDetail.low]: 0,
  [ImageDetail.auto]: 1,
  [ImageDetail.high]: 2,
};

export const imageDetailValue = {
  0: ImageDetail.low,
  1: ImageDetail.auto,
  2: ImageDetail.high,
};

export const eImageDetailSchema = z.nativeEnum(ImageDetail);
export const eReasoningEffortSchema = z.nativeEnum(ReasoningEffort);

export const defaultAssistantFormValues = {
  assistant: '',
  id: '',
  name: '',
  description: '',
  instructions: '',
  conversation_starters: [],
  model: '',
  functions: [],
  code_interpreter: false,
  image_vision: false,
  retrieval: false,
  append_current_datetime: false,
};

export const defaultAgentFormValues = {
  agent: {},
  id: '',
  name: '',
  description: '',
  instructions: '',
  model: '',
  model_parameters: {},
  tools: [],
  provider: {},
  projectIds: [],
  artifacts: '',
  isCollaborative: false,
  recursion_limit: undefined,
  [Tools.execute_code]: false,
  [Tools.file_search]: false,
  [Tools.web_search]: false,
};

export const ImageVisionTool: FunctionTool = {
  type: Tools.function,
  [Tools.function]: {
    name: 'image_vision',
    description: 'Get detailed text descriptions for all current image attachments.',
    parameters: {
      type: 'object',
      properties: {},
      required: [],
    },
  },
};

export const isImageVisionTool = (tool: FunctionTool | FunctionToolCall) =>
  tool.type === 'function' && tool.function?.name === ImageVisionTool.function?.name;

export const openAISettings = {
  model: {
    default: 'gpt-4o-mini' as const,
  },
  temperature: {
    min: 0 as const,
    max: 2 as const,
    step: 0.01 as const,
    default: 1 as const,
  },
  top_p: {
    min: 0 as const,
    max: 1 as const,
    step: 0.01 as const,
    default: 1 as const,
  },
  presence_penalty: {
    min: 0 as const,
    max: 2 as const,
    step: 0.01 as const,
    default: 0 as const,
  },
  frequency_penalty: {
    min: 0 as const,
    max: 2 as const,
    step: 0.01 as const,
    default: 0 as const,
  },
  resendFiles: {
    default: true as const,
  },
  maxContextTokens: {
    default: undefined,
  },
  max_tokens: {
    default: undefined,
  },
  imageDetail: {
    default: ImageDetail.auto as const,
    min: 0 as const,
    max: 2 as const,
    step: 1 as const,
  },
};

export const googleSettings = {
  model: {
    default: 'gemini-1.5-flash-latest' as const,
  },
  maxOutputTokens: {
    min: 1 as const,
    max: 64000 as const,
    step: 1 as const,
    default: 8192 as const,
  },
  temperature: {
    min: 0 as const,
    max: 2 as const,
    step: 0.01 as const,
    default: 1 as const,
  },
  topP: {
    min: 0 as const,
    max: 1 as const,
    step: 0.01 as const,
    default: 0.95 as const,
  },
  topK: {
    min: 1 as const,
    max: 40 as const,
    step: 1 as const,
    default: 40 as const,
  },
};

const ANTHROPIC_MAX_OUTPUT = 128000 as const;
const DEFAULT_MAX_OUTPUT = 8192 as const;
const LEGACY_ANTHROPIC_MAX_OUTPUT = 4096 as const;
export const anthropicSettings = {
  model: {
    default: 'claude-3-5-sonnet-latest' as const,
  },
  temperature: {
    min: 0 as const,
    max: 1 as const,
    step: 0.01 as const,
    default: 1 as const,
  },
  promptCache: {
    default: true as const,
  },
  thinking: {
    default: true as const,
  },
  thinkingBudget: {
    min: 1024 as const,
    step: 100 as const,
    max: 200000 as const,
    default: 2000 as const,
  },
  maxOutputTokens: {
    min: 1 as const,
    max: ANTHROPIC_MAX_OUTPUT,
    step: 1 as const,
    default: DEFAULT_MAX_OUTPUT,
    reset: (modelName: string) => {
      if (/claude-3[-.]5-sonnet/.test(modelName) || /claude-3[-.]7/.test(modelName)) {
        return DEFAULT_MAX_OUTPUT;
      }

      return 4096;
    },
    set: (value: number, modelName: string) => {
      if (
        !(/claude-3[-.]5-sonnet/.test(modelName) || /claude-3[-.]7/.test(modelName)) &&
        value > LEGACY_ANTHROPIC_MAX_OUTPUT
      ) {
        return LEGACY_ANTHROPIC_MAX_OUTPUT;
      }

      return value;
    },
  },
  topP: {
    min: 0 as const,
    max: 1 as const,
    step: 0.01 as const,
    default: 0.7 as const,
  },
  topK: {
    min: 1 as const,
    max: 40 as const,
    step: 1 as const,
    default: 5 as const,
  },
  resendFiles: {
    default: true as const,
  },
  maxContextTokens: {
    default: undefined,
  },
  legacy: {
    maxOutputTokens: {
      min: 1 as const,
      max: LEGACY_ANTHROPIC_MAX_OUTPUT,
      step: 1 as const,
      default: LEGACY_ANTHROPIC_MAX_OUTPUT,
    },
  },
};

export const agentsSettings = {
  model: {
    default: 'gpt-3.5-turbo-test' as const,
  },
  temperature: {
    min: 0 as const,
    max: 1 as const,
    step: 0.01 as const,
    default: 1 as const,
  },
  top_p: {
    min: 0 as const,
    max: 1 as const,
    step: 0.01 as const,
    default: 1 as const,
  },
  presence_penalty: {
    min: 0 as const,
    max: 2 as const,
    step: 0.01 as const,
    default: 0 as const,
  },
  frequency_penalty: {
    min: 0 as const,
    max: 2 as const,
    step: 0.01 as const,
    default: 0 as const,
  },
  resendFiles: {
    default: true as const,
  },
  maxContextTokens: {
    default: undefined,
  },
  max_tokens: {
    default: undefined,
  },
  imageDetail: {
    default: ImageDetail.auto as const,
  },
};

export const endpointSettings = {
  [EModelEndpoint.openAI]: openAISettings,
  [EModelEndpoint.google]: googleSettings,
  [EModelEndpoint.anthropic]: anthropicSettings,
  [EModelEndpoint.agents]: agentsSettings,
  [EModelEndpoint.bedrock]: agentsSettings,
};

const google = endpointSettings[EModelEndpoint.google];

export const eModelEndpointSchema = z.nativeEnum(EModelEndpoint);

export const extendedModelEndpointSchema = z.union([eModelEndpointSchema, z.string()]);

export const tPluginAuthConfigSchema = z.object({
  authField: z.string(),
  label: z.string(),
  description: z.string(),
});

export type TPluginAuthConfig = z.infer<typeof tPluginAuthConfigSchema>;

export const tPluginSchema = z.object({
  name: z.string(),
  pluginKey: z.string(),
  description: z.string(),
  icon: z.string().optional(),
  authConfig: z.array(tPluginAuthConfigSchema).optional(),
  authenticated: z.boolean().optional(),
  chatMenu: z.boolean().optional(),
  isButton: z.boolean().optional(),
  toolkit: z.boolean().optional(),
});

export type TPlugin = z.infer<typeof tPluginSchema>;

export type TInput = {
  inputStr: string;
};

export type TResPlugin = {
  plugin: string;
  input: string;
  thought: string;
  loading?: boolean;
  outputs?: string;
  latest?: string;
  inputs?: TInput[];
};

export const tExampleSchema = z.object({
  input: z.object({
    content: z.string(),
  }),
  output: z.object({
    content: z.string(),
  }),
});

export type TExample = z.infer<typeof tExampleSchema>;

export enum EAgent {
  functions = 'functions',
  classic = 'classic',
}

export const agentOptionSettings = {
  model: {
    default: 'gpt-4o-mini',
  },
  temperature: {
    min: 0,
    max: 1,
    step: 0.01,
    default: 0,
  },
  agent: {
    default: EAgent.functions,
    options: [EAgent.functions, EAgent.classic],
  },
  skipCompletion: {
    default: true,
  },
};

export const eAgentOptionsSchema = z.nativeEnum(EAgent);

export const tAgentOptionsSchema = z.object({
  agent: z.string().default(EAgent.functions),
  skipCompletion: z.boolean().default(agentOptionSettings.skipCompletion.default),
  model: z.string(),
  temperature: z.number().default(agentOptionSettings.temperature.default),
});

export const tMessageSchema = z.object({
  messageId: z.string(),
  endpoint: z.string().optional(),
  clientId: z.string().nullable().optional(),
  conversationId: z.string().nullable(),
  parentMessageId: z.string().nullable(),
  responseMessageId: z.string().nullable().optional(),
  overrideParentMessageId: z.string().nullable().optional(),
  bg: z.string().nullable().optional(),
  model: z.string().nullable().optional(),
  title: z.string().nullable().or(z.literal('New Chat')).default('New Chat'),
  sender: z.string().optional(),
  text: z.string(),
  generation: z.string().nullable().optional(),
  isCreatedByUser: z.boolean(),
  error: z.boolean().optional(),
  clientTimestamp: z.string().optional(),
  createdAt: z
    .string()
    .optional()
    .default(() => new Date().toISOString()),
  updatedAt: z
    .string()
    .optional()
    .default(() => new Date().toISOString()),
  current: z.boolean().optional(),
  unfinished: z.boolean().optional(),
  searchResult: z.boolean().optional(),
  finish_reason: z.string().optional(),
  /* assistant */
  thread_id: z.string().optional(),
  /* frontend components */
  iconURL: z.string().nullable().optional(),
  feedback: feedbackSchema.optional(),
});

export type TAttachmentMetadata = {
  type?: Tools;
  messageId: string;
  toolCallId: string;
  [Tools.web_search]?: SearchResultData;
};

export type TAttachment =
  | (TFile & TAttachmentMetadata)
  | (Pick<TFile, 'filename' | 'filepath' | 'conversationId'> & {
      expiresAt: number;
    } & TAttachmentMetadata);

export type TMessage = z.input<typeof tMessageSchema> & {
  children?: TMessage[];
  plugin?: TResPlugin | null;
  plugins?: TResPlugin[];
  content?: TMessageContentParts[];
  files?: Partial<TFile>[];
  depth?: number;
  siblingIndex?: number;
  attachments?: TAttachment[];
  clientTimestamp?: string;
  feedback?: TFeedback;
};

export const coerceNumber = z.union([z.number(), z.string()]).transform((val) => {
  if (typeof val === 'string') {
    return val.trim() === '' ? undefined : parseFloat(val);
  }
  return val;
});

type DocumentTypeValue =
  | null
  | boolean
  | number
  | string
  | DocumentTypeValue[]
  | { [key: string]: DocumentTypeValue };

const DocumentType: z.ZodType<DocumentTypeValue> = z.lazy(() =>
  z.union([
    z.null(),
    z.boolean(),
    z.number(),
    z.string(),
    z.array(z.lazy(() => DocumentType)),
    z.record(z.lazy(() => DocumentType)),
  ]),
);

export const tConversationSchema = z.object({
  conversationId: z.string().nullable(),
  endpoint: eModelEndpointSchema.nullable(),
  endpointType: eModelEndpointSchema.nullable().optional(),
  isArchived: z.boolean().optional(),
  title: z.string().nullable().or(z.literal('New Chat')).default('New Chat'),
  user: z.string().optional(),
  messages: z.array(z.string()).optional(),
  tools: z.union([z.array(tPluginSchema), z.array(z.string())]).optional(),
  modelLabel: z.string().nullable().optional(),
  userLabel: z.string().optional(),
  model: z.string().nullable().optional(),
  promptPrefix: z.string().nullable().optional(),
  temperature: z.number().optional(),
  topP: z.number().optional(),
  topK: z.number().optional(),
  top_p: z.number().optional(),
  frequency_penalty: z.number().optional(),
  presence_penalty: z.number().optional(),
  parentMessageId: z.string().optional(),
  maxOutputTokens: coerceNumber.optional(),
  maxContextTokens: coerceNumber.optional(),
  max_tokens: coerceNumber.optional(),
  /* Anthropic */
  promptCache: z.boolean().optional(),
  system: z.string().optional(),
  thinking: z.boolean().optional(),
  thinkingBudget: coerceNumber.optional(),
  /* artifacts */
  artifacts: z.string().optional(),
  /* google */
  context: z.string().nullable().optional(),
  examples: z.array(tExampleSchema).optional(),
  /* DB */
  tags: z.array(z.string()).optional(),
  createdAt: z.string(),
  updatedAt: z.string(),
  /* Files */
  resendFiles: z.boolean().optional(),
  file_ids: z.array(z.string()).optional(),
  /* vision */
  imageDetail: eImageDetailSchema.optional(),
  /* OpenAI: o1 only */
  reasoning_effort: eReasoningEffortSchema.optional(),
  /* assistant */
  assistant_id: z.string().optional(),
  /* agents */
  agent_id: z.string().optional(),
  /* AWS Bedrock */
  region: z.string().optional(),
  maxTokens: coerceNumber.optional(),
  additionalModelRequestFields: DocumentType.optional(),
  /* assistants */
  instructions: z.string().optional(),
  additional_instructions: z.string().optional(),
  append_current_datetime: z.boolean().optional(),
  /** Used to overwrite active conversation settings when saving a Preset */
  presetOverride: z.record(z.unknown()).optional(),
  stop: z.array(z.string()).optional(),
  /* frontend components */
  greeting: z.string().optional(),
  spec: z.string().nullable().optional(),
  iconURL: z.string().nullable().optional(),
  /* temporary chat */
  expiredAt: z.string().nullable().optional(),
  /** @deprecated */
  resendImages: z.boolean().optional(),
  /** @deprecated */
  agentOptions: tAgentOptionsSchema.nullable().optional(),
  /** @deprecated Prefer `modelLabel` over `chatGptLabel` */
  chatGptLabel: z.string().nullable().optional(),
});

export const tPresetSchema = tConversationSchema
  .omit({
    conversationId: true,
    createdAt: true,
    updatedAt: true,
    title: true,
  })
  .merge(
    z.object({
      conversationId: z.string().nullable().optional(),
      presetId: z.string().nullable().optional(),
      title: z.string().nullable().optional(),
      defaultPreset: z.boolean().optional(),
      order: z.number().optional(),
      endpoint: extendedModelEndpointSchema.nullable(),
    }),
  );

export const tConvoUpdateSchema = tConversationSchema.merge(
  z.object({
    endpoint: extendedModelEndpointSchema.nullable(),
    createdAt: z.string().optional(),
    updatedAt: z.string().optional(),
  }),
);

export const tQueryParamsSchema = tConversationSchema
  .pick({
    // librechat settings
    /** The model spec to be used */
    spec: true,
    /** The AI context window, overrides the system-defined window as determined by `model` value */
    maxContextTokens: true,
    /**
     * Whether or not to re-submit files from previous messages on subsequent messages
     * */
    resendFiles: true,
    /**
     * @endpoints openAI, custom, azureOpenAI
     *
     * System parameter that only affects the above endpoints.
     * Image detail for re-sizing according to OpenAI spec, defaults to `auto`
     * */
    imageDetail: true,
    /**
     * AKA Custom Instructions, dynamically added to chat history as a system message;
     * for `bedrock` endpoint, this is used as the `system` model param if the provider uses it;
     * for `assistants` endpoint, this is used as the `additional_instructions` model param:
     * https://platform.openai.com/docs/api-reference/runs/createRun#runs-createrun-additional_instructions
     * ; otherwise, a message with `system` role is added to the chat history
     */
    promptPrefix: true,
    // Model parameters
    /** @endpoints openAI, custom, azureOpenAI, google, anthropic, assistants, azureAssistants, bedrock */
    model: true,
    /** @endpoints openAI, custom, azureOpenAI, google, anthropic, bedrock */
    temperature: true,
    /** @endpoints openAI, custom, azureOpenAI */
    presence_penalty: true,
    /** @endpoints openAI, custom, azureOpenAI */
    frequency_penalty: true,
    /** @endpoints openAI, custom, azureOpenAI */
    stop: true,
    /** @endpoints openAI, custom, azureOpenAI */
    top_p: true,
    /** @endpoints openAI, custom, azureOpenAI */
    max_tokens: true,
    /** @endpoints google, anthropic, bedrock */
    topP: true,
    /** @endpoints google, anthropic */
    topK: true,
    /** @endpoints google, anthropic */
    maxOutputTokens: true,
    /** @endpoints anthropic */
    promptCache: true,
    thinking: true,
    thinkingBudget: true,
    /** @endpoints bedrock */
    region: true,
    /** @endpoints bedrock */
    maxTokens: true,
    /** @endpoints agents */
    agent_id: true,
    /** @endpoints assistants, azureAssistants */
    assistant_id: true,
    /** @endpoints assistants, azureAssistants */
    append_current_datetime: true,
    /**
     * @endpoints assistants, azureAssistants
     *
     * Overrides existing assistant instructions, only used for the current run:
     * https://platform.openai.com/docs/api-reference/runs/createRun#runs-createrun-instructions
     * */
    instructions: true,
  })
  .merge(
    z.object({
      /** @endpoints openAI, custom, azureOpenAI, google, anthropic, assistants, azureAssistants, bedrock, agents */
      endpoint: extendedModelEndpointSchema.nullable(),
    }),
  );

export type TPreset = z.infer<typeof tPresetSchema>;

export type TSetOption = (
  param: number | string,
) => (newValue: number | string | boolean | string[] | Partial<TPreset>) => void;

export type TConversation = z.infer<typeof tConversationSchema> & {
  presetOverride?: Partial<TPreset>;
  disableParams?: boolean;
};

export const tSharedLinkSchema = z.object({
  conversationId: z.string(),
  shareId: z.string(),
  messages: z.array(z.string()),
  isPublic: z.boolean(),
  title: z.string(),
  createdAt: z.string(),
  updatedAt: z.string(),
});

export type TSharedLink = z.infer<typeof tSharedLinkSchema>;

export const tConversationTagSchema = z.object({
  _id: z.string(),
  user: z.string(),
  tag: z.string(),
  description: z.string().optional(),
  createdAt: z.string(),
  updatedAt: z.string(),
  count: z.number(),
  position: z.number(),
});
export type TConversationTag = z.infer<typeof tConversationTagSchema>;

export const googleBaseSchema = tConversationSchema.pick({
  model: true,
  modelLabel: true,
  promptPrefix: true,
  examples: true,
  temperature: true,
  maxOutputTokens: true,
  artifacts: true,
  topP: true,
  topK: true,
  iconURL: true,
  greeting: true,
  spec: true,
  maxContextTokens: true,
});

export const googleSchema = googleBaseSchema
  .transform((obj: Partial<TConversation>) => removeNullishValues(obj))
  .catch(() => ({}));

/**
   * TODO: Map the following fields:
  - presence_penalty -> presencePenalty
  - frequency_penalty -> frequencyPenalty
  - stop -> stopSequences
   */
export const googleGenConfigSchema = z
  .object({
    maxOutputTokens: coerceNumber.optional(),
    temperature: coerceNumber.optional(),
    topP: coerceNumber.optional(),
    topK: coerceNumber.optional(),
    presencePenalty: coerceNumber.optional(),
    frequencyPenalty: coerceNumber.optional(),
    stopSequences: z.array(z.string()).optional(),
  })
  .strip()
  .optional();

const gptPluginsBaseSchema = tConversationSchema.pick({
  model: true,
  modelLabel: true,
  chatGptLabel: true,
  promptPrefix: true,
  temperature: true,
  artifacts: true,
  top_p: true,
  presence_penalty: true,
  frequency_penalty: true,
  tools: true,
  agentOptions: true,
  iconURL: true,
  greeting: true,
  spec: true,
  maxContextTokens: true,
});

export const gptPluginsSchema = gptPluginsBaseSchema
  .transform((obj) => {
    const result = {
      ...obj,
      model: obj.model ?? 'gpt-3.5-turbo',
      chatGptLabel: obj.chatGptLabel ?? obj.modelLabel ?? null,
      promptPrefix: obj.promptPrefix ?? null,
      temperature: obj.temperature ?? 0.8,
      top_p: obj.top_p ?? 1,
      presence_penalty: obj.presence_penalty ?? 0,
      frequency_penalty: obj.frequency_penalty ?? 0,
      tools: obj.tools ?? [],
      agentOptions: obj.agentOptions ?? {
        agent: EAgent.functions,
        skipCompletion: true,
        model: 'gpt-3.5-turbo',
        temperature: 0,
      },
      iconURL: obj.iconURL ?? undefined,
      greeting: obj.greeting ?? undefined,
      spec: obj.spec ?? undefined,
      maxContextTokens: obj.maxContextTokens ?? undefined,
    };

    if (obj.modelLabel != null && obj.modelLabel !== '') {
      result.modelLabel = null;
    }

    return result;
  })
  .catch(() => ({
    model: 'gpt-3.5-turbo',
    chatGptLabel: null,
    promptPrefix: null,
    temperature: 0.8,
    top_p: 1,
    presence_penalty: 0,
    frequency_penalty: 0,
    tools: [],
    agentOptions: {
      agent: EAgent.functions,
      skipCompletion: true,
      model: 'gpt-3.5-turbo',
      temperature: 0,
    },
    iconURL: undefined,
    greeting: undefined,
    spec: undefined,
    maxContextTokens: undefined,
  }));

export function removeNullishValues<T extends Record<string, unknown>>(
  obj: T,
  removeEmptyStrings?: boolean,
): Partial<T> {
  const newObj: Partial<T> = { ...obj };

  (Object.keys(newObj) as Array<keyof T>).forEach((key) => {
    const value = newObj[key];
    if (value === undefined || value === null) {
      delete newObj[key];
    }
    if (removeEmptyStrings && typeof value === 'string' && value === '') {
      delete newObj[key];
    }
  });

  return newObj;
}

const assistantBaseSchema = tConversationSchema.pick({
  model: true,
  assistant_id: true,
  instructions: true,
  artifacts: true,
  promptPrefix: true,
  iconURL: true,
  greeting: true,
  spec: true,
  append_current_datetime: true,
});

export const assistantSchema = assistantBaseSchema
  .transform((obj) => ({
    ...obj,
    model: obj.model ?? openAISettings.model.default,
    assistant_id: obj.assistant_id ?? undefined,
    instructions: obj.instructions ?? undefined,
    promptPrefix: obj.promptPrefix ?? null,
    iconURL: obj.iconURL ?? undefined,
    greeting: obj.greeting ?? undefined,
    spec: obj.spec ?? undefined,
    append_current_datetime: obj.append_current_datetime ?? false,
  }))
  .catch(() => ({
    model: openAISettings.model.default,
    assistant_id: undefined,
    instructions: undefined,
    promptPrefix: null,
    iconURL: undefined,
    greeting: undefined,
    spec: undefined,
    append_current_datetime: false,
  }));

const compactAssistantBaseSchema = tConversationSchema.pick({
  model: true,
  assistant_id: true,
  instructions: true,
  promptPrefix: true,
  artifacts: true,
  iconURL: true,
  greeting: true,
  spec: true,
});

export const compactAssistantSchema = compactAssistantBaseSchema
  .transform((obj) => removeNullishValues(obj))
  .catch(() => ({}));

export const agentsBaseSchema = tConversationSchema.pick({
  model: true,
  modelLabel: true,
  temperature: true,
  top_p: true,
  presence_penalty: true,
  frequency_penalty: true,
  resendFiles: true,
  imageDetail: true,
  agent_id: true,
  instructions: true,
  promptPrefix: true,
  iconURL: true,
  greeting: true,
  maxContextTokens: true,
});

export const agentsSchema = agentsBaseSchema
  .transform((obj) => ({
    ...obj,
    model: obj.model ?? agentsSettings.model.default,
    modelLabel: obj.modelLabel ?? null,
    temperature: obj.temperature ?? 1,
    top_p: obj.top_p ?? 1,
    presence_penalty: obj.presence_penalty ?? 0,
    frequency_penalty: obj.frequency_penalty ?? 0,
    resendFiles:
      typeof obj.resendFiles === 'boolean' ? obj.resendFiles : agentsSettings.resendFiles.default,
    imageDetail: obj.imageDetail ?? ImageDetail.auto,
    agent_id: obj.agent_id ?? undefined,
    instructions: obj.instructions ?? undefined,
    promptPrefix: obj.promptPrefix ?? null,
    iconURL: obj.iconURL ?? undefined,
    greeting: obj.greeting ?? undefined,
    maxContextTokens: obj.maxContextTokens ?? undefined,
  }))
  .catch(() => ({
    model: agentsSettings.model.default,
    modelLabel: null,
    temperature: 1,
    top_p: 1,
    presence_penalty: 0,
    frequency_penalty: 0,
    resendFiles: agentsSettings.resendFiles.default,
    imageDetail: ImageDetail.auto,
    agent_id: undefined,
    instructions: undefined,
    promptPrefix: null,
    iconURL: undefined,
    greeting: undefined,
    maxContextTokens: undefined,
  }));

export const openAIBaseSchema = tConversationSchema.pick({
  model: true,
  modelLabel: true,
  chatGptLabel: true,
  promptPrefix: true,
  temperature: true,
  top_p: true,
  presence_penalty: true,
  frequency_penalty: true,
  resendFiles: true,
  artifacts: true,
  imageDetail: true,
  stop: true,
  iconURL: true,
  greeting: true,
  spec: true,
  maxContextTokens: true,
  max_tokens: true,
  reasoning_effort: true,
});

export const openAISchema = openAIBaseSchema
  .transform((obj: Partial<TConversation>) => removeNullishValues(obj))
  .catch(() => ({}));

export const compactGoogleSchema = googleBaseSchema
  .transform((obj) => {
    const newObj: Partial<TConversation> = { ...obj };
    if (newObj.temperature === google.temperature.default) {
      delete newObj.temperature;
    }
    if (newObj.maxOutputTokens === google.maxOutputTokens.default) {
      delete newObj.maxOutputTokens;
    }
    if (newObj.topP === google.topP.default) {
      delete newObj.topP;
    }
    if (newObj.topK === google.topK.default) {
      delete newObj.topK;
    }

    return removeNullishValues(newObj);
  })
  .catch(() => ({}));

export const anthropicBaseSchema = tConversationSchema.pick({
  model: true,
  modelLabel: true,
  promptPrefix: true,
  temperature: true,
  maxOutputTokens: true,
  topP: true,
  topK: true,
  resendFiles: true,
  promptCache: true,
  thinking: true,
  thinkingBudget: true,
  artifacts: true,
  iconURL: true,
  greeting: true,
  spec: true,
  maxContextTokens: true,
});

export const anthropicSchema = anthropicBaseSchema
  .transform((obj) => removeNullishValues(obj))
  .catch(() => ({}));

export const compactPluginsSchema = gptPluginsBaseSchema
  .transform((obj) => {
    const newObj: Partial<TConversation> = { ...obj };
    if (newObj.modelLabel === null) {
      delete newObj.modelLabel;
    }
    if (newObj.chatGptLabel === null) {
      delete newObj.chatGptLabel;
    }
    if (newObj.promptPrefix === null) {
      delete newObj.promptPrefix;
    }
    if (newObj.temperature === 0.8) {
      delete newObj.temperature;
    }
    if (newObj.top_p === 1) {
      delete newObj.top_p;
    }
    if (newObj.presence_penalty === 0) {
      delete newObj.presence_penalty;
    }
    if (newObj.frequency_penalty === 0) {
      delete newObj.frequency_penalty;
    }
    if (newObj.tools?.length === 0) {
      delete newObj.tools;
    }

    if (
      newObj.agentOptions &&
      newObj.agentOptions.agent === EAgent.functions &&
      newObj.agentOptions.skipCompletion === true &&
      newObj.agentOptions.model === 'gpt-3.5-turbo' &&
      newObj.agentOptions.temperature === 0
    ) {
      delete newObj.agentOptions;
    }

    return removeNullishValues(newObj);
  })
  .catch(() => ({}));

export const tBannerSchema = z.object({
  bannerId: z.string(),
  message: z.string(),
  displayFrom: z.string(),
  displayTo: z.string(),
  createdAt: z.string(),
  updatedAt: z.string(),
  isPublic: z.boolean(),
});
export type TBanner = z.infer<typeof tBannerSchema>;

export const compactAgentsBaseSchema = tConversationSchema.pick({
  spec: true,
  // model: true,
  iconURL: true,
  greeting: true,
  agent_id: true,
  instructions: true,
  additional_instructions: true,
});

export const compactAgentsSchema = compactAgentsBaseSchema
  .transform((obj) => removeNullishValues(obj))
  .catch(() => ({}));<|MERGE_RESOLUTION|>--- conflicted
+++ resolved
@@ -1,11 +1,8 @@
 import { z } from 'zod';
 import { Tools } from './types/assistants';
 import type { TMessageContentParts, FunctionTool, FunctionToolCall } from './types/assistants';
-<<<<<<< HEAD
 import { TFeedback, feedbackSchema } from './feedback';
-=======
 import type { SearchResultData } from './types/web';
->>>>>>> f556aaea
 import type { TEphemeralAgent } from './types';
 import type { TFile } from './types/files';
 
