import { z } from 'zod';
import { Tools } from './types/assistants';
import type { TMessageContentParts, FunctionTool, FunctionToolCall } from './types/assistants';
import { TFeedback, feedbackSchema } from './feedback';
import type { SearchResultData } from './types/web';
import type { TEphemeralAgent } from './types';
import type { TFile } from './types/files';

export const isUUID = z.string().uuid();

export enum AuthType {
  OVERRIDE_AUTH = 'override_auth',
  USER_PROVIDED = 'user_provided',
  SYSTEM_DEFINED = 'system_defined',
}

export const authTypeSchema = z.nativeEnum(AuthType);

export enum EModelEndpoint {
  azureOpenAI = 'azureOpenAI',
  openAI = 'openAI',
  google = 'google',
  anthropic = 'anthropic',
  assistants = 'assistants',
  azureAssistants = 'azureAssistants',
  agents = 'agents',
  custom = 'custom',
  bedrock = 'bedrock',
  /** @deprecated */
  chatGPTBrowser = 'chatGPTBrowser',
  /** @deprecated */
  gptPlugins = 'gptPlugins',
}

export const paramEndpoints = new Set<EModelEndpoint | string>([
  EModelEndpoint.agents,
  EModelEndpoint.openAI,
  EModelEndpoint.bedrock,
  EModelEndpoint.azureOpenAI,
  EModelEndpoint.anthropic,
  EModelEndpoint.custom,
  EModelEndpoint.google,
]);

export enum BedrockProviders {
  AI21 = 'ai21',
  Amazon = 'amazon',
  Anthropic = 'anthropic',
  Cohere = 'cohere',
  Meta = 'meta',
  MistralAI = 'mistral',
  StabilityAI = 'stability',
  DeepSeek = 'deepseek',
}

export const getModelKey = (endpoint: EModelEndpoint | string, model: string) => {
  if (endpoint === EModelEndpoint.bedrock) {
    const parts = model.split('.');
    const provider = [parts[0], parts[1]].find((part) =>
      Object.values(BedrockProviders).includes(part as BedrockProviders),
    );
    return (provider ?? parts[0]) as BedrockProviders;
  }
  return model;
};

export const getSettingsKeys = (endpoint: EModelEndpoint | string, model: string) => {
  const endpointKey = endpoint;
  const modelKey = getModelKey(endpointKey, model);
  const combinedKey = `${endpointKey}-${modelKey}`;
  return [combinedKey, endpointKey];
};

export type AssistantsEndpoint = EModelEndpoint.assistants | EModelEndpoint.azureAssistants;

export const isAssistantsEndpoint = (_endpoint?: AssistantsEndpoint | null | string): boolean => {
  const endpoint = _endpoint ?? '';
  if (!endpoint) {
    return false;
  }
  return endpoint.toLowerCase().endsWith(EModelEndpoint.assistants);
};

export type AgentProvider = Exclude<keyof typeof EModelEndpoint, EModelEndpoint.agents> | string;

export const isAgentsEndpoint = (_endpoint?: EModelEndpoint.agents | null | string): boolean => {
  const endpoint = _endpoint ?? '';
  if (!endpoint) {
    return false;
  }
  return endpoint === EModelEndpoint.agents;
};

export const isEphemeralAgent = (
  endpoint?: EModelEndpoint.agents | null | string,
  ephemeralAgent?: TEphemeralAgent | null,
) => {
  if (!ephemeralAgent) {
    return false;
  }
  if (isAgentsEndpoint(endpoint)) {
    return false;
  }
  const hasMCPSelected = (ephemeralAgent?.mcp?.length ?? 0) > 0;
  const hasCodeSelected = (ephemeralAgent?.execute_code ?? false) === true;
  const hasSearchSelected = (ephemeralAgent?.web_search ?? false) === true;
  return hasMCPSelected || hasCodeSelected || hasSearchSelected;
};

export const isParamEndpoint = (
  endpoint: EModelEndpoint | string,
  endpointType?: EModelEndpoint | string,
): boolean => {
  if (paramEndpoints.has(endpoint)) {
    return true;
  }

  if (endpointType != null) {
    return paramEndpoints.has(endpointType);
  }

  return false;
};

export enum ImageDetail {
  low = 'low',
  auto = 'auto',
  high = 'high',
}

export enum ReasoningEffort {
  low = 'low',
  medium = 'medium',
  high = 'high',
}

export const imageDetailNumeric = {
  [ImageDetail.low]: 0,
  [ImageDetail.auto]: 1,
  [ImageDetail.high]: 2,
};

export const imageDetailValue = {
  0: ImageDetail.low,
  1: ImageDetail.auto,
  2: ImageDetail.high,
};

export const eImageDetailSchema = z.nativeEnum(ImageDetail);
export const eReasoningEffortSchema = z.nativeEnum(ReasoningEffort);

export const defaultAssistantFormValues = {
  assistant: '',
  id: '',
  name: '',
  description: '',
  instructions: '',
  conversation_starters: [],
  model: '',
  functions: [],
  code_interpreter: false,
  image_vision: false,
  retrieval: false,
  append_current_datetime: false,
};

export const defaultAgentFormValues = {
  agent: {},
  id: '',
  name: '',
  description: '',
  instructions: '',
  model: '',
  model_parameters: {},
  tools: [],
  provider: {},
  projectIds: [],
  artifacts: '',
  isCollaborative: false,
  recursion_limit: undefined,
  [Tools.execute_code]: false,
  [Tools.file_search]: false,
<<<<<<< HEAD
  category: 'general',
  support_contact: {
    name: '',
    email: '',
  },
=======
  [Tools.web_search]: false,
>>>>>>> cdf42b3a
};

export const ImageVisionTool: FunctionTool = {
  type: Tools.function,
  [Tools.function]: {
    name: 'image_vision',
    description: 'Get detailed text descriptions for all current image attachments.',
    parameters: {
      type: 'object',
      properties: {},
      required: [],
    },
  },
};

export const isImageVisionTool = (tool: FunctionTool | FunctionToolCall) =>
  tool.type === 'function' && tool.function?.name === ImageVisionTool.function?.name;

export const openAISettings = {
  model: {
    default: 'gpt-4o-mini' as const,
  },
  temperature: {
    min: 0 as const,
    max: 2 as const,
    step: 0.01 as const,
    default: 1 as const,
  },
  top_p: {
    min: 0 as const,
    max: 1 as const,
    step: 0.01 as const,
    default: 1 as const,
  },
  presence_penalty: {
    min: 0 as const,
    max: 2 as const,
    step: 0.01 as const,
    default: 0 as const,
  },
  frequency_penalty: {
    min: 0 as const,
    max: 2 as const,
    step: 0.01 as const,
    default: 0 as const,
  },
  resendFiles: {
    default: true as const,
  },
  maxContextTokens: {
    default: undefined,
  },
  max_tokens: {
    default: undefined,
  },
  imageDetail: {
    default: ImageDetail.auto as const,
    min: 0 as const,
    max: 2 as const,
    step: 1 as const,
  },
};

export const googleSettings = {
  model: {
    default: 'gemini-1.5-flash-latest' as const,
  },
  maxOutputTokens: {
    min: 1 as const,
    max: 64000 as const,
    step: 1 as const,
    default: 8192 as const,
  },
  temperature: {
    min: 0 as const,
    max: 2 as const,
    step: 0.01 as const,
    default: 1 as const,
  },
  topP: {
    min: 0 as const,
    max: 1 as const,
    step: 0.01 as const,
    default: 0.95 as const,
  },
  topK: {
    min: 1 as const,
    max: 40 as const,
    step: 1 as const,
    default: 40 as const,
  },
};

const ANTHROPIC_MAX_OUTPUT = 128000 as const;
const DEFAULT_MAX_OUTPUT = 8192 as const;
const LEGACY_ANTHROPIC_MAX_OUTPUT = 4096 as const;
export const anthropicSettings = {
  model: {
    default: 'claude-3-5-sonnet-latest' as const,
  },
  temperature: {
    min: 0 as const,
    max: 1 as const,
    step: 0.01 as const,
    default: 1 as const,
  },
  promptCache: {
    default: true as const,
  },
  thinking: {
    default: true as const,
  },
  thinkingBudget: {
    min: 1024 as const,
    step: 100 as const,
    max: 200000 as const,
    default: 2000 as const,
  },
  maxOutputTokens: {
    min: 1 as const,
    max: ANTHROPIC_MAX_OUTPUT,
    step: 1 as const,
    default: DEFAULT_MAX_OUTPUT,
    reset: (modelName: string) => {
      if (/claude-3[-.]5-sonnet/.test(modelName) || /claude-3[-.]7/.test(modelName)) {
        return DEFAULT_MAX_OUTPUT;
      }

      return 4096;
    },
    set: (value: number, modelName: string) => {
      if (
        !(/claude-3[-.]5-sonnet/.test(modelName) || /claude-3[-.]7/.test(modelName)) &&
        value > LEGACY_ANTHROPIC_MAX_OUTPUT
      ) {
        return LEGACY_ANTHROPIC_MAX_OUTPUT;
      }

      return value;
    },
  },
  topP: {
    min: 0 as const,
    max: 1 as const,
    step: 0.01 as const,
    default: 0.7 as const,
  },
  topK: {
    min: 1 as const,
    max: 40 as const,
    step: 1 as const,
    default: 5 as const,
  },
  resendFiles: {
    default: true as const,
  },
  maxContextTokens: {
    default: undefined,
  },
  legacy: {
    maxOutputTokens: {
      min: 1 as const,
      max: LEGACY_ANTHROPIC_MAX_OUTPUT,
      step: 1 as const,
      default: LEGACY_ANTHROPIC_MAX_OUTPUT,
    },
  },
};

export const agentsSettings = {
  model: {
    default: 'gpt-3.5-turbo-test' as const,
  },
  temperature: {
    min: 0 as const,
    max: 1 as const,
    step: 0.01 as const,
    default: 1 as const,
  },
  top_p: {
    min: 0 as const,
    max: 1 as const,
    step: 0.01 as const,
    default: 1 as const,
  },
  presence_penalty: {
    min: 0 as const,
    max: 2 as const,
    step: 0.01 as const,
    default: 0 as const,
  },
  frequency_penalty: {
    min: 0 as const,
    max: 2 as const,
    step: 0.01 as const,
    default: 0 as const,
  },
  resendFiles: {
    default: true as const,
  },
  maxContextTokens: {
    default: undefined,
  },
  max_tokens: {
    default: undefined,
  },
  imageDetail: {
    default: ImageDetail.auto as const,
  },
};

export const endpointSettings = {
  [EModelEndpoint.openAI]: openAISettings,
  [EModelEndpoint.google]: googleSettings,
  [EModelEndpoint.anthropic]: anthropicSettings,
  [EModelEndpoint.agents]: agentsSettings,
  [EModelEndpoint.bedrock]: agentsSettings,
};

const google = endpointSettings[EModelEndpoint.google];

export const eModelEndpointSchema = z.nativeEnum(EModelEndpoint);

export const extendedModelEndpointSchema = z.union([eModelEndpointSchema, z.string()]);

export const tPluginAuthConfigSchema = z.object({
  authField: z.string(),
  label: z.string(),
  description: z.string(),
});

export type TPluginAuthConfig = z.infer<typeof tPluginAuthConfigSchema>;

export const tPluginSchema = z.object({
  name: z.string(),
  pluginKey: z.string(),
  description: z.string(),
  icon: z.string().optional(),
  authConfig: z.array(tPluginAuthConfigSchema).optional(),
  authenticated: z.boolean().optional(),
  chatMenu: z.boolean().optional(),
  isButton: z.boolean().optional(),
  toolkit: z.boolean().optional(),
});

export type TPlugin = z.infer<typeof tPluginSchema>;

export type TInput = {
  inputStr: string;
};

export type TResPlugin = {
  plugin: string;
  input: string;
  thought: string;
  loading?: boolean;
  outputs?: string;
  latest?: string;
  inputs?: TInput[];
};

export const tExampleSchema = z.object({
  input: z.object({
    content: z.string(),
  }),
  output: z.object({
    content: z.string(),
  }),
});

export type TExample = z.infer<typeof tExampleSchema>;

export enum EAgent {
  functions = 'functions',
  classic = 'classic',
}

export const agentOptionSettings = {
  model: {
    default: 'gpt-4o-mini',
  },
  temperature: {
    min: 0,
    max: 1,
    step: 0.01,
    default: 0,
  },
  agent: {
    default: EAgent.functions,
    options: [EAgent.functions, EAgent.classic],
  },
  skipCompletion: {
    default: true,
  },
};

export const eAgentOptionsSchema = z.nativeEnum(EAgent);

export const tAgentOptionsSchema = z.object({
  agent: z.string().default(EAgent.functions),
  skipCompletion: z.boolean().default(agentOptionSettings.skipCompletion.default),
  model: z.string(),
  temperature: z.number().default(agentOptionSettings.temperature.default),
});

export const tMessageSchema = z.object({
  messageId: z.string(),
  endpoint: z.string().optional(),
  clientId: z.string().nullable().optional(),
  conversationId: z.string().nullable(),
  parentMessageId: z.string().nullable(),
  responseMessageId: z.string().nullable().optional(),
  overrideParentMessageId: z.string().nullable().optional(),
  bg: z.string().nullable().optional(),
  model: z.string().nullable().optional(),
  title: z.string().nullable().or(z.literal('New Chat')).default('New Chat'),
  sender: z.string().optional(),
  text: z.string(),
  generation: z.string().nullable().optional(),
  isCreatedByUser: z.boolean(),
  error: z.boolean().optional(),
  clientTimestamp: z.string().optional(),
  createdAt: z
    .string()
    .optional()
    .default(() => new Date().toISOString()),
  updatedAt: z
    .string()
    .optional()
    .default(() => new Date().toISOString()),
  current: z.boolean().optional(),
  unfinished: z.boolean().optional(),
  searchResult: z.boolean().optional(),
  finish_reason: z.string().optional(),
  /* assistant */
  thread_id: z.string().optional(),
  /* frontend components */
  iconURL: z.string().nullable().optional(),
  feedback: feedbackSchema.optional(),
});

export type MemoryArtifact = {
  key: string;
  value?: string;
  tokenCount?: number;
  type: 'update' | 'delete';
};

export type TAttachmentMetadata = {
  type?: Tools;
  messageId: string;
  toolCallId: string;
  [Tools.web_search]?: SearchResultData;
  [Tools.memory]?: MemoryArtifact;
};

export type TAttachment =
  | (TFile & TAttachmentMetadata)
  | (Pick<TFile, 'filename' | 'filepath' | 'conversationId'> & {
      expiresAt: number;
    } & TAttachmentMetadata);

export type TMessage = z.input<typeof tMessageSchema> & {
  children?: TMessage[];
  plugin?: TResPlugin | null;
  plugins?: TResPlugin[];
  content?: TMessageContentParts[];
  files?: Partial<TFile>[];
  depth?: number;
  siblingIndex?: number;
  attachments?: TAttachment[];
  clientTimestamp?: string;
  feedback?: TFeedback;
};

export const coerceNumber = z.union([z.number(), z.string()]).transform((val) => {
  if (typeof val === 'string') {
    return val.trim() === '' ? undefined : parseFloat(val);
  }
  return val;
});

type DocumentTypeValue =
  | null
  | boolean
  | number
  | string
  | DocumentTypeValue[]
  | { [key: string]: DocumentTypeValue };

const DocumentType: z.ZodType<DocumentTypeValue> = z.lazy(() =>
  z.union([
    z.null(),
    z.boolean(),
    z.number(),
    z.string(),
    z.array(z.lazy(() => DocumentType)),
    z.record(z.lazy(() => DocumentType)),
  ]),
);

export const tConversationSchema = z.object({
  conversationId: z.string().nullable(),
  endpoint: eModelEndpointSchema.nullable(),
  endpointType: eModelEndpointSchema.nullable().optional(),
  isArchived: z.boolean().optional(),
  title: z.string().nullable().or(z.literal('New Chat')).default('New Chat'),
  user: z.string().optional(),
  messages: z.array(z.string()).optional(),
  tools: z.union([z.array(tPluginSchema), z.array(z.string())]).optional(),
  modelLabel: z.string().nullable().optional(),
  userLabel: z.string().optional(),
  model: z.string().nullable().optional(),
  promptPrefix: z.string().nullable().optional(),
  temperature: z.number().optional(),
  topP: z.number().optional(),
  topK: z.number().optional(),
  top_p: z.number().optional(),
  frequency_penalty: z.number().optional(),
  presence_penalty: z.number().optional(),
  parentMessageId: z.string().optional(),
  maxOutputTokens: coerceNumber.optional(),
  maxContextTokens: coerceNumber.optional(),
  max_tokens: coerceNumber.optional(),
  /* Anthropic */
  promptCache: z.boolean().optional(),
  system: z.string().optional(),
  thinking: z.boolean().optional(),
  thinkingBudget: coerceNumber.optional(),
  /* artifacts */
  artifacts: z.string().optional(),
  /* google */
  context: z.string().nullable().optional(),
  examples: z.array(tExampleSchema).optional(),
  /* DB */
  tags: z.array(z.string()).optional(),
  createdAt: z.string(),
  updatedAt: z.string(),
  /* Files */
  resendFiles: z.boolean().optional(),
  file_ids: z.array(z.string()).optional(),
  /* vision */
  imageDetail: eImageDetailSchema.optional(),
  /* OpenAI: o1 only */
  reasoning_effort: eReasoningEffortSchema.optional(),
  /* assistant */
  assistant_id: z.string().optional(),
  /* agents */
  agent_id: z.string().optional(),
  /* AWS Bedrock */
  region: z.string().optional(),
  maxTokens: coerceNumber.optional(),
  additionalModelRequestFields: DocumentType.optional(),
  /* assistants */
  instructions: z.string().optional(),
  additional_instructions: z.string().optional(),
  append_current_datetime: z.boolean().optional(),
  /** Used to overwrite active conversation settings when saving a Preset */
  presetOverride: z.record(z.unknown()).optional(),
  stop: z.array(z.string()).optional(),
  /* frontend components */
  greeting: z.string().optional(),
  spec: z.string().nullable().optional(),
  iconURL: z.string().nullable().optional(),
  /* temporary chat */
  expiredAt: z.string().nullable().optional(),
  /** @deprecated */
  resendImages: z.boolean().optional(),
  /** @deprecated */
  agentOptions: tAgentOptionsSchema.nullable().optional(),
  /** @deprecated Prefer `modelLabel` over `chatGptLabel` */
  chatGptLabel: z.string().nullable().optional(),
});

export const tPresetSchema = tConversationSchema
  .omit({
    conversationId: true,
    createdAt: true,
    updatedAt: true,
    title: true,
  })
  .merge(
    z.object({
      conversationId: z.string().nullable().optional(),
      presetId: z.string().nullable().optional(),
      title: z.string().nullable().optional(),
      defaultPreset: z.boolean().optional(),
      order: z.number().optional(),
      endpoint: extendedModelEndpointSchema.nullable(),
    }),
  );

export const tConvoUpdateSchema = tConversationSchema.merge(
  z.object({
    endpoint: extendedModelEndpointSchema.nullable(),
    createdAt: z.string().optional(),
    updatedAt: z.string().optional(),
  }),
);

export const tQueryParamsSchema = tConversationSchema
  .pick({
    // librechat settings
    /** The model spec to be used */
    spec: true,
    /** The AI context window, overrides the system-defined window as determined by `model` value */
    maxContextTokens: true,
    /**
     * Whether or not to re-submit files from previous messages on subsequent messages
     * */
    resendFiles: true,
    /**
     * @endpoints openAI, custom, azureOpenAI
     *
     * System parameter that only affects the above endpoints.
     * Image detail for re-sizing according to OpenAI spec, defaults to `auto`
     * */
    imageDetail: true,
    /**
     * AKA Custom Instructions, dynamically added to chat history as a system message;
     * for `bedrock` endpoint, this is used as the `system` model param if the provider uses it;
     * for `assistants` endpoint, this is used as the `additional_instructions` model param:
     * https://platform.openai.com/docs/api-reference/runs/createRun#runs-createrun-additional_instructions
     * ; otherwise, a message with `system` role is added to the chat history
     */
    promptPrefix: true,
    // Model parameters
    /** @endpoints openAI, custom, azureOpenAI, google, anthropic, assistants, azureAssistants, bedrock */
    model: true,
    /** @endpoints openAI, custom, azureOpenAI, google, anthropic, bedrock */
    temperature: true,
    /** @endpoints openAI, custom, azureOpenAI */
    presence_penalty: true,
    /** @endpoints openAI, custom, azureOpenAI */
    frequency_penalty: true,
    /** @endpoints openAI, custom, azureOpenAI */
    stop: true,
    /** @endpoints openAI, custom, azureOpenAI */
    top_p: true,
    /** @endpoints openAI, custom, azureOpenAI */
    max_tokens: true,
    /** @endpoints google, anthropic, bedrock */
    topP: true,
    /** @endpoints google, anthropic */
    topK: true,
    /** @endpoints google, anthropic */
    maxOutputTokens: true,
    /** @endpoints anthropic */
    promptCache: true,
    thinking: true,
    thinkingBudget: true,
    /** @endpoints bedrock */
    region: true,
    /** @endpoints bedrock */
    maxTokens: true,
    /** @endpoints agents */
    agent_id: true,
    /** @endpoints assistants, azureAssistants */
    assistant_id: true,
    /** @endpoints assistants, azureAssistants */
    append_current_datetime: true,
    /**
     * @endpoints assistants, azureAssistants
     *
     * Overrides existing assistant instructions, only used for the current run:
     * https://platform.openai.com/docs/api-reference/runs/createRun#runs-createrun-instructions
     * */
    instructions: true,
  })
  .merge(
    z.object({
      /** @endpoints openAI, custom, azureOpenAI, google, anthropic, assistants, azureAssistants, bedrock, agents */
      endpoint: extendedModelEndpointSchema.nullable(),
    }),
  );

export type TPreset = z.infer<typeof tPresetSchema>;

export type TSetOption = (
  param: number | string,
) => (newValue: number | string | boolean | string[] | Partial<TPreset>) => void;

export type TConversation = z.infer<typeof tConversationSchema> & {
  presetOverride?: Partial<TPreset>;
  disableParams?: boolean;
};

export const tSharedLinkSchema = z.object({
  conversationId: z.string(),
  shareId: z.string(),
  messages: z.array(z.string()),
  isPublic: z.boolean(),
  title: z.string(),
  createdAt: z.string(),
  updatedAt: z.string(),
});

export type TSharedLink = z.infer<typeof tSharedLinkSchema>;

export const tConversationTagSchema = z.object({
  _id: z.string(),
  user: z.string(),
  tag: z.string(),
  description: z.string().optional(),
  createdAt: z.string(),
  updatedAt: z.string(),
  count: z.number(),
  position: z.number(),
});
export type TConversationTag = z.infer<typeof tConversationTagSchema>;

export const googleBaseSchema = tConversationSchema.pick({
  model: true,
  modelLabel: true,
  promptPrefix: true,
  examples: true,
  temperature: true,
  maxOutputTokens: true,
  artifacts: true,
  topP: true,
  topK: true,
  iconURL: true,
  greeting: true,
  spec: true,
  maxContextTokens: true,
});

export const googleSchema = googleBaseSchema
  .transform((obj: Partial<TConversation>) => removeNullishValues(obj))
  .catch(() => ({}));

/**
   * TODO: Map the following fields:
  - presence_penalty -> presencePenalty
  - frequency_penalty -> frequencyPenalty
  - stop -> stopSequences
   */
export const googleGenConfigSchema = z
  .object({
    maxOutputTokens: coerceNumber.optional(),
    temperature: coerceNumber.optional(),
    topP: coerceNumber.optional(),
    topK: coerceNumber.optional(),
    presencePenalty: coerceNumber.optional(),
    frequencyPenalty: coerceNumber.optional(),
    stopSequences: z.array(z.string()).optional(),
  })
  .strip()
  .optional();

const gptPluginsBaseSchema = tConversationSchema.pick({
  model: true,
  modelLabel: true,
  chatGptLabel: true,
  promptPrefix: true,
  temperature: true,
  artifacts: true,
  top_p: true,
  presence_penalty: true,
  frequency_penalty: true,
  tools: true,
  agentOptions: true,
  iconURL: true,
  greeting: true,
  spec: true,
  maxContextTokens: true,
});

export const gptPluginsSchema = gptPluginsBaseSchema
  .transform((obj) => {
    const result = {
      ...obj,
      model: obj.model ?? 'gpt-3.5-turbo',
      chatGptLabel: obj.chatGptLabel ?? obj.modelLabel ?? null,
      promptPrefix: obj.promptPrefix ?? null,
      temperature: obj.temperature ?? 0.8,
      top_p: obj.top_p ?? 1,
      presence_penalty: obj.presence_penalty ?? 0,
      frequency_penalty: obj.frequency_penalty ?? 0,
      tools: obj.tools ?? [],
      agentOptions: obj.agentOptions ?? {
        agent: EAgent.functions,
        skipCompletion: true,
        model: 'gpt-3.5-turbo',
        temperature: 0,
      },
      iconURL: obj.iconURL ?? undefined,
      greeting: obj.greeting ?? undefined,
      spec: obj.spec ?? undefined,
      maxContextTokens: obj.maxContextTokens ?? undefined,
    };

    if (obj.modelLabel != null && obj.modelLabel !== '') {
      result.modelLabel = null;
    }

    return result;
  })
  .catch(() => ({
    model: 'gpt-3.5-turbo',
    chatGptLabel: null,
    promptPrefix: null,
    temperature: 0.8,
    top_p: 1,
    presence_penalty: 0,
    frequency_penalty: 0,
    tools: [],
    agentOptions: {
      agent: EAgent.functions,
      skipCompletion: true,
      model: 'gpt-3.5-turbo',
      temperature: 0,
    },
    iconURL: undefined,
    greeting: undefined,
    spec: undefined,
    maxContextTokens: undefined,
  }));

export function removeNullishValues<T extends Record<string, unknown>>(
  obj: T,
  removeEmptyStrings?: boolean,
): Partial<T> {
  const newObj: Partial<T> = { ...obj };

  (Object.keys(newObj) as Array<keyof T>).forEach((key) => {
    const value = newObj[key];
    if (value === undefined || value === null) {
      delete newObj[key];
    }
    if (removeEmptyStrings && typeof value === 'string' && value === '') {
      delete newObj[key];
    }
  });

  return newObj;
}

const assistantBaseSchema = tConversationSchema.pick({
  model: true,
  assistant_id: true,
  instructions: true,
  artifacts: true,
  promptPrefix: true,
  iconURL: true,
  greeting: true,
  spec: true,
  append_current_datetime: true,
});

export const assistantSchema = assistantBaseSchema
  .transform((obj) => ({
    ...obj,
    model: obj.model ?? openAISettings.model.default,
    assistant_id: obj.assistant_id ?? undefined,
    instructions: obj.instructions ?? undefined,
    promptPrefix: obj.promptPrefix ?? null,
    iconURL: obj.iconURL ?? undefined,
    greeting: obj.greeting ?? undefined,
    spec: obj.spec ?? undefined,
    append_current_datetime: obj.append_current_datetime ?? false,
  }))
  .catch(() => ({
    model: openAISettings.model.default,
    assistant_id: undefined,
    instructions: undefined,
    promptPrefix: null,
    iconURL: undefined,
    greeting: undefined,
    spec: undefined,
    append_current_datetime: false,
  }));

const compactAssistantBaseSchema = tConversationSchema.pick({
  model: true,
  assistant_id: true,
  instructions: true,
  promptPrefix: true,
  artifacts: true,
  iconURL: true,
  greeting: true,
  spec: true,
});

export const compactAssistantSchema = compactAssistantBaseSchema
  .transform((obj) => removeNullishValues(obj))
  .catch(() => ({}));

export const agentsBaseSchema = tConversationSchema.pick({
  model: true,
  modelLabel: true,
  temperature: true,
  top_p: true,
  presence_penalty: true,
  frequency_penalty: true,
  resendFiles: true,
  imageDetail: true,
  agent_id: true,
  instructions: true,
  promptPrefix: true,
  iconURL: true,
  greeting: true,
  maxContextTokens: true,
});

export const agentsSchema = agentsBaseSchema
  .transform((obj) => ({
    ...obj,
    model: obj.model ?? agentsSettings.model.default,
    modelLabel: obj.modelLabel ?? null,
    temperature: obj.temperature ?? 1,
    top_p: obj.top_p ?? 1,
    presence_penalty: obj.presence_penalty ?? 0,
    frequency_penalty: obj.frequency_penalty ?? 0,
    resendFiles:
      typeof obj.resendFiles === 'boolean' ? obj.resendFiles : agentsSettings.resendFiles.default,
    imageDetail: obj.imageDetail ?? ImageDetail.auto,
    agent_id: obj.agent_id ?? undefined,
    instructions: obj.instructions ?? undefined,
    promptPrefix: obj.promptPrefix ?? null,
    iconURL: obj.iconURL ?? undefined,
    greeting: obj.greeting ?? undefined,
    maxContextTokens: obj.maxContextTokens ?? undefined,
  }))
  .catch(() => ({
    model: agentsSettings.model.default,
    modelLabel: null,
    temperature: 1,
    top_p: 1,
    presence_penalty: 0,
    frequency_penalty: 0,
    resendFiles: agentsSettings.resendFiles.default,
    imageDetail: ImageDetail.auto,
    agent_id: undefined,
    instructions: undefined,
    promptPrefix: null,
    iconURL: undefined,
    greeting: undefined,
    maxContextTokens: undefined,
  }));

export const openAIBaseSchema = tConversationSchema.pick({
  model: true,
  modelLabel: true,
  chatGptLabel: true,
  promptPrefix: true,
  temperature: true,
  top_p: true,
  presence_penalty: true,
  frequency_penalty: true,
  resendFiles: true,
  artifacts: true,
  imageDetail: true,
  stop: true,
  iconURL: true,
  greeting: true,
  spec: true,
  maxContextTokens: true,
  max_tokens: true,
  reasoning_effort: true,
});

export const openAISchema = openAIBaseSchema
  .transform((obj: Partial<TConversation>) => removeNullishValues(obj))
  .catch(() => ({}));

export const compactGoogleSchema = googleBaseSchema
  .transform((obj) => {
    const newObj: Partial<TConversation> = { ...obj };
    if (newObj.temperature === google.temperature.default) {
      delete newObj.temperature;
    }
    if (newObj.maxOutputTokens === google.maxOutputTokens.default) {
      delete newObj.maxOutputTokens;
    }
    if (newObj.topP === google.topP.default) {
      delete newObj.topP;
    }
    if (newObj.topK === google.topK.default) {
      delete newObj.topK;
    }

    return removeNullishValues(newObj);
  })
  .catch(() => ({}));

export const anthropicBaseSchema = tConversationSchema.pick({
  model: true,
  modelLabel: true,
  promptPrefix: true,
  temperature: true,
  maxOutputTokens: true,
  topP: true,
  topK: true,
  resendFiles: true,
  promptCache: true,
  thinking: true,
  thinkingBudget: true,
  artifacts: true,
  iconURL: true,
  greeting: true,
  spec: true,
  maxContextTokens: true,
});

export const anthropicSchema = anthropicBaseSchema
  .transform((obj) => removeNullishValues(obj))
  .catch(() => ({}));

export const compactPluginsSchema = gptPluginsBaseSchema
  .transform((obj) => {
    const newObj: Partial<TConversation> = { ...obj };
    if (newObj.modelLabel === null) {
      delete newObj.modelLabel;
    }
    if (newObj.chatGptLabel === null) {
      delete newObj.chatGptLabel;
    }
    if (newObj.promptPrefix === null) {
      delete newObj.promptPrefix;
    }
    if (newObj.temperature === 0.8) {
      delete newObj.temperature;
    }
    if (newObj.top_p === 1) {
      delete newObj.top_p;
    }
    if (newObj.presence_penalty === 0) {
      delete newObj.presence_penalty;
    }
    if (newObj.frequency_penalty === 0) {
      delete newObj.frequency_penalty;
    }
    if (newObj.tools?.length === 0) {
      delete newObj.tools;
    }

    if (
      newObj.agentOptions &&
      newObj.agentOptions.agent === EAgent.functions &&
      newObj.agentOptions.skipCompletion === true &&
      newObj.agentOptions.model === 'gpt-3.5-turbo' &&
      newObj.agentOptions.temperature === 0
    ) {
      delete newObj.agentOptions;
    }

    return removeNullishValues(newObj);
  })
  .catch(() => ({}));

export const tBannerSchema = z.object({
  bannerId: z.string(),
  message: z.string(),
  displayFrom: z.string(),
  displayTo: z.string(),
  createdAt: z.string(),
  updatedAt: z.string(),
  isPublic: z.boolean(),
});
export type TBanner = z.infer<typeof tBannerSchema>;

export const compactAgentsBaseSchema = tConversationSchema.pick({
  spec: true,
  // model: true,
  iconURL: true,
  greeting: true,
  agent_id: true,
  instructions: true,
  additional_instructions: true,
});

export const compactAgentsSchema = compactAgentsBaseSchema
  .transform((obj) => removeNullishValues(obj))
  .catch(() => ({}));<|MERGE_RESOLUTION|>--- conflicted
+++ resolved
@@ -180,15 +180,12 @@
   recursion_limit: undefined,
   [Tools.execute_code]: false,
   [Tools.file_search]: false,
-<<<<<<< HEAD
+  [Tools.web_search]: false,
   category: 'general',
   support_contact: {
     name: '',
     email: '',
   },
-=======
-  [Tools.web_search]: false,
->>>>>>> cdf42b3a
 };
 
 export const ImageVisionTool: FunctionTool = {
