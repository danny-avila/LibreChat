--- conflicted
+++ resolved
@@ -18,18 +18,6 @@
     endpoint: s.EModelEndpoint;
     endpointType?: s.EModelEndpoint;
   };
-<<<<<<< HEAD
-  const endpoint = _e as s.EModelEndpoint;
-  let server = EndpointURLs[endpointType ?? endpoint];
-  const isEphemeral = s.isEphemeralAgent(endpoint, ephemeralAgent);
-
-  if (isEdited && s.isAssistantsEndpoint(endpoint)) {
-    server += '/modify';
-  } else if (isEdited) {
-    server = server.replace('/ask/', '/edit/');
-  } else if (isEphemeral) {
-    server = `${EndpointURLs[s.EModelEndpoint.agents]}/${endpoint}`;
-=======
 
   const endpoint = _e as s.EModelEndpoint;
   let server = `${EndpointURLs[s.EModelEndpoint.agents]}/${endpoint}`;
@@ -37,18 +25,13 @@
     server =
       EndpointURLs[(endpointType ?? endpoint) as 'assistants' | 'azureAssistants'] +
       (isEdited ? '/modify' : '');
->>>>>>> 5d267aa8
   }
 
   const payload: t.TPayload = {
     ...userMessage,
     ...endpointOption,
     endpoint,
-<<<<<<< HEAD
-    ephemeralAgent: isEphemeral ? ephemeralAgent : undefined,
-=======
     ephemeralAgent: s.isAssistantsEndpoint(endpoint) ? undefined : ephemeralAgent,
->>>>>>> 5d267aa8
     isContinued: !!(isEdited && isContinued),
     conversationId,
     isTemporary,
