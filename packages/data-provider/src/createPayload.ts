<<<<<<< HEAD
import type { TSubmission, TMessage, TEndpointOption } from './types';
import { tConvoUpdateSchema, EModelEndpoint } from './schemas';
import { EndpointURLs } from './config';

export default function createPayload(submission: TSubmission) {
  const { conversation, message, messages, endpointOption, isEdited, isContinued } = submission;
  const { conversationId } = tConvoUpdateSchema.parse(conversation);
  const { endpoint, endpointType } = endpointOption as {
    endpoint: EModelEndpoint;
    endpointType?: EModelEndpoint;
=======
import type * as t from './types';
import { EndpointURLs } from './config';
import * as s from './schemas';

export default function createPayload(submission: t.TSubmission) {
  const { conversation, userMessage, endpointOption, isEdited, isContinued } = submission;
  const { conversationId } = s.tConvoUpdateSchema.parse(conversation);
  const { endpoint, endpointType } = endpointOption as {
    endpoint: s.EModelEndpoint;
    endpointType?: s.EModelEndpoint;
>>>>>>> 302b28fc
  };

  let server = EndpointURLs[endpointType ?? endpoint];

<<<<<<< HEAD
  if (isEdited && endpoint === EModelEndpoint.assistants) {
=======
  if (isEdited && s.isAssistantsEndpoint(endpoint)) {
>>>>>>> 302b28fc
    server += '/modify';
  } else if (isEdited) {
    server = server.replace('/ask/', '/edit/');
  }
<<<<<<< HEAD

  type Payload = Partial<TMessage> &
    Partial<TEndpointOption> & {
      isContinued: boolean;
      conversationId: string | null;
      messages?: typeof messages;
    };

  const payload: Payload = {
    ...message,
=======

  const payload: t.TPayload = {
    ...userMessage,
>>>>>>> 302b28fc
    ...endpointOption,
    isContinued: !!(isEdited && isContinued),
    conversationId,
  };

  return { server, payload };
}<|MERGE_RESOLUTION|>--- conflicted
+++ resolved
@@ -1,15 +1,3 @@
-<<<<<<< HEAD
-import type { TSubmission, TMessage, TEndpointOption } from './types';
-import { tConvoUpdateSchema, EModelEndpoint } from './schemas';
-import { EndpointURLs } from './config';
-
-export default function createPayload(submission: TSubmission) {
-  const { conversation, message, messages, endpointOption, isEdited, isContinued } = submission;
-  const { conversationId } = tConvoUpdateSchema.parse(conversation);
-  const { endpoint, endpointType } = endpointOption as {
-    endpoint: EModelEndpoint;
-    endpointType?: EModelEndpoint;
-=======
 import type * as t from './types';
 import { EndpointURLs } from './config';
 import * as s from './schemas';
@@ -20,36 +8,18 @@
   const { endpoint, endpointType } = endpointOption as {
     endpoint: s.EModelEndpoint;
     endpointType?: s.EModelEndpoint;
->>>>>>> 302b28fc
   };
 
   let server = EndpointURLs[endpointType ?? endpoint];
 
-<<<<<<< HEAD
-  if (isEdited && endpoint === EModelEndpoint.assistants) {
-=======
   if (isEdited && s.isAssistantsEndpoint(endpoint)) {
->>>>>>> 302b28fc
     server += '/modify';
   } else if (isEdited) {
     server = server.replace('/ask/', '/edit/');
   }
-<<<<<<< HEAD
-
-  type Payload = Partial<TMessage> &
-    Partial<TEndpointOption> & {
-      isContinued: boolean;
-      conversationId: string | null;
-      messages?: typeof messages;
-    };
-
-  const payload: Payload = {
-    ...message,
-=======
 
   const payload: t.TPayload = {
     ...userMessage,
->>>>>>> 302b28fc
     ...endpointOption,
     isContinued: !!(isEdited && isContinued),
     conversationId,
