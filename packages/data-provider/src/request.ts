--- conflicted
+++ resolved
@@ -98,14 +98,14 @@
       if (originalRequest.url?.includes('/api/auth/logout') === true) {
         return Promise.reject(error);
       }
-      if (originalRequest.url?.includes('/api/auth/refresh') === true) {
-        // Refresh token itself failed - redirect to login
-        console.log('Refresh token request failed, redirecting to login...');
-        window.location.href = '/login';
-        return Promise.reject(error);
-      }
 
       if (error.response.status === 401 && !originalRequest._retry) {
+        // <stripe>
+        // do not refresh on 401 error
+        console.error('[stripe] 401 error in data provider request');
+        return Promise.reject(error);
+        // </stripe>
+
         console.warn('401 error, refreshing token');
         originalRequest._retry = true;
 
@@ -121,22 +121,13 @@
           }
         }
 
-<<<<<<< HEAD
-    if (error.response.status === 401 && !originalRequest._retry) {
-      // <stripe>
-      // do not refresh on 401 error
-      console.error('[stripe] 401 error in data provider request');
-      return Promise.reject(error);
-      // </stripe>
-
-      console.warn('401 error, refreshing token');
-      originalRequest._retry = true;
-=======
         isRefreshing = true;
->>>>>>> dd93db40
 
         try {
-          const response = await refreshToken();
+          const response = await refreshToken(
+            // Handle edge case where we get a blank screen if the initial 401 error is from a refresh token request
+            originalRequest.url?.includes('api/auth/refresh') === true ? true : false,
+          );
 
           const token = response?.token ?? '';
 
