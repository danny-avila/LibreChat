--- conflicted
+++ resolved
@@ -21,19 +21,11 @@
   (response) => response,
   (error) => {
     const originalRequest = error.config;
-<<<<<<< HEAD
-    console.log('OriginalRequest URL',originalRequest.url);
-=======
->>>>>>> 09fda893
     if (originalRequest.url.includes('/api/auth/refresh')) {
       window.dispatchEvent(new CustomEvent('logout'));
       return Promise.reject(error);
     }
-<<<<<<< HEAD
-
-=======
     
->>>>>>> 09fda893
     if (error.response.status === 401 && !originalRequest._retry) {
       if (isRefreshing) {
         return new Promise(function(resolve, reject) {
