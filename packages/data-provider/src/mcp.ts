--- conflicted
+++ resolved
@@ -1,11 +1,6 @@
 import { z } from 'zod';
-<<<<<<< HEAD
-import type { TUser } from './types';
-=======
 import { TokenExchangeMethodEnum } from './types/agents';
->>>>>>> 5d267aa8
 import { extractEnvVariable } from './utils';
-import { TokenExchangeMethodEnum } from './types/agents';
 
 const BaseOptionsSchema = z.object({
   iconPath: z.string().optional(),
@@ -156,135 +151,4 @@
 
 export const MCPServersSchema = z.record(z.string(), MCPOptionsSchema);
 
-<<<<<<< HEAD
-export type MCPOptions = z.infer<typeof MCPOptionsSchema>;
-
-/**
- * List of allowed user fields that can be used in MCP environment variables.
- * These are non-sensitive string/boolean fields from the IUser interface.
- */
-const ALLOWED_USER_FIELDS = [
-  'name',
-  'username',
-  'email',
-  'provider',
-  'role',
-  'googleId',
-  'facebookId',
-  'openidId',
-  'samlId',
-  'ldapId',
-  'githubId',
-  'discordId',
-  'appleId',
-  'emailVerified',
-  'twoFactorEnabled',
-  'termsAccepted',
-] as const;
-
-/**
- * Processes a string value to replace user field placeholders
- * @param value - The string value to process
- * @param user - The user object
- * @returns The processed string with placeholders replaced
- */
-function processUserPlaceholders(value: string, user?: TUser): string {
-  if (!user || typeof value !== 'string') {
-    return value;
-  }
-
-  for (const field of ALLOWED_USER_FIELDS) {
-    const placeholder = `{{LIBRECHAT_USER_${field.toUpperCase()}}}`;
-    if (value.includes(placeholder)) {
-      const fieldValue = user[field as keyof TUser];
-      const replacementValue = fieldValue != null ? String(fieldValue) : '';
-      value = value.replace(new RegExp(placeholder, 'g'), replacementValue);
-    }
-  }
-
-  return value;
-}
-
-function processSingleValue({
-  originalValue,
-  customUserVars,
-  user,
-}: {
-  originalValue: string;
-  customUserVars?: Record<string, string>;
-  user?: TUser;
-}): string {
-  let value = originalValue;
-
-  // 1. Replace custom user variables
-  if (customUserVars) {
-    for (const [varName, varVal] of Object.entries(customUserVars)) {
-      /** Escaped varName for use in regex to avoid issues with special characters */
-      const escapedVarName = varName.replace(/[.*+?^${}()|[\]\\]/g, '\\$&');
-      const placeholderRegex = new RegExp(`\\{\\{${escapedVarName}\\}\\}`, 'g');
-      value = value.replace(placeholderRegex, varVal);
-    }
-  }
-
-  // 2.A. Special handling for LIBRECHAT_USER_ID placeholder
-  // This ensures {{LIBRECHAT_USER_ID}} is replaced only if user.id is available.
-  // If user.id is null/undefined, the placeholder remains
-  if (user && user.id != null && value.includes('{{LIBRECHAT_USER_ID}}')) {
-    value = value.replace(/\{\{LIBRECHAT_USER_ID\}\}/g, String(user.id));
-  }
-
-  // 2.B. Replace other standard user field placeholders (e.g., {{LIBRECHAT_USER_EMAIL}})
-  value = processUserPlaceholders(value, user);
-
-  // 3. Replace system environment variables
-  value = extractEnvVariable(value);
-
-  return value;
-}
-
-/**
- * Recursively processes an object to replace environment variables in string values
- * @param obj - The object to process
- * @param user - The user object containing all user fields
- * @param customUserVars - vars that user set in settings
- * @returns - The processed object with environment variables replaced
- */
-export function processMCPEnv(
-  obj: Readonly<MCPOptions>,
-  user?: TUser,
-  customUserVars?: Record<string, string>,
-): MCPOptions {
-  if (obj === null || obj === undefined) {
-    return obj;
-  }
-
-  const newObj: MCPOptions = structuredClone(obj);
-
-  if ('env' in newObj && newObj.env) {
-    const processedEnv: Record<string, string> = {};
-    for (const [key, originalValue] of Object.entries(newObj.env)) {
-      processedEnv[key] = processSingleValue({ originalValue, customUserVars, user });
-    }
-    newObj.env = processedEnv;
-  }
-
-  // Process headers if they exist (for WebSocket, SSE, StreamableHTTP types)
-  // Note: `env` and `headers` are on different branches of the MCPOptions union type.
-  if ('headers' in newObj && newObj.headers) {
-    const processedHeaders: Record<string, string> = {};
-    for (const [key, originalValue] of Object.entries(newObj.headers)) {
-      processedHeaders[key] = processSingleValue({ originalValue, customUserVars, user });
-    }
-    newObj.headers = processedHeaders;
-  }
-
-  // Process URL if it exists (for WebSocket, SSE, StreamableHTTP types)
-  if ('url' in newObj && newObj.url) {
-    newObj.url = processSingleValue({ originalValue: newObj.url, customUserVars, user });
-  }
-
-  return newObj;
-}
-=======
-export type MCPOptions = z.infer<typeof MCPOptionsSchema>;
->>>>>>> 5d267aa8
+export type MCPOptions = z.infer<typeof MCPOptionsSchema>;