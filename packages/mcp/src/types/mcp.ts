import { z } from 'zod';
import {
  SSEOptionsSchema,
  MCPOptionsSchema,
  MCPServersSchema,
  StdioOptionsSchema,
  WebSocketOptionsSchema,
  StreamableHTTPOptionsSchema,
} from 'librechat-data-provider';
import type { JsonSchemaType, TPlugin } from 'librechat-data-provider';
import { ToolSchema, ListToolsResultSchema } from '@modelcontextprotocol/sdk/types.js';
import type * as t from '@modelcontextprotocol/sdk/types.js';

export type StdioOptions = z.infer<typeof StdioOptionsSchema>;
export type WebSocketOptions = z.infer<typeof WebSocketOptionsSchema>;
export type SSEOptions = z.infer<typeof SSEOptionsSchema>;
export type StreamableHTTPOptions = z.infer<typeof StreamableHTTPOptionsSchema>;
export type MCPOptions = z.infer<typeof MCPOptionsSchema>;
export type MCPServers = z.infer<typeof MCPServersSchema>;
export interface MCPResource {
  uri: string;
  name: string;
  description?: string;
  mimeType?: string;
}
export interface LCTool {
  name: string;
  description?: string;
  parameters: JsonSchemaType;
}

export interface LCFunctionTool {
  type: 'function';
  ['function']: LCTool;
}

export type LCAvailableTools = Record<string, LCFunctionTool>;
export type LCManifestTool = TPlugin;
export type LCToolManifest = TPlugin[];
export interface MCPPrompt {
  name: string;
  description?: string;
  arguments?: Array<{ name: string }>;
}

export type ConnectionState = 'disconnected' | 'connecting' | 'connected' | 'error';

export type MCPTool = z.infer<typeof ToolSchema>;
export type MCPToolListResponse = z.infer<typeof ListToolsResultSchema>;
export type ToolContentPart = t.TextContent | t.ImageContent | t.EmbeddedResource | t.AudioContent;
export type ImageContent = Extract<ToolContentPart, { type: 'image' }>;
export type MCPToolCallResponse =
  | undefined
  | {
      _meta?: Record<string, unknown>;
      content?: Array<ToolContentPart>;
      isError?: boolean;
    };

export type Provider = 'google' | 'anthropic' | 'openAI';

export type FormattedContent =
  | {
      type: 'text';
      text: string;
    }
  | {
      type: 'image';
      inlineData: {
        mimeType: string;
        data: string;
      };
    }
  | {
      type: 'image';
      source: {
        type: 'base64';
        media_type: string;
        data: string;
      };
    }
  | {
      type: 'image_url';
      image_url: {
        url: string;
      };
    };

<<<<<<< HEAD
export type FormattedContentResult = [string | FormattedContent[], undefined | { content: FormattedContent[] }];
=======
export type FormattedContentResult = [
  string | FormattedContent[],
  undefined | { content: FormattedContent[] },
];
>>>>>>> dff4fcac

export type ImageFormatter = (item: ImageContent) => FormattedContent;

export type FormattedToolResponse = [
  string | FormattedContent[],
  { content: FormattedContent[] } | undefined,
];<|MERGE_RESOLUTION|>--- conflicted
+++ resolved
@@ -86,14 +86,10 @@
       };
     };
 
-<<<<<<< HEAD
-export type FormattedContentResult = [string | FormattedContent[], undefined | { content: FormattedContent[] }];
-=======
 export type FormattedContentResult = [
   string | FormattedContent[],
   undefined | { content: FormattedContent[] },
 ];
->>>>>>> dff4fcac
 
 export type ImageFormatter = (item: ImageContent) => FormattedContent;
 
