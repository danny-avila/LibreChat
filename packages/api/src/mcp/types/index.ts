--- conflicted
+++ resolved
@@ -165,12 +165,9 @@
   oauthMetadata?: Record<string, unknown> | null;
   capabilities?: string;
   tools?: string;
-<<<<<<< HEAD
   mcp_prompts?: string;
-=======
   toolFunctions?: LCAvailableTools;
   initDuration?: number;
->>>>>>> ce7e6eda
 };
 
 export interface BasicConnectionOptions {
