import { ErrorTypes, EModelEndpoint, mapModelToAzureConfig } from 'librechat-data-provider';
import type {
  BaseInitializeParams,
  InitializeResultBase,
  OpenAIConfigOptions,
  UserKeyValues,
} from '~/types';
<<<<<<< HEAD
import { getAzureCredentials, getEntraIdAccessToken, shouldUseEntraId } from '~/utils/azure';
import { isUserProvided } from '~/utils/common';
import { resolveHeaders } from '~/utils/env';
=======
import { getAzureCredentials, resolveHeaders, isUserProvided, checkUserKeyExpiry } from '~/utils';
>>>>>>> da108155
import { getOpenAIConfig } from './config';

/**
 * Initializes OpenAI options for agent usage. This function always returns configuration
 * options and never creates a client instance (equivalent to optionsOnly=true behavior).
 *
 * @param params - Configuration parameters
 * @returns Promise resolving to OpenAI configuration options
 * @throws Error if API key is missing or user key has expired
 */
export async function initializeOpenAI({
  req,
  endpoint,
  model_parameters,
  db,
}: BaseInitializeParams): Promise<InitializeResultBase> {
  const appConfig = req.config;
  const { PROXY, OPENAI_API_KEY, AZURE_API_KEY, OPENAI_REVERSE_PROXY, AZURE_OPENAI_BASEURL } =
    process.env;

  const { key: expiresAt } = req.body;
  const modelName = model_parameters?.model as string | undefined;

  const credentials = {
    [EModelEndpoint.openAI]: OPENAI_API_KEY,
    [EModelEndpoint.azureOpenAI]: AZURE_API_KEY,
  };

  const baseURLOptions = {
    [EModelEndpoint.openAI]: OPENAI_REVERSE_PROXY,
    [EModelEndpoint.azureOpenAI]: AZURE_OPENAI_BASEURL,
  };

  const userProvidesKey = isUserProvided(credentials[endpoint as keyof typeof credentials]);
  const userProvidesURL = isUserProvided(baseURLOptions[endpoint as keyof typeof baseURLOptions]);

  let userValues: UserKeyValues | null = null;
  if (expiresAt && (userProvidesKey || userProvidesURL)) {
    checkUserKeyExpiry(expiresAt, endpoint);
    userValues = await db.getUserKeyValues({ userId: req.user?.id ?? '', name: endpoint });
  }

  let apiKey = userProvidesKey
    ? userValues?.apiKey
    : credentials[endpoint as keyof typeof credentials];
  const baseURL = userProvidesURL
    ? userValues?.baseURL
    : baseURLOptions[endpoint as keyof typeof baseURLOptions];

  const clientOptions: OpenAIConfigOptions = {
    proxy: PROXY ?? undefined,
    reverseProxyUrl: baseURL || undefined,
    streaming: true,
  };

  const isAzureOpenAI = endpoint === EModelEndpoint.azureOpenAI;
  const azureConfig = isAzureOpenAI && appConfig?.endpoints?.[EModelEndpoint.azureOpenAI];
  let isServerless = false;

  if (isAzureOpenAI && azureConfig) {
    const { modelGroupMap, groupMap } = azureConfig;
    const {
      azureOptions,
      baseURL: configBaseURL,
      headers = {},
      serverless,
    } = mapModelToAzureConfig({
      modelName: modelName || '',
      modelGroupMap,
      groupMap,
    });
    isServerless = serverless === true;

    clientOptions.reverseProxyUrl = configBaseURL ?? clientOptions.reverseProxyUrl;
    clientOptions.headers = resolveHeaders({
      headers: { ...headers, ...(clientOptions.headers ?? {}) },
      user: req.user,
    });

    const groupName = modelGroupMap[modelName || '']?.group;
    if (groupName && groupMap[groupName]) {
      clientOptions.addParams = groupMap[groupName]?.addParams;
      clientOptions.dropParams = groupMap[groupName]?.dropParams;
    }

<<<<<<< HEAD
    apiKey = shouldUseEntraId() ? 'entra-id-placeholder' : azureOptions.azureOpenAIApiKey;
    clientOptions.azure = !serverless ? azureOptions : undefined;
=======
    apiKey = azureOptions.azureOpenAIApiKey;
    clientOptions.azure = !isServerless ? azureOptions : undefined;
>>>>>>> da108155

    if (isServerless) {
      clientOptions.defaultQuery = azureOptions.azureOpenAIApiVersion
        ? { 'api-version': azureOptions.azureOpenAIApiVersion }
        : undefined;

      if (!clientOptions.headers) {
        clientOptions.headers = {};
      }
      if (shouldUseEntraId()) {
        clientOptions.headers['Authorization'] = `Bearer ${await getEntraIdAccessToken()}`;
      } else {
        clientOptions.headers['api-key'] = apiKey || '';
      }
    } else {
      apiKey = azureOptions.azureOpenAIApiKey || '';
      clientOptions.azure = azureOptions;
      if (shouldUseEntraId()) {
        apiKey = 'entra-id-placeholder';
        clientOptions.headers['Authorization'] = `Bearer ${await getEntraIdAccessToken()}`;
      }
    }
  } else if (isAzureOpenAI) {
    clientOptions.azure =
      userProvidesKey && userValues?.apiKey ? JSON.parse(userValues.apiKey) : getAzureCredentials();
    if (shouldUseEntraId()) {
      clientOptions.headers = {
        ...clientOptions.headers,
        Authorization: `Bearer ${await getEntraIdAccessToken()}`,
      };
    } else {
      apiKey = clientOptions.azure ? clientOptions.azure.azureOpenAIApiKey : undefined;
    }
  }

  if (userProvidesKey && !apiKey) {
    throw new Error(
      JSON.stringify({
        type: ErrorTypes.NO_USER_KEY,
      }),
    );
  }

  if (!apiKey) {
    throw new Error(`${endpoint} API Key not provided.`);
  }

  const modelOptions = {
    ...(model_parameters ?? {}),
    model: modelName,
    user: req.user?.id,
  };

  const finalClientOptions: OpenAIConfigOptions = {
    ...clientOptions,
    modelOptions,
  };

  const options = getOpenAIConfig(apiKey, finalClientOptions, endpoint);

  /** Set useLegacyContent for Azure serverless deployments */
  if (isServerless) {
    (options as InitializeResultBase).useLegacyContent = true;
  }

  const openAIConfig = appConfig?.endpoints?.[EModelEndpoint.openAI];
  const allConfig = appConfig?.endpoints?.all;
  const azureRate = modelName?.includes('gpt-4') ? 30 : 17;

  let streamRate: number | undefined;

  if (isAzureOpenAI && azureConfig) {
    streamRate = azureConfig.streamRate ?? azureRate;
  } else if (!isAzureOpenAI && openAIConfig) {
    streamRate = openAIConfig.streamRate;
  }

  if (allConfig?.streamRate) {
    streamRate = allConfig.streamRate;
  }

  if (streamRate) {
    options.llmConfig._lc_stream_delay = streamRate;
  }

  return options;
}<|MERGE_RESOLUTION|>--- conflicted
+++ resolved
@@ -5,13 +5,14 @@
   OpenAIConfigOptions,
   UserKeyValues,
 } from '~/types';
-<<<<<<< HEAD
-import { getAzureCredentials, getEntraIdAccessToken, shouldUseEntraId } from '~/utils/azure';
-import { isUserProvided } from '~/utils/common';
-import { resolveHeaders } from '~/utils/env';
-=======
-import { getAzureCredentials, resolveHeaders, isUserProvided, checkUserKeyExpiry } from '~/utils';
->>>>>>> da108155
+import { 
+  isUserProvided,
+  resolveHeaders,
+  shouldUseEntraId,
+  checkUserKeyExpiry,
+  getAzureCredentials, 
+  getEntraIdAccessToken,
+ } from '~/utils';
 import { getOpenAIConfig } from './config';
 
 /**
@@ -97,13 +98,8 @@
       clientOptions.dropParams = groupMap[groupName]?.dropParams;
     }
 
-<<<<<<< HEAD
     apiKey = shouldUseEntraId() ? 'entra-id-placeholder' : azureOptions.azureOpenAIApiKey;
-    clientOptions.azure = !serverless ? azureOptions : undefined;
-=======
-    apiKey = azureOptions.azureOpenAIApiKey;
     clientOptions.azure = !isServerless ? azureOptions : undefined;
->>>>>>> da108155
 
     if (isServerless) {
       clientOptions.defaultQuery = azureOptions.azureOpenAIApiVersion
