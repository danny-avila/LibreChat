--- conflicted
+++ resolved
@@ -14,7 +14,6 @@
 import jest from 'eslint-plugin-jest';
 import globals from 'globals';
 import js from '@eslint/js';
-import prettierPlugin from 'eslint-plugin-prettier';
 
 const __filename = fileURLToPath(import.meta.url);
 const __dirname = path.dirname(__filename);
@@ -64,11 +63,7 @@
       'import/parsers': tsParser,
       i18next,
       // perfectionist,
-<<<<<<< HEAD
-      prettier: fixupPluginRules(prettierPlugin),
-=======
       prettier: fixupPluginRules(prettier),
->>>>>>> 6e663b24
     },
 
     languageOptions: {
