--- conflicted
+++ resolved
@@ -2,11 +2,9 @@
 
 on:
   push:
-<<<<<<< HEAD
     branches: [ master, master_dev ]
-=======
-    branches: [ master_dev ]
->>>>>>> 2e83413d
+
+
   workflow_dispatch:
 
 env:
@@ -62,4 +60,4 @@
           cache-to: |
             type=registry,ref=${{ env.REGISTRY }}/${{ env.REPO_OWNER_LOWER }}/${{ env.IMAGE_NAME }}:cache,mode=max
           build-args: |
-            BUILDKIT_INLINE_CACHE=1+            BUILDKIT_INLINE_CACHE=1
