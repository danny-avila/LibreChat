--- conflicted
+++ resolved
@@ -12,11 +12,7 @@
 }
 
 // If we are in CI env, lets exit
-<<<<<<< HEAD
-if (process.env.NODE_ENV === 'ci') {
-=======
 if (process.env.NODE_ENV === 'CI') {
->>>>>>> efe057e0
   console.log('Note: we are in a CI environment, skipping install script.');
   exit(0);
 }
