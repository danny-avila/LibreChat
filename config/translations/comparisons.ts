--- conflicted
+++ resolved
@@ -8,12 +8,6 @@
 
   for (const file of files) {
     const ext = path.extname(file);
-<<<<<<< HEAD
-    if (ext !== '.ts' && ext !== '.tsx') {continue;} // Only process TypeScript files
-
-    const filePath = path.resolve(languagesDir, file);
-    if (filePath === baseFilePath) {continue;} // Skip the base language file
-=======
     if (ext !== '.ts' && ext !== '.tsx') {
       continue;
     }
@@ -22,7 +16,6 @@
     if (filePath === baseFilePath) {
       continue;
     }
->>>>>>> 89899164
 
     const { default: otherLanguage } = await import(filePath);
     const comparisons = {};
@@ -37,26 +30,6 @@
           translated: otherLanguage[key],
         };
       }
-<<<<<<< HEAD
-    }
-
-    let fileContent = fs.readFileSync(filePath, 'utf8');
-    const comparisonsObjRegex = /export const comparisons = {[\s\S]*?};/gm;
-    const hasComparisons = comparisonsObjRegex.test(fileContent);
-    const comparisonsExport = `\nexport const comparisons = ${JSON.stringify(
-      comparisons,
-      null,
-      2,
-    )};\n`;
-
-    if (hasComparisons) {
-      fileContent = fileContent.replace(comparisonsObjRegex, comparisonsExport);
-    } else {
-      fileContent = fileContent.trim() + comparisonsExport;
-    }
-
-    fs.writeFileSync(filePath, fileContent); // Write updated content back to file
-=======
     }
 
     let fileContent = fs.readFileSync(filePath, 'utf8');
@@ -75,7 +48,6 @@
     }
 
     fs.writeFileSync(filePath, fileContent);
->>>>>>> 89899164
   }
 
   // Execute ESLint with the --fix option on the entire directory
