--- conflicted
+++ resolved
@@ -18,12 +18,6 @@
   const files = fs.readdirSync(languagesDir);
   for (const file of files) {
     const ext = path.extname(file);
-<<<<<<< HEAD
-    if (ext !== '.ts' && ext !== '.tsx') {continue;} // Ensure it's a TypeScript file
-
-    const compareFilePath = path.resolve(languagesDir, file);
-    if (compareFilePath === baseFilePath) {continue;} // Skip the base file
-=======
     if (ext !== '.ts' && ext !== '.tsx') {
       continue;
     } // Ensure it's a TypeScript file
@@ -32,7 +26,6 @@
     if (compareFilePath === baseFilePath) {
       continue;
     } // Skip the base file
->>>>>>> 1a452121
 
     try {
       const keysFromOtherFile = await readKeysFromFile(compareFilePath);
