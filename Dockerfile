# v0.8.1-rc2

# Base node image
FROM node:20-alpine AS node

# Install jemalloc
RUN apk add --no-cache jemalloc
RUN apk add --no-cache python3 py3-pip uv

# Set environment variable to use jemalloc
ENV LD_PRELOAD=/usr/lib/libjemalloc.so.2

# Add `uv` for extended MCP support
COPY --from=ghcr.io/astral-sh/uv:0.6.13 /uv /uvx /bin/
RUN uv --version

RUN mkdir -p /app && chown node:node /app
WORKDIR /app

USER node

COPY --chown=node:node package.json package-lock.json ./
COPY --chown=node:node api/package.json ./api/package.json
COPY --chown=node:node client/package.json ./client/package.json
COPY --chown=node:node packages/data-provider/package.json ./packages/data-provider/package.json
COPY --chown=node:node packages/data-schemas/package.json ./packages/data-schemas/package.json
COPY --chown=node:node packages/api/package.json ./packages/api/package.json

RUN \
    # Allow mounting of these files, which have no default
    touch .env ; \
    # Create directories for the volumes to inherit the correct permissions
    mkdir -p /app/client/public/images /app/api/logs /app/uploads ; \
    npm config set fetch-retry-maxtimeout 600000 ; \
    npm config set fetch-retries 5 ; \
    npm config set fetch-retry-mintimeout 15000 ; \
    npm ci --no-audit

COPY --chown=node:node . .

RUN \
    # React client build
    NODE_OPTIONS="--max-old-space-size=2048" npm run frontend; \
    npm prune --production; \
    npm cache clean --force

<<<<<<< HEAD
=======
RUN mkdir -p /app/client/public/images /app/api/logs

# documentdb certificate to connect
COPY global-bundle.pem /app/global-bundle.pem
COPY librechat.yaml /app/librechat.yaml
#COPY rag.yml /app/rag.yml


>>>>>>> 3de7ef9b
# Node API setup
EXPOSE 3080
ENV HOST=0.0.0.0
CMD ["npm", "run", "backend"]

# Optional: for client with nginx routing
# FROM nginx:stable-alpine AS nginx-client
# WORKDIR /usr/share/nginx/html
# COPY --from=node /app/client/dist /usr/share/nginx/html
# COPY client/nginx.conf /etc/nginx/conf.d/default.conf
# ENTRYPOINT ["nginx", "-g", "daemon off;"]<|MERGE_RESOLUTION|>--- conflicted
+++ resolved
@@ -44,17 +44,8 @@
     npm prune --production; \
     npm cache clean --force
 
-<<<<<<< HEAD
-=======
 RUN mkdir -p /app/client/public/images /app/api/logs
 
-# documentdb certificate to connect
-COPY global-bundle.pem /app/global-bundle.pem
-COPY librechat.yaml /app/librechat.yaml
-#COPY rag.yml /app/rag.yml
-
-
->>>>>>> 3de7ef9b
 # Node API setup
 EXPOSE 3080
 ENV HOST=0.0.0.0
