--- conflicted
+++ resolved
@@ -1,14 +1,11 @@
 # Base node image
 FROM node:19-alpine AS node
 
-<<<<<<< HEAD
 ARG RUN_TESTS
 
 # Install curl for health check
 RUN apk --no-cache add curl
 
-=======
->>>>>>> a156d686
 COPY . /app
 WORKDIR /app
 
